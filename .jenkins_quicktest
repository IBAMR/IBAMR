#!/bin/bash
set -e 
set -o pipefail
./configure \
  CFLAGS="-g -O1 -Wall" \
  CXXFLAGS="-g -O1 -Wall" \
  FCFLAGS="-g -O1 -Wall" \
  CC="ccache $HOME/linux/openmpi/1.10.2/bin/mpicc" \
  CXX="ccache $HOME/linux/openmpi/1.10.2/bin/mpicxx" \
  FC=$HOME/linux/openmpi/1.10.2/bin/mpif90 \
  CPPFLAGS="-DOMPI_SKIP_MPICXX" \
  LDFLAGS="-lgtest" \
  --with-hypre=$PETSC_DIR/$PETSC_ARCH \
  --with-samrai=$HOME/samrai/2.4.4/linux-debug \
  --with-hdf5=$HOME/linux/hdf5/1.8.16 \
  --with-blitz=$HOME/linux/blitz/0.10 \
  --with-silo=$HOME/linux/silo/4.10 \
  --with-boost=$HOME/linux/boost/1.61.0 \
  --enable-libmesh \
  --with-libmesh=$HOME/linux/libmesh/1.0.0/1.0.0-debug \
  --with-libmesh-method=dbg \
  --config-cache
<<<<<<< HEAD
make -kj4 lib
make -kj4 examples
=======
make -kj4 lib
>>>>>>> a3c9949e
<|MERGE_RESOLUTION|>--- conflicted
+++ resolved
@@ -20,9 +20,4 @@
   --with-libmesh=$HOME/linux/libmesh/1.0.0/1.0.0-debug \
   --with-libmesh-method=dbg \
   --config-cache
-<<<<<<< HEAD
-make -kj4 lib
-make -kj4 examples
-=======
-make -kj4 lib
->>>>>>> a3c9949e
+make -kj4 lib