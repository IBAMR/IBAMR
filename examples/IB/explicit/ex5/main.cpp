--- conflicted
+++ resolved
@@ -187,15 +187,9 @@
         }
 
         // Create stochastic forcing function specification object.
-<<<<<<< HEAD
         auto f_fcn = boost::make_shared<INSStaggeredStochasticForcing>("INSStaggeredStochasticForcing",
                                               app_initializer->getComponentDatabase("INSStaggeredStochasticForcing"),
                                               navier_stokes_integrator);
-=======
-        Pointer<INSStaggeredStochasticForcing> f_fcn = new INSStaggeredStochasticForcing(
-            "INSStaggeredStochasticForcing", app_initializer->getComponentDatabase("INSStaggeredStochasticForcing"),
-            navier_stokes_integrator);
->>>>>>> a2e52eef
         time_integrator->registerBodyForceFunction(f_fcn);
 
         // Seed the random number generator.
