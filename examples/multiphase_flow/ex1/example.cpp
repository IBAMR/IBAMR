--- conflicted
+++ resolved
@@ -459,21 +459,7 @@
                                                     navier_stokes_integrator,
                                                     input_db->getDatabase("IBHydrodynamicSurfaceForceEvaluator"));
         IBTK::Vector3d pressure_force, viscous_force, pressure_torque, viscous_torque;
-<<<<<<< HEAD
         hydro_force_evaluator->writeToFile();
-=======
-        std::ofstream hydro_force_stream;
-        std::ofstream hydro_torque_stream;
-        const bool is_from_restart = RestartManager::getManager()->isFromRestart();
-        const auto file_mode = is_from_restart ? std::fstream::app : std::fstream::out;
-        if (SAMRAI_MPI::getRank() == 0)
-        {
-            hydro_force_stream.open("Hydro_Force_" + phi_var_solid->getName(), file_mode);
-            hydro_force_stream.precision(10);
-            hydro_torque_stream.open("Hydro_Torque_" + phi_var_solid->getName(), file_mode);
-            hydro_torque_stream.precision(10);
-        }
->>>>>>> be771f42
 
         // Deallocate initialization objects.
         ib_method_ops->freeLInitStrategy();
@@ -530,24 +516,9 @@
             pout << "+++++++++++++++++++++++++++++++++++++++++++++++++++\n";
             pout << "\n";
 
-<<<<<<< HEAD
             // Compute and print the hydrodynamic force and torque.
             hydro_force_evaluator->computeHydrodynamicForceTorque(
                 pressure_force, viscous_force, pressure_torque, viscous_torque, circle.X0);
-=======
-            // Compute and print the hydrodynamic force
-            hydro_force_evaluator->computeHydrodynamicForceTorque(
-                pressure_force, viscous_force, pressure_torque, viscous_torque, circle.X0);
-            if (SAMRAI_MPI::getRank() == 0)
-            {
-                hydro_force_stream << loop_time << '\t' << pressure_force[0] << '\t' << pressure_force[1] << '\t'
-                                   << pressure_force[2] << '\t' << viscous_force[0] << '\t' << viscous_force[1] << '\t'
-                                   << viscous_force[2] << std::endl;
-                hydro_torque_stream << loop_time << '\t' << pressure_torque[0] << '\t' << pressure_torque[1] << '\t'
-                                    << pressure_torque[2] << '\t' << viscous_torque[0] << '\t' << viscous_torque[1]
-                                    << '\t' << viscous_torque[2] << std::endl;
-            }
->>>>>>> be771f42
 
             // Compute the fluid mass in the domain from interpolated density
             const int rho_ins_idx = navier_stokes_integrator->getLinearOperatorRhoPatchDataIndex();
