--- conflicted
+++ resolved
@@ -61,7 +61,6 @@
 #include "IBEELKinematics3d.h"
 
 // Function prototypes
-<<<<<<< HEAD
 void
 output_data(
     Pointer<PatchHierarchy > patch_hierarchy,
@@ -70,14 +69,6 @@
     const int iteration_num,
     const double loop_time,
     const string& data_dump_dirname);
-=======
-void output_data(Pointer<PatchHierarchy<NDIM> > patch_hierarchy,
-                 Pointer<INSHierarchyIntegrator> navier_stokes_integrator,
-                 LDataManager* l_data_manager,
-                 const int iteration_num,
-                 const double loop_time,
-                 const string& data_dump_dirname);
->>>>>>> acff29e7
 
 /*******************************************************************************
  * For each run, the input filename and restart information (if needed) must   *
@@ -132,19 +123,15 @@
         Pointer<INSHierarchyIntegrator> navier_stokes_integrator = new INSStaggeredHierarchyIntegrator(
             "INSStaggeredHierarchyIntegrator",
             app_initializer->getComponentDatabase("INSStaggeredHierarchyIntegrator"));
-
         const int num_structures = input_db->getIntegerWithDefault("num_structures", 1);
         Pointer<ConstraintIBMethod> ib_method_ops = new ConstraintIBMethod(
             "ConstraintIBMethod", app_initializer->getComponentDatabase("ConstraintIBMethod"), num_structures);
         Pointer<IBHierarchyIntegrator> time_integrator = new IBExplicitHierarchyIntegrator(
-<<<<<<< HEAD
             "IBHierarchyIntegrator", app_initializer->getComponentDatabase("IBHierarchyIntegrator"), ib_method_ops, navier_stokes_integrator);
-	
         Pointer<CartesianGridGeometry > grid_geometry = new CartesianGridGeometry(
             "CartesianGeometry", app_initializer->getComponentDatabase("CartesianGeometry"));
         Pointer<PatchHierarchy > patch_hierarchy = new PatchHierarchy(
             "PatchHierarchy", grid_geometry);
-	
         Pointer<StandardTagAndInitialize > error_detector = new StandardTagAndInitialize(
             "StandardTagAndInitialize", time_integrator, app_initializer->getComponentDatabase("StandardTagAndInitialize"));
         Pointer<BergerRigoutsos > box_generator = new BergerRigoutsos();
@@ -152,24 +139,6 @@
             "LoadBalancer", app_initializer->getComponentDatabase("LoadBalancer"));
         Pointer<GriddingAlgorithm > gridding_algorithm = new GriddingAlgorithm(
             "GriddingAlgorithm", app_initializer->getComponentDatabase("GriddingAlgorithm"), error_detector, box_generator, load_balancer);
-=======
-            "IBHierarchyIntegrator", app_initializer->getComponentDatabase("IBHierarchyIntegrator"), ib_method_ops,
-            navier_stokes_integrator);
-
-        Pointer<CartesianGridGeometry<NDIM> > grid_geometry = new CartesianGridGeometry<NDIM>(
-            "CartesianGeometry", app_initializer->getComponentDatabase("CartesianGeometry"));
-        Pointer<PatchHierarchy<NDIM> > patch_hierarchy = new PatchHierarchy<NDIM>("PatchHierarchy", grid_geometry);
-
-        Pointer<StandardTagAndInitialize<NDIM> > error_detector =
-            new StandardTagAndInitialize<NDIM>("StandardTagAndInitialize", time_integrator,
-                                               app_initializer->getComponentDatabase("StandardTagAndInitialize"));
-        Pointer<BergerRigoutsos<NDIM> > box_generator = new BergerRigoutsos<NDIM>();
-        Pointer<LoadBalancer<NDIM> > load_balancer =
-            new LoadBalancer<NDIM>("LoadBalancer", app_initializer->getComponentDatabase("LoadBalancer"));
-        Pointer<GriddingAlgorithm<NDIM> > gridding_algorithm =
-            new GriddingAlgorithm<NDIM>("GriddingAlgorithm", app_initializer->getComponentDatabase("GriddingAlgorithm"),
-                                        error_detector, box_generator, load_balancer);
->>>>>>> acff29e7
 
         // Configure the IB solver.
         Pointer<IBStandardInitializer> ib_initializer = new IBStandardInitializer(
@@ -336,7 +305,6 @@
     SAMRAIManager::shutdown();
     PetscFinalize();
     return 0;
-<<<<<<< HEAD
 }// main
 
 void
@@ -347,16 +315,6 @@
     const int iteration_num,
     const double loop_time,
     const string& data_dump_dirname)
-=======
-} // main
-
-void output_data(Pointer<PatchHierarchy<NDIM> > patch_hierarchy,
-                 Pointer<INSHierarchyIntegrator> navier_stokes_integrator,
-                 LDataManager* l_data_manager,
-                 const int iteration_num,
-                 const double loop_time,
-                 const string& data_dump_dirname)
->>>>>>> acff29e7
 {
     plog << "writing hierarchy data at iteration " << iteration_num << " to disk" << endl;
     plog << "simulation time is " << loop_time << endl;
