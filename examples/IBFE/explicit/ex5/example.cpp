// ---------------------------------------------------------------------
//
// Copyright (c) 2017 - 2019 by the IBAMR developers
// All rights reserved.
//
// This file is part of IBAMR.
//
// IBAMR is free software and is distributed under the 3-clause BSD
// license. The full text of the license can be found in the file
// COPYRIGHT at the top level directory of IBAMR.
//
// ---------------------------------------------------------------------

// Config files
#include <IBAMR_config.h>
#include <IBTK_config.h>

#include <SAMRAI_config.h>

// Headers for basic PETSc functions
#include <petscsys.h>

// Headers for basic SAMRAI objects
#include <BergerRigoutsos.h>
#include <CartesianGridGeometry.h>
#include <LoadBalancer.h>
#include <StandardTagAndInitialize.h>

// Headers for basic libMesh objects
#include <libmesh/boundary_info.h>
#include <libmesh/boundary_mesh.h>
#include <libmesh/equation_systems.h>
#include <libmesh/exodusII_io.h>
#include <libmesh/mesh.h>
#include <libmesh/mesh_generation.h>
#include <libmesh/mesh_triangle_interface.h>

// Headers for application-specific algorithm/data structure objects
#include <ibamr/IBExplicitHierarchyIntegrator.h>
#include <ibamr/IBFEMethod.h>
#include <ibamr/IBFESurfaceMethod.h>
#include <ibamr/INSCollocatedHierarchyIntegrator.h>
#include <ibamr/INSStaggeredHierarchyIntegrator.h>

#include <ibtk/AppInitializer.h>
#include <ibtk/LEInteractor.h>
#include <ibtk/libmesh_utilities.h>
#include <ibtk/muParserCartGridFunction.h>
#include <ibtk/muParserRobinBcCoefs.h>

#include <boost/multi_array.hpp>

// Set up application namespace declarations
#include <ibamr/app_namespaces.h>

inline double
kernel(double x)
{
    x += 4.;
    const double x2 = x * x;
    const double x3 = x * x2;
    const double x4 = x * x3;
    const double x5 = x * x4;
    const double x6 = x * x5;
    const double x7 = x * x6;
    if (x <= 0.)
        return 0.;
    else if (x <= 1.)
        return .1984126984126984e-3 * x7;
    else if (x <= 2.)
        return .1111111111111111e-1 * x6 - .1388888888888889e-2 * x7 - .3333333333333333e-1 * x5 +
               .5555555555555556e-1 * x4 - .5555555555555556e-1 * x3 + .3333333333333333e-1 * x2 -
               .1111111111111111e-1 * x + .1587301587301587e-2;
    else if (x <= 3.)
        return .4333333333333333 * x5 - .6666666666666667e-1 * x6 + .4166666666666667e-2 * x7 - 1.500000000000000 * x4 +
               3.055555555555556 * x3 - 3.700000000000000 * x2 + 2.477777777777778 * x - .7095238095238095;
    else if (x <= 4.)
        return 9. * x4 - 1.666666666666667 * x5 + .1666666666666667 * x6 - .6944444444444444e-2 * x7 -
               28.44444444444444 * x3 + 53. * x2 - 54.22222222222222 * x + 23.59047619047619;
    else if (x <= 5.)
        return 96. * x3 - 22.11111111111111 * x4 + 3. * x5 - .2222222222222222 * x6 + .6944444444444444e-2 * x7 -
               245.6666666666667 * x2 + 344. * x - 203.9650793650794;
    else if (x <= 6.)
        return 483.5000000000000 * x2 - 147.0555555555556 * x3 + 26.50000000000000 * x4 - 2.833333333333333 * x5 +
               .1666666666666667 * x6 - .4166666666666667e-2 * x7 - 871.2777777777778 * x + 664.0904761904762;
    else if (x <= 7.)
        return 943.1222222222222 * x - 423.7000000000000 * x2 + 104.9444444444444 * x3 - 15.50000000000000 * x4 +
               1.366666666666667 * x5 - .6666666666666667e-1 * x6 + .1388888888888889e-2 * x7 - 891.1095238095238;
    else if (x <= 8.)
        return 416.1015873015873 - 364.0888888888889 * x + 136.5333333333333 * x2 - 28.44444444444444 * x3 +
               3.555555555555556 * x4 - .2666666666666667 * x5 + .1111111111111111e-1 * x6 - .1984126984126984e-3 * x7;
    else
        return 0.;
} // kernel

// Elasticity model data.
namespace ModelData
{
// The tether penalty functions each require some data that is set in the
// input file. This data is passed to each object through the void *ctx
// context data pointer. Here we collect all relevant tether data in a struct:
struct TetherData
{
    const double c1_s;
    const double kappa_s_body;
    const double eta_s_body;
    const double kappa_s_surface;
    const double eta_s_surface;

    TetherData(Pointer<Database> input_db)
        : c1_s(input_db->getDouble("C1_S")),
          kappa_s_body(input_db->getDouble("KAPPA_S_BODY")),
          eta_s_body(input_db->getDouble("ETA_S_BODY")),
          kappa_s_surface(input_db->getDouble("KAPPA_S_SURFACE")),
          eta_s_surface(input_db->getDouble("ETA_S_SURFACE"))
    {
    }
};

bool use_boundary_mesh 			  = false;
bool compute_fluid_traction 	  = false;

// Tether (penalty) stress function.
void
PK1_stress_function(TensorValue<double>& PP,
                    const TensorValue<double>& FF,
                    const libMesh::Point& /*x*/,
                    const libMesh::Point& /*X*/,
                    Elem* const /*elem*/,
                    const vector<const vector<double>*>& /*var_data*/,
                    const vector<const vector<VectorValue<double> >*>& /*grad_var_data*/,
                    double /*time*/,
                    void* ctx)
{
    const TetherData* const tether_data = reinterpret_cast<TetherData*>(ctx);

    PP = 2.0 * tether_data->c1_s * (FF - tensor_inverse_transpose(FF, NDIM));
    return;
} // PK1_stress_function

// Tether (penalty) force functions.
void
tether_force_function(VectorValue<double>& F,
                      const TensorValue<double>& /*FF*/,
                      const libMesh::Point& x,
                      const libMesh::Point& X,
                      Elem* const /*elem*/,
                      const vector<const vector<double>*>& var_data,
                      const vector<const vector<VectorValue<double> >*>& /*grad_var_data*/,
                      double /*time*/,
                      void* ctx)
{
    const TetherData* const tether_data = reinterpret_cast<TetherData*>(ctx);

    const std::vector<double>& U = *var_data[0];
    for (unsigned int d = 0; d < NDIM; ++d)
    {
        F(d) = tether_data->kappa_s_body * (X(d) - x(d)) - tether_data->eta_s_body * U[d];
    }
    return;
} // tether_force_function

void
tether_force_function(VectorValue<double>& F,
                      const VectorValue<double>& /*n*/,
                      const VectorValue<double>& /*N*/,
                      const TensorValue<double>& /*FF*/,
                      const libMesh::Point& x,
                      const libMesh::Point& X,
                      Elem* const /*elem*/,
                      const unsigned short /*side*/,
                      const vector<const vector<double>*>& var_data,
                      const vector<const vector<VectorValue<double> >*>& /*grad_var_data*/,
                      double /*time*/,
                      void* ctx)
{
    const TetherData* const tether_data = reinterpret_cast<TetherData*>(ctx);

    VectorValue<double> D = X - x;
    VectorValue<double> U;
    for (unsigned int d = 0; d < NDIM; ++d) U(d) = (*var_data[0])[d];
    F = tether_data->kappa_s_surface * D - tether_data->eta_s_surface * U;
    return;
} // tether_force_function
} // namespace ModelData
using namespace ModelData;

// Function prototypes
static ofstream drag_stream, lift_stream, drag_TAU_stream, lift_TAU_stream;

void postprocess_data(Pointer<Database> input_db,
                      Pointer<PatchHierarchy<NDIM> > patch_hierarchy,
                      Pointer<INSHierarchyIntegrator> navier_stokes_integrator,
                      Mesh& mesh,
                      EquationSystems* equation_systems,
                      const int iteration_num,
                      const double loop_time,
                      const string& data_dump_dirname);

/*******************************************************************************
 * For each run, the input filename and restart information (if needed) must   *
 * be given on the command line.  For non-restarted case, command line is:     *
 *                                                                             *
 *    executable <input file name>                                             *
 *                                                                             *
 * For restarted run, command line is:                                         *
 *                                                                             *
 *    executable <input file name> <restart directory> <restart number>        *
 *                                                                             *
 *******************************************************************************/

bool
run_example(int argc, char** argv)
{
    // Initialize libMesh, PETSc, MPI, and SAMRAI.
    LibMeshInit init(argc, argv);
    SAMRAI_MPI::setCommunicator(PETSC_COMM_WORLD);
    SAMRAI_MPI::setCallAbortInSerialInsteadOfExit();
    SAMRAIManager::startup();

    { // cleanup dynamically allocated objects prior to shutdown

        // Parse command line options, set some standard options from the input
        // file, initialize the restart database (if this is a restarted run),
        // and enable file logging.
        Pointer<AppInitializer> app_initializer = new AppInitializer(argc, argv, "IB.log");
        Pointer<Database> input_db = app_initializer->getInputDatabase();

        // Setup user-defined kernel function.
        LEInteractor::s_kernel_fcn = &kernel;
        LEInteractor::s_kernel_fcn_stencil_size = 8;

        // Get various standard options set in the input file.
        const bool dump_viz_data = app_initializer->dumpVizData();
        const int viz_dump_interval = app_initializer->getVizDumpInterval();
        const bool uses_visit = dump_viz_data && app_initializer->getVisItDataWriter();
#ifdef LIBMESH_HAVE_EXODUS_API
        const bool uses_exodus = dump_viz_data && !app_initializer->getExodusIIFilename().empty();
#else
        const bool uses_exodus = false;
        if (!app_initializer->getExodusIIFilename().empty())
        {
            plog << "WARNING: libMesh was compiled without Exodus support, so no "
                 << "Exodus output will be written in this program.\n";
        }
#endif
        const string exodus_filename = app_initializer->getExodusIIFilename();

        const bool dump_restart_data = app_initializer->dumpRestartData();
        const int restart_dump_interval = app_initializer->getRestartDumpInterval();
        const string restart_dump_dirname = app_initializer->getRestartDumpDirectory();

        const bool dump_postproc_data = app_initializer->dumpPostProcessingData();
        const int postproc_data_dump_interval = app_initializer->getPostProcessingDataDumpInterval();
        const string postproc_data_dump_dirname = app_initializer->getPostProcessingDataDumpDirectory();
        if (dump_postproc_data && (postproc_data_dump_interval > 0) && !postproc_data_dump_dirname.empty())
        {
            Utilities::recursiveMkdir(postproc_data_dump_dirname);
        }

        const bool dump_timer_data = app_initializer->dumpTimerData();
        const int timer_dump_interval = app_initializer->getTimerDumpInterval();

        // Create a simple FE mesh.
        Mesh solid_mesh(init.comm(), NDIM);
        const double dx = input_db->getDouble("DX");
        const double ds = input_db->getDouble("MFAC") * dx;
        string elem_type = input_db->getString("ELEM_TYPE");
        const double R = input_db->getDouble("R");
        if (NDIM == 2 && (elem_type == "TRI3" || elem_type == "TRI6"))
        {
#ifdef LIBMESH_HAVE_TRIANGLE
            const int num_circum_nodes = ceil(2.0 * M_PI * R / ds);
            for (int k = 0; k < num_circum_nodes; ++k)
            {
                const double theta = 2.0 * M_PI * static_cast<double>(k) / static_cast<double>(num_circum_nodes);
                solid_mesh.add_point(libMesh::Point(R * cos(theta), R * sin(theta)));
            }
            TriangleInterface triangle(solid_mesh);
            triangle.triangulation_type() = TriangleInterface::GENERATE_CONVEX_HULL;
            triangle.elem_type() = Utility::string_to_enum<ElemType>(elem_type);
            triangle.desired_area() = 1.5 * sqrt(3.0) / 4.0 * ds * ds;
            triangle.insert_extra_points() = true;
            triangle.smooth_after_generating() = true;
            triangle.triangulate();
#else
            TBOX_ERROR("ERROR: libMesh appears to have been configured without support for Triangle,\n"
                       << "       but Triangle is required for TRI3 or TRI6 elements.\n");
#endif
        }
        else
        {
            // NOTE: number of segments along boundary is 4*2^r.
            const double num_circum_segments = 2.0 * M_PI * R / ds;
            const int r = log2(0.25 * num_circum_segments);
            MeshTools::Generation::build_sphere(solid_mesh, R, r, Utility::string_to_enum<ElemType>(elem_type));
        }

        // Ensure nodes on the surface are on the analytic boundary.
        MeshBase::element_iterator el_end = solid_mesh.elements_end();
        for (MeshBase::element_iterator el = solid_mesh.elements_begin(); el != el_end; ++el)
        {
            Elem* const elem = *el;
            for (unsigned int side = 0; side < elem->n_sides(); ++side)
            {
                const bool at_mesh_bdry = !elem->neighbor_ptr(side);
                if (!at_mesh_bdry) continue;
                for (unsigned int k = 0; k < elem->n_nodes(); ++k)
                {
                    if (!elem->is_node_on_side(k, side)) continue;
                    Node& n = elem->node_ref(k);
                    n = R * n.unit();
                }
            }
        }
        solid_mesh.prepare_for_use();

        BoundaryMesh boundary_mesh(solid_mesh.comm(), solid_mesh.mesh_dimension() - 1);
        solid_mesh.boundary_info->sync(boundary_mesh);
        boundary_mesh.prepare_for_use();

        use_boundary_mesh = input_db->getBoolWithDefault("USE_BOUNDARY_MESH", false);
        compute_fluid_traction = input_db->getBoolWithDefault("COMPUTE_FLUID_TRACTION", false);
        Mesh& mesh = use_boundary_mesh ? boundary_mesh : solid_mesh;

        // Create major algorithm and data objects that comprise the
        // application. These objects are configured from the input database
        // and, if this is a restarted run, from the restart database.
        Pointer<INSHierarchyIntegrator> navier_stokes_integrator;
        const string solver_type = app_initializer->getComponentDatabase("Main")->getString("solver_type");
        if (solver_type == "STAGGERED")
        {
            navier_stokes_integrator = new INSStaggeredHierarchyIntegrator(
                "INSStaggeredHierarchyIntegrator",
                app_initializer->getComponentDatabase("INSStaggeredHierarchyIntegrator"));
        }
        else if (solver_type == "COLLOCATED")
        {
            navier_stokes_integrator = new INSCollocatedHierarchyIntegrator(
                "INSCollocatedHierarchyIntegrator",
                app_initializer->getComponentDatabase("INSCollocatedHierarchyIntegrator"));
        }
        else
        {
            TBOX_ERROR("Unsupported solver type: " << solver_type << "\n"
                                                   << "Valid options are: COLLOCATED, STAGGERED");
        }
        Pointer<IBStrategy> ib_ops;
        if (use_boundary_mesh)
            ib_ops = new IBFESurfaceMethod(
                "IBFESurfaceMethod",
                app_initializer->getComponentDatabase("IBFESurfaceMethod"),
                &mesh,
                app_initializer->getComponentDatabase("GriddingAlgorithm")->getInteger("max_levels"));
        else
            ib_ops =
                new IBFEMethod("IBFEMethod",
                               app_initializer->getComponentDatabase("IBFEMethod"),
                               &mesh,
                               app_initializer->getComponentDatabase("GriddingAlgorithm")->getInteger("max_levels"));
        Pointer<IBHierarchyIntegrator> time_integrator =
            new IBExplicitHierarchyIntegrator("IBHierarchyIntegrator",
                                              app_initializer->getComponentDatabase("IBHierarchyIntegrator"),
                                              ib_ops,
                                              navier_stokes_integrator);
        Pointer<CartesianGridGeometry<NDIM> > grid_geometry = new CartesianGridGeometry<NDIM>(
            "CartesianGeometry", app_initializer->getComponentDatabase("CartesianGeometry"));
        Pointer<PatchHierarchy<NDIM> > patch_hierarchy = new PatchHierarchy<NDIM>("PatchHierarchy", grid_geometry);
        Pointer<StandardTagAndInitialize<NDIM> > error_detector =
            new StandardTagAndInitialize<NDIM>("StandardTagAndInitialize",
                                               time_integrator,
                                               app_initializer->getComponentDatabase("StandardTagAndInitialize"));
        Pointer<BergerRigoutsos<NDIM> > box_generator = new BergerRigoutsos<NDIM>();
        Pointer<LoadBalancer<NDIM> > load_balancer =
            new LoadBalancer<NDIM>("LoadBalancer", app_initializer->getComponentDatabase("LoadBalancer"));
        Pointer<GriddingAlgorithm<NDIM> > gridding_algorithm =
            new GriddingAlgorithm<NDIM>("GriddingAlgorithm",
                                        app_initializer->getComponentDatabase("GriddingAlgorithm"),
                                        error_detector,
                                        box_generator,
                                        load_balancer);
        // Configure the IBFE solver.
        TetherData tether_data(input_db);
        void* const tether_data_ptr = reinterpret_cast<void*>(&tether_data);
        EquationSystems* equation_systems;
        std::vector<int> vars(NDIM);
        for (unsigned int d = 0; d < NDIM; ++d) vars[d] = d;
        if (use_boundary_mesh)
        {
            vector<SystemData> sys_data(1, SystemData(IBFESurfaceMethod::VELOCITY_SYSTEM_NAME, vars));
            Pointer<IBFESurfaceMethod> ibfe_ops = ib_ops;
            ibfe_ops->initializeFEEquationSystems();
            equation_systems = ibfe_ops->getFEDataManager()->getEquationSystems();
            IBFESurfaceMethod::LagSurfaceForceFcnData surface_fcn_data(
                tether_force_function, sys_data, tether_data_ptr);
            ibfe_ops->registerLagSurfaceForceFunction(surface_fcn_data);
        }
        else
        {
            vector<SystemData> sys_data(1, SystemData(IBFEMethod::VELOCITY_SYSTEM_NAME, vars));
            Pointer<IBFEMethod> ibfe_ops = ib_ops;
            ibfe_ops->initializeFEEquationSystems();
            equation_systems = ibfe_ops->getFEDataManager()->getEquationSystems();
            IBFEMethod::PK1StressFcnData PK1_stress_data(
                PK1_stress_function, std::vector<IBTK::SystemData>(), tether_data_ptr);
            PK1_stress_data.quad_order =
                Utility::string_to_enum<libMesh::Order>(input_db->getStringWithDefault("PK1_QUAD_ORDER", "THIRD"));
            ibfe_ops->registerPK1StressFunction(PK1_stress_data);

            IBFEMethod::LagBodyForceFcnData body_fcn_data(tether_force_function, sys_data, tether_data_ptr);
            ibfe_ops->registerLagBodyForceFunction(body_fcn_data);

            IBFEMethod::LagSurfaceForceFcnData surface_fcn_data(tether_force_function, sys_data, tether_data_ptr);
            ibfe_ops->registerLagSurfaceForceFunction(surface_fcn_data);

            if (input_db->getBoolWithDefault("ELIMINATE_PRESSURE_JUMPS", false))
            {
                ibfe_ops->registerStressNormalizationPart();
            }
        }

        // Create Eulerian initial condition specification objects.
        if (input_db->keyExists("VelocityInitialConditions"))
        {
            Pointer<CartGridFunction> u_init = new muParserCartGridFunction(
                "u_init", app_initializer->getComponentDatabase("VelocityInitialConditions"), grid_geometry);
            navier_stokes_integrator->registerVelocityInitialConditions(u_init);
        }

        if (input_db->keyExists("PressureInitialConditions"))
        {
            Pointer<CartGridFunction> p_init = new muParserCartGridFunction(
                "p_init", app_initializer->getComponentDatabase("PressureInitialConditions"), grid_geometry);
            navier_stokes_integrator->registerPressureInitialConditions(p_init);
        }

        // Create Eulerian boundary condition specification objects (when necessary).
        const IntVector<NDIM>& periodic_shift = grid_geometry->getPeriodicShift();
        vector<RobinBcCoefStrategy<NDIM>*> u_bc_coefs(NDIM);
        if (periodic_shift.min() > 0)
        {
            for (unsigned int d = 0; d < NDIM; ++d)
            {
                u_bc_coefs[d] = NULL;
            }
        }
        else
        {
            for (unsigned int d = 0; d < NDIM; ++d)
            {
                const std::string bc_coefs_name = "u_bc_coefs_" + std::to_string(d);

                const std::string bc_coefs_db_name = "VelocityBcCoefs_" + std::to_string(d);

                u_bc_coefs[d] = new muParserRobinBcCoefs(
                    bc_coefs_name, app_initializer->getComponentDatabase(bc_coefs_db_name), grid_geometry);
            }
            navier_stokes_integrator->registerPhysicalBoundaryConditions(u_bc_coefs);
        }

        // Create Eulerian body force function specification objects.
        if (input_db->keyExists("ForcingFunction"))
        {
            Pointer<CartGridFunction> f_fcn = new muParserCartGridFunction(
                "f_fcn", app_initializer->getComponentDatabase("ForcingFunction"), grid_geometry);
            time_integrator->registerBodyForceFunction(f_fcn);
        }

        // Set up visualization plot file writers.
        Pointer<VisItDataWriter<NDIM> > visit_data_writer = app_initializer->getVisItDataWriter();
        if (uses_visit)
        {
            time_integrator->registerVisItDataWriter(visit_data_writer);
        }
        std::unique_ptr<ExodusII_IO> exodus_io(uses_exodus ? new ExodusII_IO(mesh) : NULL);

        // Initialize hierarchy configuration and data on all patches.
        if (use_boundary_mesh)
        {
            Pointer<IBFESurfaceMethod> ibfe_ops = ib_ops;
            ibfe_ops->initializeFEData();
        }
        else
        {
            Pointer<IBFEMethod> ibfe_ops = ib_ops;
            ibfe_ops->initializeFEData();
        }
        time_integrator->initializePatchHierarchy(patch_hierarchy, gridding_algorithm);

        // Deallocate initialization objects.
        app_initializer.setNull();

        // Print the input database contents to the log file.
        plog << "Input database:\n";
        input_db->printClassData(plog);

        // Write out initial visualization data.
        int iteration_num = time_integrator->getIntegratorStep();
        double loop_time = time_integrator->getIntegratorTime();
        if (dump_viz_data)
        {
            pout << "\n\nWriting visualization files...\n\n";
            if (uses_visit)
            {
                time_integrator->setupPlotData();
                visit_data_writer->writePlotData(patch_hierarchy, iteration_num, loop_time);
            }
            if (uses_exodus)
            {
                exodus_io->write_timestep(
                    exodus_filename, *equation_systems, iteration_num / viz_dump_interval + 1, loop_time);
            }
        }

        // Open streams to save lift and drag coefficients and the norms of the
        // velocity.
        if (SAMRAI_MPI::getRank() == 0)
        {
            drag_stream.open("C_D.curve", ios_base::out | ios_base::trunc);
            lift_stream.open("C_L.curve", ios_base::out | ios_base::trunc);
            if (compute_fluid_traction)
            {
				drag_TAU_stream.open("C_T_D.curve", ios_base::out | ios_base::trunc);
				lift_TAU_stream.open("C_T_L.curve", ios_base::out | ios_base::trunc);
			}

            drag_stream.precision(10);
            lift_stream.precision(10);
            if (compute_fluid_traction)
            {
				drag_TAU_stream.precision(10);
				lift_TAU_stream.precision(10);
			}
        }

        // Main time step loop.
        double loop_time_end = time_integrator->getEndTime();
        double dt = 0.0;
        while (!MathUtilities<double>::equalEps(loop_time, loop_time_end) && time_integrator->stepsRemaining())
        {
            iteration_num = time_integrator->getIntegratorStep();
            loop_time = time_integrator->getIntegratorTime();

            pout << "\n";
            pout << "+++++++++++++++++++++++++++++++++++++++++++++++++++\n";
            pout << "At beginning of timestep # " << iteration_num << "\n";
            pout << "Simulation time is " << loop_time << "\n";

            dt = time_integrator->getMaximumTimeStepSize();
            time_integrator->advanceHierarchy(dt);
            loop_time += dt;

            pout << "\n";
            pout << "At end       of timestep # " << iteration_num << "\n";
            pout << "Simulation time is " << loop_time << "\n";
            pout << "+++++++++++++++++++++++++++++++++++++++++++++++++++\n";
            pout << "\n";

            // At specified intervals, write visualization and restart files,
            // print out timer data, and store hierarchy data for post
            // processing.
            iteration_num += 1;
            const bool last_step = !time_integrator->stepsRemaining();
            if (dump_viz_data && (iteration_num % viz_dump_interval == 0 || last_step))
            {
                pout << "\nWriting visualization files...\n\n";
                if (uses_visit)
                {
                    time_integrator->setupPlotData();
                    visit_data_writer->writePlotData(patch_hierarchy, iteration_num, loop_time);
                }
                if (uses_exodus)
                {
                    exodus_io->write_timestep(
                        exodus_filename, *equation_systems, iteration_num / viz_dump_interval + 1, loop_time);
                }
            }
            if (dump_restart_data && (iteration_num % restart_dump_interval == 0 || last_step))
            {
                pout << "\nWriting restart files...\n\n";
                RestartManager::getManager()->writeRestartFile(restart_dump_dirname, iteration_num);
            }
            if (dump_timer_data && (iteration_num % timer_dump_interval == 0 || last_step))
            {
                pout << "\nWriting timer data...\n\n";
                TimerManager::getManager()->print(plog);
            }
            if (dump_postproc_data && (iteration_num % postproc_data_dump_interval == 0 || last_step))
            {
                postprocess_data(input_db,
                                 patch_hierarchy,
                                 navier_stokes_integrator,
                                 mesh,
                                 equation_systems,
                                 iteration_num,
                                 loop_time,
                                 postproc_data_dump_dirname);
            }
        }

        // Close the logging streams.
        if (SAMRAI_MPI::getRank() == 0)
        {
            drag_stream.close();
            lift_stream.close();
            if (compute_fluid_traction)
			{
				drag_TAU_stream.close();
				lift_TAU_stream.close();
			}
        }

        // Cleanup Eulerian boundary condition specification objects (when
        // necessary).
        for (unsigned int d = 0; d < NDIM; ++d) delete u_bc_coefs[d];

    } // cleanup dynamically allocated objects prior to shutdown

    SAMRAIManager::shutdown();
    return true;
} // run_example

void
postprocess_data(Pointer<Database> input_db,
                 Pointer<PatchHierarchy<NDIM> > /*patch_hierarchy*/,
                 Pointer<INSHierarchyIntegrator> /*navier_stokes_integrator*/,
                 Mesh& mesh,
                 EquationSystems* equation_systems,
                 const int /*iteration_num*/,
                 const double loop_time,
                 const string& /*data_dump_dirname*/)
{
    TetherData tether_data(input_db);
    void* const tether_data_ptr = reinterpret_cast<void*>(&tether_data);

    const unsigned int dim = mesh.mesh_dimension();
    double F_integral[NDIM];
    double T_integral[NDIM];
    for (unsigned int d = 0; d < NDIM; ++d)
    {
        F_integral[d] = 0.0;
        T_integral[d] = 0.0;
    }
<<<<<<< HEAD

    System* x_system;
    System* U_system;

=======

    System* x_system;
    System* U_system;

>>>>>>> 7ede0479
    if (use_boundary_mesh)
    {
        x_system = &equation_systems->get_system(IBFESurfaceMethod::COORDS_SYSTEM_NAME);
        U_system = &equation_systems->get_system(IBFESurfaceMethod::VELOCITY_SYSTEM_NAME);
    }
    else
    {
        x_system = &equation_systems->get_system(IBFEMethod::COORDS_SYSTEM_NAME);
        U_system = &equation_systems->get_system(IBFEMethod::VELOCITY_SYSTEM_NAME);
    }
    NumericVector<double>* x_vec = x_system->solution.get();
    NumericVector<double>* x_ghost_vec = x_system->current_local_solution.get();
    x_vec->localize(*x_ghost_vec);
    NumericVector<double>* U_vec = U_system->solution.get();
    NumericVector<double>* U_ghost_vec = U_system->current_local_solution.get();
    U_vec->localize(*U_ghost_vec);
    const DofMap& dof_map = x_system->get_dof_map();
    std::vector<std::vector<unsigned int> > dof_indices(NDIM);

    NumericVector<double>& X_vec = x_system->get_vector("INITIAL_COORDINATES");

    std::vector<std::vector<unsigned int> > WSS_o_dof_indices(NDIM);
    System* TAU_system;
    NumericVector<double>* TAU_vec;
    NumericVector<double>* TAU_ghost_vec;
    if (compute_fluid_traction)
    {
        TAU_system = &equation_systems->get_system(IBFESurfaceMethod::TAU_SYSTEM_NAME);
        TAU_vec = TAU_system->solution.get();
        TAU_ghost_vec = TAU_system->current_local_solution.get();
    }

    std::unique_ptr<FEBase> fe(FEBase::build(dim, dof_map.variable_type(0)));
    std::unique_ptr<QBase> qrule = QBase::build(QGAUSS, dim, SEVENTH);
    fe->attach_quadrature_rule(qrule.get());
    const vector<double>& JxW = fe->get_JxW();
    const vector<libMesh::Point>& q_point = fe->get_xyz();
    const vector<vector<double> >& phi = fe->get_phi();
    const vector<vector<VectorValue<double> > >& dphi = fe->get_dphi();

    std::unique_ptr<FEBase> fe_face(FEBase::build(dim, dof_map.variable_type(0)));
    std::unique_ptr<QBase> qrule_face = QBase::build(QGAUSS, dim - 1, SEVENTH);
    fe_face->attach_quadrature_rule(qrule_face.get());
    const vector<double>& JxW_face = fe_face->get_JxW();
    const vector<libMesh::Point>& q_point_face = fe_face->get_xyz();
    const vector<libMesh::Point>& normal_face = fe_face->get_normals();
    const vector<vector<double> >& phi_face = fe_face->get_phi();
    const vector<vector<VectorValue<double> > >& dphi_face = fe_face->get_dphi();

    std::vector<double> U_qp_vec(NDIM);
    std::vector<const std::vector<double>*> var_data(1);
    var_data[0] = &U_qp_vec;
    std::vector<const std::vector<libMesh::VectorValue<double> >*> grad_var_data;

    TensorValue<double> FF, FF_inv_trans;
    boost::multi_array<double, 2> x_node, X_node, U_node, TAU_node;
    VectorValue<double> F, N, U, n, x, X, TAU;

    const MeshBase::const_element_iterator el_begin = mesh.active_local_elements_begin();
    const MeshBase::const_element_iterator el_end = mesh.active_local_elements_end();
    for (MeshBase::const_element_iterator el_it = el_begin; el_it != el_end; ++el_it)
    {
        Elem* const elem = *el_it;
        fe->reinit(elem);
        for (unsigned int d = 0; d < NDIM; ++d)
        {
            dof_map.dof_indices(elem, dof_indices[d], d);
        }
        get_values_for_interpolation(x_node, *x_ghost_vec, dof_indices);
        get_values_for_interpolation(U_node, *U_ghost_vec, dof_indices);
        get_values_for_interpolation(X_node, X_vec, dof_indices);
        if (compute_fluid_traction)
            get_values_for_interpolation(TAU_node, *TAU_ghost_vec, dof_indices);

        const unsigned int n_qp = qrule->n_points();
        for (unsigned int qp = 0; qp < n_qp; ++qp)
        {
            interpolate(X, qp, X_node, phi);
            interpolate(x, qp, x_node, phi);
            jacobian(FF, qp, x_node, dphi);
            interpolate(U, qp, U_node, phi);
            if (compute_fluid_traction) interpolate(TAU, qp, TAU_node, phi);
            for (unsigned int d = 0; d < NDIM; ++d)
            {
                U_qp_vec[d] = U(d);
            }
            if (use_boundary_mesh)
                tether_force_function(F, n, N, FF, x, X, elem, 0, var_data, grad_var_data, loop_time, tether_data_ptr);
            else
                tether_force_function(F, n, x, q_point[qp], elem, var_data, grad_var_data, loop_time, tether_data_ptr);

            for (int d = 0; d < NDIM; ++d)
            {
                F_integral[d] += F(d) * JxW[qp];
                if (compute_fluid_traction) T_integral[d] += TAU(d) * JxW[qp];
            }
        }
        if (!use_boundary_mesh)
        {
            for (unsigned short int side = 0; side < elem->n_sides(); ++side)
            {
                if (elem->neighbor_ptr(side)) continue;
                fe_face->reinit(elem, side);
                const unsigned int n_qp_face = qrule_face->n_points();
                for (unsigned int qp = 0; qp < n_qp_face; ++qp)
                {
                    interpolate(x, qp, x_node, phi_face);
                    jacobian(FF, qp, x_node, dphi_face);
                    interpolate(U, qp, U_node, phi_face);
                    for (unsigned int d = 0; d < NDIM; ++d)
                    {
                        U_qp_vec[d] = U(d);
                    }
                    N = normal_face[qp];
                    tensor_inverse_transpose(FF_inv_trans, FF, NDIM);
                    n = (FF_inv_trans * N).unit();

                    tether_force_function(F,
                                          n,
                                          N,
                                          FF,
                                          x,
                                          q_point_face[qp],
                                          elem,
                                          side,
                                          var_data,
                                          grad_var_data,
                                          loop_time,
                                          tether_data_ptr);
                    for (int d = 0; d < NDIM; ++d)
                    {
                        F_integral[d] += F(d) * JxW_face[qp];
                    }
                }
            }
        }
    }
    SAMRAI_MPI::sumReduction(F_integral, NDIM);
    SAMRAI_MPI::sumReduction(T_integral, NDIM);
    static const double rho = 1.0;
    static const double U_max = 1.0;
    static const double D = 1.0;
    if (SAMRAI_MPI::getRank() == 0)
    {
        drag_stream << loop_time << " " << -F_integral[0] / (0.5 * rho * U_max * U_max * D) << endl;
        lift_stream << loop_time << " " << -F_integral[1] / (0.5 * rho * U_max * U_max * D) << endl;
        if (compute_fluid_traction)
        {
            drag_TAU_stream << loop_time << " " << T_integral[0] / (0.5 * rho * U_max * U_max * D) << endl;
            lift_TAU_stream << loop_time << " " << T_integral[1] / (0.5 * rho * U_max * U_max * D) << endl;
        }
    }
    return;
} // postprocess_data<|MERGE_RESOLUTION|>--- conflicted
+++ resolved
@@ -585,17 +585,17 @@
                 pout << "\nWriting timer data...\n\n";
                 TimerManager::getManager()->print(plog);
             }
-            if (dump_postproc_data && (iteration_num % postproc_data_dump_interval == 0 || last_step))
-            {
-                postprocess_data(input_db,
-                                 patch_hierarchy,
-                                 navier_stokes_integrator,
-                                 mesh,
-                                 equation_systems,
-                                 iteration_num,
-                                 loop_time,
-                                 postproc_data_dump_dirname);
-            }
+            //~ if (dump_postproc_data && (iteration_num % postproc_data_dump_interval == 0 || last_step))
+            //~ {
+                //~ postprocess_data(input_db,
+                                 //~ patch_hierarchy,
+                                 //~ navier_stokes_integrator,
+                                 //~ mesh,
+                                 //~ equation_systems,
+                                 //~ iteration_num,
+                                 //~ loop_time,
+                                 //~ postproc_data_dump_dirname);
+            //~ }
         }
 
         // Close the logging streams.
@@ -641,17 +641,9 @@
         F_integral[d] = 0.0;
         T_integral[d] = 0.0;
     }
-<<<<<<< HEAD
-
     System* x_system;
     System* U_system;
 
-=======
-
-    System* x_system;
-    System* U_system;
-
->>>>>>> 7ede0479
     if (use_boundary_mesh)
     {
         x_system = &equation_systems->get_system(IBFESurfaceMethod::COORDS_SYSTEM_NAME);
