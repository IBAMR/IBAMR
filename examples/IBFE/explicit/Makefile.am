--- conflicted
+++ resolved
@@ -1,21 +1,10 @@
 ## Process this file with automake to produce Makefile.in
 include $(top_srcdir)/config/Make-rules
-SUBDIRS = ex0 ###ex1 ex2 ex3 ex4 ex5 ex6 ex7 ex8 
+SUBDIRS = ex0 ex1 ex2 ex3 ex4 ex5 ex6 ex7 ex8 
 
 ## Standard make targets.
 examples:
 	@(cd ex0 && $(MAKE) $(AM_MAKEFLAGS) $@) || exit 1;
-<<<<<<< HEAD
-
-#	@(cd ex1 && $(MAKE) $(AM_MAKEFLAGS) $@) || exit 1;
-#	@(cd ex2 && $(MAKE) $(AM_MAKEFLAGS) $@) || exit 1;
-#	@(cd ex3 && $(MAKE) $(AM_MAKEFLAGS) $@) || exit 1;
-#	@(cd ex4 && $(MAKE) $(AM_MAKEFLAGS) $@) || exit 1;
-#	@(cd ex5 && $(MAKE) $(AM_MAKEFLAGS) $@) || exit 1;
-#	@(cd ex6 && $(MAKE) $(AM_MAKEFLAGS) $@) || exit 1;
-#	@(cd ex7 && $(MAKE) $(AM_MAKEFLAGS) $@) || exit 1;
-#	@(cd ex8 && $(MAKE) $(AM_MAKEFLAGS) $@) || exit 1;
-=======
 	@(cd ex1 && $(MAKE) $(AM_MAKEFLAGS) $@) || exit 1;
 	@(cd ex2 && $(MAKE) $(AM_MAKEFLAGS) $@) || exit 1;
 	@(cd ex3 && $(MAKE) $(AM_MAKEFLAGS) $@) || exit 1;
@@ -55,5 +44,4 @@
 	@(cd ex5 && make gtest-long) || exit 1;
 	@(cd ex6 && make gtest-long) || exit 1;
 	@(cd ex7 && make gtest-long) || exit 1;
-	@(cd ex8 && make gtest-long) || exit 1;
->>>>>>> e7147250
+	@(cd ex8 && make gtest-long) || exit 1;