--- conflicted
+++ resolved
@@ -257,28 +257,17 @@
      * mesh.  The variable is interpolated using the default interp spec
      * provided by the associated FEDataManager object.
      */
-<<<<<<< HEAD
     virtual void registerInterpolatedScalarEulerianVariable(const std::string& var_name,
                                                             libMeshEnums::FEFamily var_fe_family,
                                                             libMeshEnums::Order var_fe_order,
                                                             SAMRAI::tbox::Pointer<SAMRAI::hier::Variable > var,
                                                             SAMRAI::tbox::Pointer<SAMRAI::hier::VariableContext> ctx,
                                                             const IBTK::HierarchyGhostCellInterpolation::InterpolationTransactionComponent& ghost_fill_transaction);
-=======
-    virtual void registerInterpolatedScalarEulerianVariable(
-        const std::string& var_name,
-        libMesh::FEFamily var_fe_family,
-        libMesh::Order var_fe_order,
-        SAMRAI::tbox::Pointer<SAMRAI::hier::Variable<NDIM> > var,
-        SAMRAI::tbox::Pointer<SAMRAI::hier::VariableContext> ctx,
-        const IBTK::HierarchyGhostCellInterpolation::InterpolationTransactionComponent& ghost_fill_transaction);
->>>>>>> 48dbbe61
 
     /*!
      * Register a scalar-valued Eulerian field for reconstruction on the FE
      * mesh.  The variable is interpolated using the specified interp spec.
      */
-<<<<<<< HEAD
     virtual void registerInterpolatedScalarEulerianVariable(const std::string& var_name,
                                                             libMeshEnums::FEFamily var_fe_family,
                                                             libMeshEnums::Order var_fe_order,
@@ -286,16 +275,6 @@
                                                             SAMRAI::tbox::Pointer<SAMRAI::hier::VariableContext> ctx,
                                                             const IBTK::HierarchyGhostCellInterpolation::InterpolationTransactionComponent& ghost_fill_transaction,
                                                             const IBTK::FEDataManager::InterpSpec& interp_spec);
-=======
-    virtual void registerInterpolatedScalarEulerianVariable(
-        const std::string& var_name,
-        libMesh::FEFamily var_fe_family,
-        libMesh::Order var_fe_order,
-        SAMRAI::tbox::Pointer<SAMRAI::hier::Variable<NDIM> > var,
-        SAMRAI::tbox::Pointer<SAMRAI::hier::VariableContext> ctx,
-        const IBTK::HierarchyGhostCellInterpolation::InterpolationTransactionComponent& ghost_fill_transaction,
-        const IBTK::FEDataManager::InterpSpec& interp_spec);
->>>>>>> 48dbbe61
 
     /*!
      * Initialize data used by the post processor.
