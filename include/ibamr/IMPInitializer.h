--- conflicted
+++ resolved
@@ -120,7 +120,7 @@
      *
      * \return The number of local nodes on the specified level.
      */
-    unsigned int computeGlobalNodeCountOnPatchLevel(SAMRAI::tbox::Pointer<SAMRAI::hier::PatchHierarchy> hierarchy,
+    unsigned int computeGlobalNodeCountOnPatchLevel(const boost::shared_ptr<SAMRAI::hier::PatchHierarchy>& hierarchy,
                                                     int level_number,
                                                     double init_data_time,
                                                     bool can_be_refined,
@@ -131,11 +131,7 @@
      *
      * \return The number of local nodes on the specified level.
      */
-<<<<<<< HEAD
     unsigned int computeLocalNodeCountOnPatchLevel(const boost::shared_ptr<SAMRAI::hier::PatchHierarchy>& hierarchy,
-=======
-    unsigned int computeLocalNodeCountOnPatchLevel(SAMRAI::tbox::Pointer<SAMRAI::hier::PatchHierarchy> hierarchy,
->>>>>>> a2e52eef
                                                    int level_number,
                                                    double init_data_time,
                                                    bool can_be_refined,
