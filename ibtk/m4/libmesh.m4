--- conflicted
+++ resolved
@@ -73,16 +73,6 @@
   fi
 fi
 
-contrib_lib_enabled=`grep "enable-parmetis.*=" $LIBMESH_DIR/Make.common | sed -e 's/.*=//' | sed -e 's/[ ]*//' | sed -e 's/[\t]*//'`
-echo "checking whether libMesh contrib package parmetis is enabled... ${contrib_lib_enabled}"
-if test "${contrib_lib_enabled}" == "yes" ; then
-  CPPFLAGS="-I${LIBMESH_CONTRIBDIR}/parmetis/Lib ${CPPFLAGS}"
-  AC_LIB_HAVE_LINKFLAGS([parmetis])
-  if test "$HAVE_LIBPARMETIS" != "yes" ; then
-    AC_MSG_WARN([libMesh contributed lib libparmetis is enabled, but could not find working libparmetis])
-  fi
-fi
-
 contrib_lib_enabled=`grep "enable-metis.*=" $LIBMESH_DIR/Make.common | sed -e 's/.*=//' | sed -e 's/[ ]*//' | sed -e 's/[\t]*//'`
 AC_MSG_NOTICE([checking whether libMesh contrib package metis is enabled... ${contrib_lib_enabled}])
 if test "${contrib_lib_enabled}" == "yes" ; then
@@ -94,19 +84,13 @@
     AC_MSG_WARN([libMesh contributed lib libmetis is enabled, but could not find working libGK])
   fi
   AC_LIB_HAVE_LINKFLAGS([metis])
-  if test "$HAVE_LIBMETIS" != "yes" ; then
+  if test "$HAVE_LIBMETIS" == "yes" ; then
+    LIBS="$LIBMETIS $LIBS"
+  else
     AC_MSG_WARN([libMesh contributed lib libmetis is enabled, but could not find working libmetis])
   fi
 fi
 
-<<<<<<< HEAD
-if test "$HAVE_LIBMETIS" == "yes" -a "$HAVE_LIBPARMETIS" == "yes" ; then
-  LIBS="$LIBPARMETIS $LIBMETIS $LIBS"
-elif test "$HAVE_LIBMETIS" == "yes" ; then
-  LIBS="$LIBMETIS $LIBS"
-elif test "$HAVE_LIBPARMETIS" == "yes" ; then
-  LIBS="$LIBPARMETIS $LIBS"
-=======
 contrib_lib_enabled=`grep "enable-parmetis.*=" $LIBMESH_DIR/Make.common | sed -e 's/.*=//' | sed -e 's/[ ]*//' | sed -e 's/[\t]*//'`
 AC_MSG_NOTICE([checking whether libMesh contrib package parmetis is enabled... ${contrib_lib_enabled}])
 if test "${contrib_lib_enabled}" == "yes" ; then
@@ -117,7 +101,6 @@
   else
     AC_MSG_WARN([libMesh contributed lib libparmetis is enabled, but could not find working libparmetis])
   fi
->>>>>>> 7fde881d
 fi
 
 contrib_lib_enabled=`grep "enable-sfcurves.*=" $LIBMESH_DIR/Make.common | sed -e 's/.*=//' | sed -e 's/[ ]*//' | sed -e 's/[\t]*//'`
