--- conflicted
+++ resolved
@@ -178,9 +178,6 @@
     return;
 } // deallocateOperatorState
 
-<<<<<<< HEAD
-void GeneralOperator::imposeSolBcs(SAMRAI::solv::SAMRAIVectorReal<NDIM, double>& /*u*/)
-=======
 void
 GeneralOperator::modifyRhsForBcs(SAMRAIVectorReal<NDIM, double>& /*y*/)
 {
@@ -190,18 +187,13 @@
 
 void
 GeneralOperator::imposeSolBcs(SAMRAIVectorReal<NDIM, double>& /*u*/)
->>>>>>> a0cabcea
 {
     // intentionally blank
     return;
 } // imposeSolBcs
 
-<<<<<<< HEAD
-void GeneralOperator::setLoggingEnabled(bool enable_logging)
-=======
 void
 GeneralOperator::setLoggingEnabled(bool enable_logging)
->>>>>>> a0cabcea
 {
     d_enable_logging = enable_logging;
     return;
