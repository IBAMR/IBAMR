// Filename: LDataManager.cpp
// Created on 01 Mar 2004 by Boyce Griffith
//
// Copyright (c) 2002-2014, Boyce Griffith
// All rights reserved.
//
// Redistribution and use in source and binary forms, with or without
// modification, are permitted provided that the following conditions are met:
//
//    * Redistributions of source code must retain the above copyright notice,
//      this list of conditions and the following disclaimer.
//
//    * Redistributions in binary form must reproduce the above copyright
//      notice, this list of conditions and the following disclaimer in the
//      documentation and/or other materials provided with the distribution.
//
//    * Neither the name of The University of North Carolina nor the names of
//      its contributors may be used to endorse or promote products derived from
//      this software without specific prior written permission.
//
// THIS SOFTWARE IS PROVIDED BY THE COPYRIGHT HOLDERS AND CONTRIBUTORS "AS IS"
// AND ANY EXPRESS OR IMPLIED WARRANTIES, INCLUDING, BUT NOT LIMITED TO, THE
// IMPLIED WARRANTIES OF MERCHANTABILITY AND FITNESS FOR A PARTICULAR PURPOSE
// ARE DISCLAIMED. IN NO EVENT SHALL THE COPYRIGHT HOLDER OR CONTRIBUTORS BE
// LIABLE FOR ANY DIRECT, INDIRECT, INCIDENTAL, SPECIAL, EXEMPLARY, OR
// CONSEQUENTIAL DAMAGES (INCLUDING, BUT NOT LIMITED TO, PROCUREMENT OF
// SUBSTITUTE GOODS OR SERVICES; LOSS OF USE, DATA, OR PROFITS; OR BUSINESS
// INTERRUPTION) HOWEVER CAUSED AND ON ANY THEORY OF LIABILITY, WHETHER IN
// CONTRACT, STRICT LIABILITY, OR TORT (INCLUDING NEGLIGENCE OR OTHERWISE)
// ARISING IN ANY WAY OUT OF THE USE OF THIS SOFTWARE, EVEN IF ADVISED OF THE
// POSSIBILITY OF SUCH DAMAGE.

/////////////////////////////// INCLUDES /////////////////////////////////////

#include <math.h>
#include <stddef.h>
#include <algorithm>
#include <limits>
#include <map>
#include <numeric>
#include <ostream>
#include <set>
#include <string>
#include <utility>
#include <vector>

#include "BasePatchHierarchy.h"
#include "BasePatchLevel.h"
#include "Box.h"
#include "BoxArray.h"
#include "BoxList.h"
#include "BoxTree.h"
#include "CartesianCellDoubleWeightedAverage.h"
#include "CartesianGridGeometry.h"
#include "CartesianPatchGeometry.h"
#include "CellData.h"
#include "CellIndex.h"
#include "CellIterator.h"
#include "CellVariable.h"
#include "CoarsenAlgorithm.h"
#include "CoarsenOperator.h"
#include "CoarsenSchedule.h"
#include "ComponentSelector.h"
#include "EdgeData.h"
#include "EdgeVariable.h"
#include "HierarchyCellDataOpsReal.h"
#include "HierarchyDataOpsManager.h"
#include "HierarchyDataOpsReal.h"
#include "IntVector.h"
#include "LoadBalancer.h"
#include "MultiblockDataTranslator.h"
#include "NodeData.h"
#include "NodeVariable.h"
#include "Patch.h"
#include "PatchData.h"
#include "PatchHierarchy.h"
#include "PatchLevel.h"
#include "ProcessorMapping.h"
#include "RefineAlgorithm.h"
#include "RefineOperator.h"
#include "RefineSchedule.h"
#include "SideData.h"
#include "SideVariable.h"
#include "Variable.h"
#include "VariableContext.h"
#include "VariableDatabase.h"
#include "VisItDataWriter.h"
#include "boost/array.hpp"
#include "boost/math/special_functions/round.hpp"
#include "boost/multi_array.hpp"
#include "ibtk/IBTK_CHKERRQ.h"
#include "ibtk/IndexUtilities.h"
#include "ibtk/LData.h"
#include "ibtk/LDataManager.h"
#include "ibtk/LEInteractor.h"
#include "ibtk/LIndexSetData.h"
#include "ibtk/LInitStrategy.h"
#include "ibtk/LMesh.h"
#include "ibtk/LNode.h"
#include "ibtk/LNodeIndex.h"
#include "ibtk/LNodeSet.h"
#include "ibtk/LNodeSetData.h"
#include "ibtk/LNodeSetVariable.h"
#include "ibtk/LNodeTransaction.h"
#include "ibtk/LSet.h"
#include "ibtk/LSetData.h"
#include "ibtk/LSetDataIterator.h"
#include "ibtk/LSiloDataWriter.h"
#include "ibtk/LTransaction.h"
#include "ibtk/ParallelSet.h"
#include "ibtk/RobinPhysBdryPatchStrategy.h"
#include "ibtk/compiler_hints.h"
#include "ibtk/ibtk_utilities.h"
#include "ibtk/namespaces.h" // IWYU pragma: keep
#include "petscao.h"
#include "petscis.h"
#include "petscsys.h"
#include "petscvec.h"
#include "tbox/Array.h"
#include "tbox/Database.h"
#include "tbox/MathUtilities.h"
#include "tbox/Pointer.h"
#include "tbox/RestartManager.h"
#include "tbox/SAMRAI_MPI.h"
#include "tbox/Schedule.h"
#include "tbox/ShutdownRegistry.h"
#include "tbox/Timer.h"
#include "tbox/TimerManager.h"
#include "tbox/Transaction.h"
#include "tbox/Utilities.h"

namespace SAMRAI
{
namespace hier
{
template <int DIM>
class Index;
} // namespace hier
} // namespace SAMRAI

/////////////////////////////// NAMESPACE ////////////////////////////////////

namespace IBTK
{
/////////////////////////////// STATIC ///////////////////////////////////////

namespace
{
// Timers.
static Timer* t_spread;
static Timer* t_interp;
static Timer* t_map_lagrangian_to_petsc;
static Timer* t_map_petsc_to_lagrangian;
static Timer* t_begin_data_redistribution;
static Timer* t_end_data_redistribution;
static Timer* t_update_workload_estimates;
static Timer* t_update_node_count_data;
static Timer* t_initialize_level_data;
static Timer* t_reset_hierarchy_configuration;
static Timer* t_apply_gradient_detector;
static Timer* t_put_to_database;
static Timer* t_begin_nonlocal_data_fill;
static Timer* t_end_nonlocal_data_fill;
static Timer* t_compute_node_distribution;
static Timer* t_compute_node_offsets;

// Assume max(U)dt/dx <= 2.
static const int CFL_WIDTH = 2;

// Version of LDataManager restart file data.
static const int LDATA_MANAGER_VERSION = 1;
<<<<<<< HEAD

inline int
round(double x)
{
    return floor(x + 0.5);
} // round
=======
>>>>>>> 8b34989a
}

const std::string LDataManager::POSN_DATA_NAME = "X";
const std::string LDataManager::INIT_POSN_DATA_NAME = "X0";
const std::string LDataManager::VEL_DATA_NAME = "U";
std::map<std::string, LDataManager*> LDataManager::s_data_manager_instances;
bool LDataManager::s_registered_callback = false;
unsigned char LDataManager::s_shutdown_priority = 200;
std::vector<int> LDataManager::s_ao_dummy(1, -1);

LDataManager*
LDataManager::getManager(const std::string& name,
                         const std::string& default_interp_kernel_fcn,
                         const std::string& default_spread_kernel_fcn,
                         const IntVector<NDIM>& min_ghost_width,
                         bool register_for_restart)
{
    if (s_data_manager_instances.find(name) == s_data_manager_instances.end())
    {
        const IntVector<NDIM> ghost_width = IntVector<NDIM>::max(
            min_ghost_width,
            IntVector<NDIM>(std::max(LEInteractor::getMinimumGhostWidth(default_interp_kernel_fcn),
                                     LEInteractor::getMinimumGhostWidth(default_spread_kernel_fcn))));
        s_data_manager_instances[name] = new LDataManager(
            name, default_interp_kernel_fcn, default_spread_kernel_fcn, ghost_width, register_for_restart);
    }
    if (!s_registered_callback)
    {
        ShutdownRegistry::registerShutdownRoutine(freeAllManagers, s_shutdown_priority);
        s_registered_callback = true;
    }
    return s_data_manager_instances[name];
} // getManager

void
LDataManager::freeAllManagers()
{
    for (std::map<std::string, LDataManager*>::iterator it = s_data_manager_instances.begin();
         it != s_data_manager_instances.end();
         ++it)
    {
        if (it->second)
        {
            delete it->second;
        }
        it->second = NULL;
    }
    return;
} // freeManager

/////////////////////////////// PUBLIC ///////////////////////////////////////

void
LDataManager::setPatchHierarchy(Pointer<PatchHierarchy<NDIM> > hierarchy)
{
#if !defined(NDEBUG)
    TBOX_ASSERT(hierarchy);
#endif

    // Reset the hierarchy.
    d_hierarchy = hierarchy;
    d_grid_geom = hierarchy->getGridGeometry();
    return;
} // setPatchHierarchy

Pointer<PatchHierarchy<NDIM> >
LDataManager::getPatchHierarchy() const
{
    return d_hierarchy;
} // getPatchHierarchy

void
LDataManager::setPatchLevels(const int coarsest_ln, const int finest_ln)
{
#if !defined(NDEBUG)
    TBOX_ASSERT(d_hierarchy);
    TBOX_ASSERT((coarsest_ln >= 0) && (finest_ln >= coarsest_ln) && (finest_ln <= d_hierarchy->getFinestLevelNumber()));
#endif
    // Destroy any unneeded AO objects.
    int ierr;
    for (int level_number = std::max(d_coarsest_ln, 0); (level_number <= d_finest_ln) && (level_number < coarsest_ln);
         ++level_number)
    {
        if (d_ao[level_number])
        {
            ierr = AODestroy(&d_ao[level_number]);
            IBTK_CHKERRQ(ierr);
        }
    }
    for (int level_number = finest_ln + 1; level_number <= d_finest_ln; ++level_number)
    {
        if (d_ao[level_number])
        {
            ierr = AODestroy(&d_ao[level_number]);
            IBTK_CHKERRQ(ierr);
        }
    }

    // Reset the level numbers.
    d_coarsest_ln = coarsest_ln;
    d_finest_ln = finest_ln;

    // Resize some arrays.
    d_level_contains_lag_data.resize(d_finest_ln + 1);
    d_strct_name_to_strct_id_map.resize(d_finest_ln + 1);
    d_strct_id_to_strct_name_map.resize(d_finest_ln + 1);
    d_strct_id_to_lag_idx_range_map.resize(d_finest_ln + 1);
    d_last_lag_idx_to_strct_id_map.resize(d_finest_ln + 1);
    d_inactive_strcts.resize(d_finest_ln + 1);
    d_displaced_strct_ids.resize(d_finest_ln + 1);
    d_displaced_strct_bounding_boxes.resize(d_finest_ln + 1);
    d_displaced_strct_lnode_idxs.resize(d_finest_ln + 1);
    d_displaced_strct_lnode_posns.resize(d_finest_ln + 1);
    d_lag_mesh.resize(d_finest_ln + 1);
    d_lag_mesh_data.resize(d_finest_ln + 1);
    d_needs_synch.resize(d_finest_ln + 1, false);
    d_ao.resize(d_finest_ln + 1);
    d_num_nodes.resize(d_finest_ln + 1);
    d_node_offset.resize(d_finest_ln + 1);
    d_local_lag_indices.resize(d_finest_ln + 1);
    d_nonlocal_lag_indices.resize(d_finest_ln + 1);
    d_local_petsc_indices.resize(d_finest_ln + 1);
    d_nonlocal_petsc_indices.resize(d_finest_ln + 1);
    return;
} // setPatchLevels

std::pair<int, int>
LDataManager::getPatchLevels() const
{
    return std::make_pair(d_coarsest_ln, d_finest_ln + 1);
} // getPatchLevels

void
LDataManager::spread(const int f_data_idx,
                     Pointer<LData> F_data,
                     Pointer<LData> X_data,
                     Pointer<LData> ds_data,
                     RobinPhysBdryPatchStrategy* f_phys_bdry_op,
                     const int level_num,
                     const std::vector<Pointer<RefineSchedule<NDIM> > >& f_prolongation_scheds,
                     const double fill_data_time,
                     const bool F_data_ghost_node_update,
                     const bool X_data_ghost_node_update,
                     const bool ds_data_ghost_node_update)
{
    spread(f_data_idx,
           F_data,
           X_data,
           ds_data,
           d_default_spread_kernel_fcn,
           f_phys_bdry_op,
           level_num,
           f_prolongation_scheds,
           fill_data_time,
           F_data_ghost_node_update,
           X_data_ghost_node_update,
           ds_data_ghost_node_update);
    return;
} // spread

void
LDataManager::spread(const int f_data_idx,
                     Pointer<LData> F_data,
                     Pointer<LData> X_data,
                     Pointer<LData> ds_data,
                     const std::string& spread_kernel_fcn,
                     RobinPhysBdryPatchStrategy* f_phys_bdry_op,
                     const int level_num,
                     const std::vector<Pointer<RefineSchedule<NDIM> > >& f_prolongation_scheds,
                     const double fill_data_time,
                     const bool F_data_ghost_node_update,
                     const bool X_data_ghost_node_update,
                     const bool ds_data_ghost_node_update)
{
    const int coarsest_ln = 0;
    const int finest_ln = d_hierarchy->getFinestLevelNumber();
#if !defined(NDEBUG)
    TBOX_ASSERT(coarsest_ln <= level_num && level_num <= finest_ln);
#endif
    std::vector<Pointer<LData> > F_data_vec(finest_ln + 1);
    std::vector<Pointer<LData> > X_data_vec(finest_ln + 1);
    std::vector<Pointer<LData> > ds_data_vec(finest_ln + 1);
    F_data_vec[level_num] = F_data;
    X_data_vec[level_num] = X_data;
    ds_data_vec[level_num] = ds_data;
    spread(f_data_idx,
           F_data_vec,
           X_data_vec,
           ds_data_vec,
           spread_kernel_fcn,
           f_phys_bdry_op,
           f_prolongation_scheds,
           fill_data_time,
           F_data_ghost_node_update,
           X_data_ghost_node_update,
           ds_data_ghost_node_update,
           coarsest_ln,
           finest_ln);
    return;
} // spread

void
LDataManager::spread(const int f_data_idx,
                     std::vector<Pointer<LData> >& F_data,
                     std::vector<Pointer<LData> >& X_data,
                     std::vector<Pointer<LData> >& ds_data,
                     RobinPhysBdryPatchStrategy* f_phys_bdry_op,
                     const std::vector<Pointer<RefineSchedule<NDIM> > >& f_prolongation_scheds,
                     const double fill_data_time,
                     const bool F_data_ghost_node_update,
                     const bool X_data_ghost_node_update,
                     const bool ds_data_ghost_node_update,
                     const int coarsest_ln,
                     const int finest_ln)
{
    spread(f_data_idx,
           F_data,
           X_data,
           ds_data,
           d_default_spread_kernel_fcn,
           f_phys_bdry_op,
           f_prolongation_scheds,
           fill_data_time,
           F_data_ghost_node_update,
           X_data_ghost_node_update,
           ds_data_ghost_node_update,
           coarsest_ln,
           finest_ln);
    return;
} // spread

void
LDataManager::spread(const int f_data_idx,
                     std::vector<Pointer<LData> >& F_data,
                     std::vector<Pointer<LData> >& X_data,
                     std::vector<Pointer<LData> >& ds_data,
                     const std::string& spread_kernel_fcn,
                     RobinPhysBdryPatchStrategy* f_phys_bdry_op,
                     const std::vector<Pointer<RefineSchedule<NDIM> > >& f_prolongation_scheds,
                     const double fill_data_time,
                     const bool F_data_ghost_node_update,
                     const bool X_data_ghost_node_update,
                     const bool ds_data_ghost_node_update,
                     const int coarsest_ln_in,
                     const int finest_ln_in)
{
    IBTK_TIMER_START(t_spread);

    const int coarsest_ln = (coarsest_ln_in == -1 ? 0 : coarsest_ln_in);
    const int finest_ln = (finest_ln_in == -1 ? d_hierarchy->getFinestLevelNumber() : finest_ln_in);

    // Zero inactivated components.
    for (int ln = d_coarsest_ln; ln <= d_finest_ln; ++ln)
    {
        zeroInactivatedComponents(F_data[ln], ln);
    }

    // Compute F*ds.
    for (int ln = coarsest_ln; ln <= finest_ln; ++ln)
    {
        if (!levelContainsLagrangianData(ln)) continue;

        if (F_data_ghost_node_update) F_data[ln]->beginGhostUpdate();
        if (ds_data_ghost_node_update) ds_data[ln]->beginGhostUpdate();
    }
    std::vector<Pointer<LData> > F_ds_data(F_data.size());
    for (int ln = coarsest_ln; ln <= finest_ln; ++ln)
    {
        if (!levelContainsLagrangianData(ln)) continue;

        if (F_data_ghost_node_update) F_data[ln]->endGhostUpdate();
        if (ds_data_ghost_node_update) ds_data[ln]->endGhostUpdate();

        const int depth = F_data[ln]->getDepth();
        F_ds_data[ln] = new LData("", getNumberOfLocalNodes(ln), depth, d_nonlocal_petsc_indices[ln]);
        boost::multi_array_ref<double, 2>& F_ds_arr = *F_ds_data[ln]->getGhostedLocalFormVecArray();
        const boost::multi_array_ref<double, 2>& F_arr = *F_data[ln]->getGhostedLocalFormVecArray();
        const boost::multi_array_ref<double, 1>& ds_arr = *ds_data[ln]->getGhostedLocalFormArray();
        for (int k = 0; k < static_cast<int>(F_data[ln]->getLocalNodeCount() + F_data[ln]->getGhostNodeCount()); ++k)
        {
            for (int d = 0; d < depth; ++d)
            {
                F_ds_arr[k][d] = F_arr[k][d] * ds_arr[k];
            }
        }
        F_ds_data[ln]->restoreArrays();
        F_data[ln]->restoreArrays();
        ds_data[ln]->restoreArrays();
    }

    IBTK_TIMER_STOP(t_spread);

    // Spread data from the Lagrangian mesh to the Eulerian grid.
    spread(f_data_idx,
           F_ds_data,
           X_data,
           spread_kernel_fcn,
           f_phys_bdry_op,
           f_prolongation_scheds,
           fill_data_time,
           /*F_data_ghost_node_update*/ false,
           X_data_ghost_node_update,
           coarsest_ln,
           finest_ln);
    return;
} // spread

void
LDataManager::spread(const int f_data_idx,
                     Pointer<LData> F_data,
                     Pointer<LData> X_data,
                     RobinPhysBdryPatchStrategy* f_phys_bdry_op,
                     const int level_num,
                     const std::vector<Pointer<RefineSchedule<NDIM> > >& f_prolongation_scheds,
                     const double fill_data_time,
                     const bool F_data_ghost_node_update,
                     const bool X_data_ghost_node_update)
{
    spread(f_data_idx,
           F_data,
           X_data,
           d_default_spread_kernel_fcn,
           f_phys_bdry_op,
           level_num,
           f_prolongation_scheds,
           fill_data_time,
           F_data_ghost_node_update,
           X_data_ghost_node_update);
    return;
} // spread

void
LDataManager::spread(const int f_data_idx,
                     Pointer<LData> F_data,
                     Pointer<LData> X_data,
                     const std::string& spread_kernel_fcn,
                     RobinPhysBdryPatchStrategy* f_phys_bdry_op,
                     const int level_num,
                     const std::vector<Pointer<RefineSchedule<NDIM> > >& f_prolongation_scheds,
                     const double fill_data_time,
                     const bool F_data_ghost_node_update,
                     const bool X_data_ghost_node_update)
{
    const int coarsest_ln = 0;
    const int finest_ln = d_hierarchy->getFinestLevelNumber();
#if !defined(NDEBUG)
    TBOX_ASSERT(coarsest_ln <= level_num && level_num <= finest_ln);
#endif
    std::vector<Pointer<LData> > F_data_vec(finest_ln + 1);
    std::vector<Pointer<LData> > X_data_vec(finest_ln + 1);
    F_data_vec[level_num] = F_data;
    X_data_vec[level_num] = X_data;
    spread(f_data_idx,
           F_data_vec,
           X_data_vec,
           spread_kernel_fcn,
           f_phys_bdry_op,
           f_prolongation_scheds,
           fill_data_time,
           F_data_ghost_node_update,
           X_data_ghost_node_update,
           coarsest_ln,
           finest_ln);
    return;
} // spread

void
LDataManager::spread(const int f_data_idx,
                     std::vector<Pointer<LData> >& F_data,
                     std::vector<Pointer<LData> >& X_data,
                     RobinPhysBdryPatchStrategy* f_phys_bdry_op,
                     const std::vector<Pointer<RefineSchedule<NDIM> > >& f_prolongation_scheds,
                     const double fill_data_time,
                     const bool F_data_ghost_node_update,
                     const bool X_data_ghost_node_update,
                     const int coarsest_ln,
                     const int finest_ln)
{
    spread(f_data_idx,
           F_data,
           X_data,
           d_default_spread_kernel_fcn,
           f_phys_bdry_op,
           f_prolongation_scheds,
           fill_data_time,
           F_data_ghost_node_update,
           X_data_ghost_node_update,
           coarsest_ln,
           finest_ln);
    return;
} // spread

void
LDataManager::spread(const int f_data_idx,
                     std::vector<Pointer<LData> >& F_data,
                     std::vector<Pointer<LData> >& X_data,
                     const std::string& spread_kernel_fcn,
                     RobinPhysBdryPatchStrategy* f_phys_bdry_op,
                     const std::vector<Pointer<RefineSchedule<NDIM> > >& f_prolongation_scheds,
                     const double fill_data_time,
                     const bool F_data_ghost_node_update,
                     const bool X_data_ghost_node_update,
                     const int coarsest_ln_in,
                     const int finest_ln_in)
{
    IBTK_TIMER_START(t_spread);

    const int coarsest_ln = (coarsest_ln_in == -1 ? 0 : coarsest_ln_in);
    const int finest_ln = (finest_ln_in == -1 ? d_hierarchy->getFinestLevelNumber() : finest_ln_in);
    VariableDatabase<NDIM>* var_db = VariableDatabase<NDIM>::getDatabase();

    // Determine the type of data centering.
    Pointer<Variable<NDIM> > f_var;
    var_db->mapIndexToVariable(f_data_idx, f_var);
    Pointer<CellVariable<NDIM, double> > f_cc_var = f_var;
    Pointer<EdgeVariable<NDIM, double> > f_ec_var = f_var;
    Pointer<NodeVariable<NDIM, double> > f_nc_var = f_var;
    Pointer<SideVariable<NDIM, double> > f_sc_var = f_var;
    const bool cc_data = f_cc_var;
    const bool ec_data = f_ec_var;
    const bool nc_data = f_nc_var;
    const bool sc_data = f_sc_var;
    TBOX_ASSERT(cc_data || ec_data || nc_data || sc_data);

    // Make a copy of the Eulerian data.
    const int f_copy_data_idx = var_db->registerClonedPatchDataIndex(f_var, f_data_idx);
    for (int ln = coarsest_ln; ln <= finest_ln; ++ln)
    {
        Pointer<PatchLevel<NDIM> > level = d_hierarchy->getPatchLevel(ln);
        level->allocatePatchData(f_copy_data_idx);
    }
    Pointer<HierarchyDataOpsReal<NDIM, double> > f_data_ops =
        HierarchyDataOpsManager<NDIM>::getManager()->getOperationsDouble(f_var, d_hierarchy, true);
    f_data_ops->swapData(f_copy_data_idx, f_data_idx);
    f_data_ops->setToScalar(f_data_idx, 0.0, /*interior_only*/ false);

    // Start filling Lagrangian ghost node values.
    for (int ln = coarsest_ln; ln <= finest_ln; ++ln)
    {
        if (!levelContainsLagrangianData(ln)) continue;

        if (F_data_ghost_node_update) F_data[ln]->beginGhostUpdate();
        if (X_data_ghost_node_update) X_data[ln]->beginGhostUpdate();
    }

    // Spread data from the Lagrangian mesh to the Eulerian grid.
    Pointer<CartesianGridGeometry<NDIM> > grid_geom = d_hierarchy->getGridGeometry();
    for (int ln = coarsest_ln; ln <= finest_ln; ++ln)
    {
        // If there are coarser levels in the patch hierarchy, prolong data from
        // the coarser levels before spreading data on this level.
        if (ln > coarsest_ln && ln < static_cast<int>(f_prolongation_scheds.size()) && f_prolongation_scheds[ln])
        {
            f_prolongation_scheds[ln]->fillData(fill_data_time);
        }

        if (!levelContainsLagrangianData(ln)) continue;

        // Spread data onto the grid.
        if (F_data_ghost_node_update) F_data[ln]->endGhostUpdate();
        if (X_data_ghost_node_update) X_data[ln]->endGhostUpdate();
        Pointer<PatchLevel<NDIM> > level = d_hierarchy->getPatchLevel(ln);
        const IntVector<NDIM>& periodic_shift = grid_geom->getPeriodicShift(level->getRatio());
        for (PatchLevel<NDIM>::Iterator p(level); p; p++)
        {
            Pointer<Patch<NDIM> > patch = level->getPatch(p());
            Pointer<PatchData<NDIM> > f_data = patch->getPatchData(f_data_idx);
            Pointer<LNodeSetData> idx_data = patch->getPatchData(d_lag_node_index_current_idx);
            const Box<NDIM>& box = idx_data->getGhostBox();
            if (cc_data)
            {
                Pointer<CellData<NDIM, double> > f_cc_data = f_data;
                LEInteractor::spread(
                    f_cc_data, F_data[ln], X_data[ln], idx_data, patch, box, periodic_shift, spread_kernel_fcn);
            }
            if (ec_data)
            {
                Pointer<EdgeData<NDIM, double> > f_ec_data = f_data;
                LEInteractor::spread(
                    f_ec_data, F_data[ln], X_data[ln], idx_data, patch, box, periodic_shift, spread_kernel_fcn);
            }
            if (nc_data)
            {
                Pointer<NodeData<NDIM, double> > f_nc_data = f_data;
                LEInteractor::spread(
                    f_nc_data, F_data[ln], X_data[ln], idx_data, patch, box, periodic_shift, spread_kernel_fcn);
            }
            if (sc_data)
            {
                Pointer<SideData<NDIM, double> > f_sc_data = f_data;
                LEInteractor::spread(
                    f_sc_data, F_data[ln], X_data[ln], idx_data, patch, box, periodic_shift, spread_kernel_fcn);
            }
            if (f_phys_bdry_op)
            {
                f_phys_bdry_op->setPatchDataIndex(f_data_idx);
                f_phys_bdry_op->accumulateFromPhysicalBoundaryData(*patch, fill_data_time, f_data->getGhostCellWidth());
            }
        }
    }

    // Accumulate data.
    f_data_ops->swapData(f_copy_data_idx, f_data_idx);
    f_data_ops->add(f_data_idx, f_data_idx, f_copy_data_idx);
    for (int ln = coarsest_ln; ln <= finest_ln; ++ln)
    {
        Pointer<PatchLevel<NDIM> > level = d_hierarchy->getPatchLevel(ln);
        level->deallocatePatchData(f_copy_data_idx);
    }
    var_db->removePatchDataIndex(f_copy_data_idx);

    IBTK_TIMER_STOP(t_spread);
    return;
} // spread

void
LDataManager::interp(const int f_data_idx,
                     Pointer<LData> F_data,
                     Pointer<LData> X_data,
                     const int level_num,
                     const std::vector<Pointer<CoarsenSchedule<NDIM> > >& f_synch_scheds,
                     const std::vector<Pointer<RefineSchedule<NDIM> > >& f_ghost_fill_scheds,
                     const double fill_data_time)
{
    const int coarsest_ln = 0;
    const int finest_ln = d_hierarchy->getFinestLevelNumber();
#if !defined(NDEBUG)
    TBOX_ASSERT(coarsest_ln <= level_num && level_num <= finest_ln);
#endif
    std::vector<Pointer<LData> > F_data_vec(finest_ln + 1);
    std::vector<Pointer<LData> > X_data_vec(finest_ln + 1);
    F_data_vec[level_num] = F_data;
    X_data_vec[level_num] = X_data;
    interp(f_data_idx,
           F_data_vec,
           X_data_vec,
           f_synch_scheds,
           f_ghost_fill_scheds,
           fill_data_time,
           coarsest_ln,
           finest_ln);
    return;
} // interp

void
LDataManager::interp(const int f_data_idx,
                     std::vector<Pointer<LData> >& F_data,
                     std::vector<Pointer<LData> >& X_data,
                     const std::vector<Pointer<CoarsenSchedule<NDIM> > >& f_synch_scheds,
                     const std::vector<Pointer<RefineSchedule<NDIM> > >& f_ghost_fill_scheds,
                     const double fill_data_time,
                     const int coarsest_ln_in,
                     const int finest_ln_in)
{
    IBTK_TIMER_START(t_interp);

    const int coarsest_ln = (coarsest_ln_in == -1 ? 0 : coarsest_ln_in);
    const int finest_ln = (finest_ln_in == -1 ? d_hierarchy->getFinestLevelNumber() : finest_ln_in);
    VariableDatabase<NDIM>* var_db = VariableDatabase<NDIM>::getDatabase();

    // Determine the type of data centering.
    Pointer<Variable<NDIM> > f_var;
    var_db->mapIndexToVariable(f_data_idx, f_var);
    Pointer<CellVariable<NDIM, double> > f_cc_var = f_var;
    Pointer<EdgeVariable<NDIM, double> > f_ec_var = f_var;
    Pointer<NodeVariable<NDIM, double> > f_nc_var = f_var;
    Pointer<SideVariable<NDIM, double> > f_sc_var = f_var;
    const bool cc_data = f_cc_var;
    const bool ec_data = f_ec_var;
    const bool nc_data = f_nc_var;
    const bool sc_data = f_sc_var;
    TBOX_ASSERT(cc_data || ec_data || nc_data || sc_data);

    // Synchronize Eulerian values.
    for (int ln = finest_ln; ln > coarsest_ln; --ln)
    {
        if (ln < static_cast<int>(f_synch_scheds.size()) && f_synch_scheds[ln])
        {
            f_synch_scheds[ln]->coarsenData();
        }
    }

    // Interpolate data from the Eulerian grid to the Lagrangian mesh.
    Pointer<CartesianGridGeometry<NDIM> > grid_geom = d_hierarchy->getGridGeometry();
    for (int ln = coarsest_ln; ln <= finest_ln; ++ln)
    {
        if (!levelContainsLagrangianData(ln)) continue;

        if (ln < static_cast<int>(f_ghost_fill_scheds.size()) && f_ghost_fill_scheds[ln])
        {
            f_ghost_fill_scheds[ln]->fillData(fill_data_time);
        }
        Pointer<PatchLevel<NDIM> > level = d_hierarchy->getPatchLevel(ln);
        const IntVector<NDIM>& periodic_shift = grid_geom->getPeriodicShift(level->getRatio());
        for (PatchLevel<NDIM>::Iterator p(level); p; p++)
        {
            Pointer<Patch<NDIM> > patch = level->getPatch(p());
            Pointer<PatchData<NDIM> > f_data = patch->getPatchData(f_data_idx);
            Pointer<LNodeSetData> idx_data = patch->getPatchData(d_lag_node_index_current_idx);
            const Box<NDIM>& box = idx_data->getBox();
            if (cc_data)
            {
                Pointer<CellData<NDIM, double> > f_cc_data = f_data;
                LEInteractor::interpolate(F_data[ln],
                                          X_data[ln],
                                          idx_data,
                                          f_cc_data,
                                          patch,
                                          box,
                                          periodic_shift,
                                          d_default_interp_kernel_fcn);
            }
            if (ec_data)
            {
                Pointer<EdgeData<NDIM, double> > f_ec_data = f_data;
                LEInteractor::interpolate(F_data[ln],
                                          X_data[ln],
                                          idx_data,
                                          f_ec_data,
                                          patch,
                                          box,
                                          periodic_shift,
                                          d_default_interp_kernel_fcn);
            }
            if (nc_data)
            {
                Pointer<NodeData<NDIM, double> > f_nc_data = f_data;
                LEInteractor::interpolate(F_data[ln],
                                          X_data[ln],
                                          idx_data,
                                          f_nc_data,
                                          patch,
                                          box,
                                          periodic_shift,
                                          d_default_interp_kernel_fcn);
            }
            if (sc_data)
            {
                Pointer<SideData<NDIM, double> > f_sc_data = f_data;
                LEInteractor::interpolate(F_data[ln],
                                          X_data[ln],
                                          idx_data,
                                          f_sc_data,
                                          patch,
                                          box,
                                          periodic_shift,
                                          d_default_interp_kernel_fcn);
            }
        }
    }

    // Zero inactivated components.
    for (int ln = d_coarsest_ln; ln <= d_finest_ln; ++ln)
    {
        zeroInactivatedComponents(F_data[ln], ln);
    }

    IBTK_TIMER_STOP(t_interp);
    return;
} // interp

void
LDataManager::registerLInitStrategy(Pointer<LInitStrategy> lag_init)
{
#if !defined(NDEBUG)
    TBOX_ASSERT(lag_init);
#endif
    d_lag_init = lag_init;
    return;
} // registerLInitStrategy

void
LDataManager::freeLInitStrategy()
{
    d_lag_init.setNull();
    return;
} // freeLInitStrategy

void
LDataManager::registerVisItDataWriter(Pointer<VisItDataWriter<NDIM> > visit_writer)
{
#if !defined(NDEBUG)
    TBOX_ASSERT(visit_writer);
#endif
    d_visit_writer = visit_writer;
    if (d_output_workload)
    {
        d_visit_writer->registerPlotQuantity("workload estimate", "SCALAR", d_workload_idx);
    }
    if (d_output_node_count)
    {
        d_visit_writer->registerPlotQuantity("node count", "SCALAR", d_node_count_idx);
    }
    return;
} // registerVisItDataWriter

void
LDataManager::registerLSiloDataWriter(Pointer<LSiloDataWriter> silo_writer)
{
#if !defined(NDEBUG)
    TBOX_ASSERT(silo_writer);
#endif
    d_silo_writer = silo_writer;
    return;
} // registerLSiloDataWriter

void
LDataManager::registerLoadBalancer(Pointer<LoadBalancer<NDIM> > load_balancer, int workload_idx)
{
#if !defined(NDEBUG)
    TBOX_ASSERT(load_balancer);
#endif
    d_load_balancer = load_balancer;
    d_workload_idx = workload_idx;
    Pointer<Variable<NDIM> > workload_var;
    VariableDatabase<NDIM>::getDatabase()->mapIndexToVariable(d_workload_idx, workload_var);
    d_workload_var = workload_var;
#if !defined(NDEBUG)
    TBOX_ASSERT(d_workload_var);
#endif
    return;
} // return

Pointer<LData>
LDataManager::createLData(const std::string& quantity_name,
                          const int level_number,
                          const unsigned int depth,
                          const bool maintain_data)
{
#if !defined(NDEBUG)
    TBOX_ASSERT(!maintain_data ||
                (d_lag_mesh_data[level_number].find(quantity_name) == d_lag_mesh_data[level_number].end()));
    TBOX_ASSERT(level_number >= 0);
    TBOX_ASSERT(d_coarsest_ln <= level_number && d_finest_ln >= level_number);
    TBOX_ASSERT(depth > 0);
#endif
    Pointer<LData> ret_val =
        new LData(quantity_name, getNumberOfLocalNodes(level_number), depth, d_nonlocal_petsc_indices[level_number]);
    if (maintain_data)
    {
        d_lag_mesh_data[level_number][quantity_name] = ret_val;
    }
    return ret_val;
} // createLData

Point
LDataManager::computeLagrangianStructureCenterOfMass(const int structure_id, const int level_number)
{
#if !defined(NDEBUG)
    TBOX_ASSERT(d_coarsest_ln <= level_number && d_finest_ln >= level_number);
#endif
    int node_counter = 0;
    Point X_com(Point::Zero());
    std::pair<int, int> lag_idx_range = getLagrangianStructureIndexRange(structure_id, level_number);

    const boost::multi_array_ref<double, 2>& X_data =
        *d_lag_mesh_data[level_number][POSN_DATA_NAME]->getLocalFormVecArray();
    const Pointer<LMesh> mesh = getLMesh(level_number);
    const std::vector<LNode*>& local_nodes = mesh->getLocalNodes();
    for (std::vector<LNode*>::const_iterator cit = local_nodes.begin(); cit != local_nodes.end(); ++cit)
    {
        const LNode* const node_idx = *cit;
        const int lag_idx = node_idx->getLagrangianIndex();
        if (lag_idx_range.first <= lag_idx && lag_idx < lag_idx_range.second)
        {
            ++node_counter;
            const int local_idx = node_idx->getLocalPETScIndex();
            const double* const X = &X_data[local_idx][0];
            for (unsigned int d = 0; d < NDIM; ++d)
            {
                X_com[d] += X[d];
            }
        }
    }
    d_lag_mesh_data[level_number][POSN_DATA_NAME]->restoreArrays();

    SAMRAI_MPI::sumReduction(&X_com[0], NDIM);
    node_counter = SAMRAI_MPI::sumReduction(node_counter);
    for (unsigned int d = 0; d < NDIM; ++d)
    {
        X_com[d] /= static_cast<double>(node_counter);
    }
    return X_com;
} // computeLagrangianStructureCenterOfMass

std::pair<Point, Point>
LDataManager::computeLagrangianStructureBoundingBox(const int structure_id, const int level_number)
{
#if !defined(NDEBUG)
    TBOX_ASSERT(d_coarsest_ln <= level_number && d_finest_ln >= level_number);
#endif
    Point X_lower(Point::Constant((std::numeric_limits<double>::max() - sqrt(std::numeric_limits<double>::epsilon()))));
    Point X_upper(
        Point::Constant(-(std::numeric_limits<double>::max() - sqrt(std::numeric_limits<double>::epsilon()))));
    std::pair<int, int> lag_idx_range = getLagrangianStructureIndexRange(structure_id, level_number);

    const boost::multi_array_ref<double, 2>& X_data =
        *d_lag_mesh_data[level_number][POSN_DATA_NAME]->getLocalFormVecArray();
    const Pointer<LMesh> mesh = getLMesh(level_number);
    const std::vector<LNode*>& local_nodes = mesh->getLocalNodes();
    for (std::vector<LNode*>::const_iterator cit = local_nodes.begin(); cit != local_nodes.end(); ++cit)
    {
        const LNode* const node_idx = *cit;
        const int lag_idx = node_idx->getLagrangianIndex();
        if (lag_idx_range.first <= lag_idx && lag_idx < lag_idx_range.second)
        {
            const int local_idx = node_idx->getLocalPETScIndex();
            const double* const X = &X_data[local_idx][0];
            for (unsigned int d = 0; d < NDIM; ++d)
            {
                X_lower[d] = std::min(X_lower[d], X[d]);
                X_upper[d] = std::max(X_upper[d], X[d]);
            }
        }
    }
    d_lag_mesh_data[level_number][POSN_DATA_NAME]->restoreArrays();

    SAMRAI_MPI::minReduction(&X_lower[0], NDIM);
    SAMRAI_MPI::maxReduction(&X_upper[0], NDIM);
    return std::make_pair(X_lower, X_upper);
} // computeLagrangianStructureBoundingBox

void
LDataManager::reinitLagrangianStructure(const Point& X_center, const int structure_id, const int level_number)
{
#if !defined(NDEBUG)
    TBOX_ASSERT(d_coarsest_ln <= level_number && d_finest_ln >= level_number);
#endif
    d_displaced_strct_ids[level_number].push_back(structure_id);

    // Compute the bounding box of the structure in its reference configuration.
    const boost::multi_array_ref<double, 2>& X0_data =
        *d_lag_mesh_data[level_number][INIT_POSN_DATA_NAME]->getLocalFormVecArray();
    Point X_lower(Point::Constant((std::numeric_limits<double>::max() - sqrt(std::numeric_limits<double>::epsilon()))));
    Point X_upper(
        Point::Constant(-(std::numeric_limits<double>::max() - sqrt(std::numeric_limits<double>::epsilon()))));
    std::pair<int, int> lag_idx_range = getLagrangianStructureIndexRange(structure_id, level_number);

    const Pointer<LMesh> mesh = getLMesh(level_number);
    const std::vector<LNode*>& local_nodes = mesh->getLocalNodes();
    for (std::vector<LNode*>::const_iterator cit = local_nodes.begin(); cit != local_nodes.end(); ++cit)
    {
        const LNode* const node_idx = *cit;
        const int lag_idx = node_idx->getLagrangianIndex();
        if (lag_idx_range.first <= lag_idx && lag_idx < lag_idx_range.second)
        {
            const int local_idx = node_idx->getLocalPETScIndex();
            const double* const X0 = &X0_data[local_idx][0];
            for (unsigned int d = 0; d < NDIM; ++d)
            {
                X_lower[d] = std::min(X_lower[d], X0[d]);
                X_upper[d] = std::max(X_upper[d], X0[d]);
            }
        }
    }
    SAMRAI_MPI::minReduction(&X_lower[0], NDIM);
    SAMRAI_MPI::maxReduction(&X_upper[0], NDIM);
    std::pair<Point, Point> bounding_box = std::make_pair(X_lower, X_upper);

    // Compute the displacement.
    Vector dX(Vector::Zero());
    for (unsigned int d = 0; d < NDIM; ++d)
    {
        dX[d] = X_center[d] - 0.5 * (X_upper[d] + X_lower[d]);
    }

    // Compute the shifted bounding box.
    std::pair<Point, Point> shifted_bounding_box = bounding_box;
    for (unsigned int d = 0; d < NDIM; ++d)
    {
        shifted_bounding_box.first[d] += dX[d];
        shifted_bounding_box.second[d] += dX[d];
    }
#if !defined(NDEBUG)
    const double* const domain_x_lower = d_grid_geom->getXLower();
    const double* const domain_x_upper = d_grid_geom->getXUpper();
    for (unsigned int d = 0; d < NDIM; ++d)
    {
        TBOX_ASSERT(domain_x_lower[d] <= shifted_bounding_box.first[d]);
        TBOX_ASSERT(domain_x_upper[d] >= shifted_bounding_box.second[d]);
    }
#endif
    d_displaced_strct_bounding_boxes[level_number].push_back(shifted_bounding_box);

    // For each node within the shifted structure: update the position of the
    // node; excise that node from the LNodeSetData patch data structure; and
    // collect that node into a set of shifted Lagrangian nodes.
    boost::multi_array_ref<double, 2>& X_data = *d_lag_mesh_data[level_number][POSN_DATA_NAME]->getLocalFormVecArray();
    Pointer<PatchLevel<NDIM> > level = d_hierarchy->getPatchLevel(level_number);
    for (PatchLevel<NDIM>::Iterator p(level); p; p++)
    {
        Pointer<Patch<NDIM> > patch = level->getPatch(p());
        const Box<NDIM>& patch_box = patch->getBox();
        const Pointer<LNodeSetData> idx_data = patch->getPatchData(d_lag_node_index_current_idx);
        for (LNodeSetData::CellIterator it(patch_box); it; it++)
        {
            const Index<NDIM>& i = *it;
            LNodeSet* const node_set = idx_data->getItem(i);
            if (node_set)
            {
                LNodeSet::DataSet unmoved_idxs;
                unmoved_idxs.reserve(node_set->size());
                for (LNodeSet::iterator it = node_set->begin(); it != node_set->end(); ++it)
                {
                    LNodeSet::value_type& node_idx = *it;
                    const int lag_idx = node_idx->getLagrangianIndex();
                    if (lag_idx_range.first <= lag_idx && lag_idx < lag_idx_range.second)
                    {
                        const int local_idx = node_idx->getLocalPETScIndex();
                        double* const X = &X_data[local_idx][0];
                        const double* const X0 = &X0_data[local_idx][0];
                        for (unsigned int d = 0; d < NDIM; ++d)
                        {
                            X[d] = X0[d] + dX[d];
                        }
                        d_displaced_strct_lnode_idxs[level_number].push_back(node_idx);
                        Point X_displaced;
                        for (unsigned int d = 0; d < NDIM; ++d) X_displaced[d] = X[d];
                        d_displaced_strct_lnode_posns[level_number].push_back(X_displaced);
                    }
                    else
                    {
                        unmoved_idxs.push_back(node_idx);
                    }
                }
                node_set->setDataSet(unmoved_idxs);
                if (node_set->empty()) idx_data->removeItem(i);
            }
        }
    }
    d_lag_mesh_data[level_number][POSN_DATA_NAME]->restoreArrays();
    d_lag_mesh_data[level_number][INIT_POSN_DATA_NAME]->restoreArrays();
    return;
} // reinitLagrangianStructure

void
LDataManager::displaceLagrangianStructure(const Vector& dX, const int structure_id, const int level_number)
{
#if !defined(NDEBUG)
    TBOX_ASSERT(d_coarsest_ln <= level_number && d_finest_ln >= level_number);
#endif
    d_displaced_strct_ids[level_number].push_back(structure_id);

    // Compute the shifted bounding box.
    std::pair<Point, Point> bounding_box = computeLagrangianStructureBoundingBox(structure_id, level_number);
    std::pair<Point, Point> shifted_bounding_box = bounding_box;
    for (unsigned int d = 0; d < NDIM; ++d)
    {
        shifted_bounding_box.first[d] += dX[d];
        shifted_bounding_box.second[d] += dX[d];
    }
#if !defined(NDEBUG)
    const double* const domain_x_lower = d_grid_geom->getXLower();
    const double* const domain_x_upper = d_grid_geom->getXUpper();
    for (unsigned int d = 0; d < NDIM; ++d)
    {
        TBOX_ASSERT(domain_x_lower[d] <= shifted_bounding_box.first[d]);
        TBOX_ASSERT(domain_x_upper[d] >= shifted_bounding_box.second[d]);
    }
#endif
    d_displaced_strct_bounding_boxes[level_number].push_back(shifted_bounding_box);

    // For each node within the shifted structure: update the position of the
    // node; excise that node from the LNodeSetData patch data structure; and
    // collect that node into a set of shifted Lagrangian nodes.
    boost::multi_array_ref<double, 2>& X_data = *d_lag_mesh_data[level_number][POSN_DATA_NAME]->getLocalFormVecArray();
    std::pair<int, int> lag_idx_range = getLagrangianStructureIndexRange(structure_id, level_number);
    Pointer<PatchLevel<NDIM> > level = d_hierarchy->getPatchLevel(level_number);
    for (PatchLevel<NDIM>::Iterator p(level); p; p++)
    {
        Pointer<Patch<NDIM> > patch = level->getPatch(p());
        const Box<NDIM>& patch_box = patch->getBox();
        const Pointer<LNodeSetData> idx_data = patch->getPatchData(d_lag_node_index_current_idx);
        for (LNodeSetData::CellIterator it(patch_box); it; it++)
        {
            const Index<NDIM>& i = *it;
            LNodeSet* const node_set = idx_data->getItem(i);
            if (node_set)
            {
                LNodeSet::DataSet unmoved_idxs;
                unmoved_idxs.reserve(node_set->size());
                for (LNodeSet::iterator it = node_set->begin(); it != node_set->end(); ++it)
                {
                    LNodeSet::value_type& node_idx = *it;
                    const int lag_idx = node_idx->getLagrangianIndex();
                    if (lag_idx_range.first <= lag_idx && lag_idx < lag_idx_range.second)
                    {
                        const int local_idx = node_idx->getLocalPETScIndex();
                        double* const X = &X_data[local_idx][0];
                        for (unsigned int d = 0; d < NDIM; ++d)
                        {
                            X[d] += dX[d];
                        }
                        d_displaced_strct_lnode_idxs[level_number].push_back(node_idx);
                        Point X_displaced;
                        for (unsigned int d = 0; d < NDIM; ++d) X_displaced[d] = X[d];
                        d_displaced_strct_lnode_posns[level_number].push_back(X_displaced);
                    }
                    else
                    {
                        unmoved_idxs.push_back(node_idx);
                    }
                }
                node_set->setDataSet(unmoved_idxs);
                if (node_set->empty()) idx_data->removeItem(i);
            }
        }
    }
    d_lag_mesh_data[level_number][POSN_DATA_NAME]->restoreArrays();
    return;
} // displaceLagrangianStructure

void
LDataManager::activateLagrangianStructures(const std::vector<int>& structure_ids, const int level_number)
{
#if !defined(NDEBUG)
    TBOX_ASSERT(d_coarsest_ln <= level_number && d_finest_ln >= level_number);
#endif
    for (std::vector<int>::const_iterator cit = structure_ids.begin(); cit != structure_ids.end(); ++cit)
    {
        d_inactive_strcts[level_number].removeItem(*cit);
    }
    d_inactive_strcts[level_number].communicateData();
    return;
} // activateLagrangianStructures

void
LDataManager::inactivateLagrangianStructures(const std::vector<int>& structure_ids, const int level_number)
{
#if !defined(NDEBUG)
    TBOX_ASSERT(d_coarsest_ln <= level_number && d_finest_ln >= level_number);
#endif
    for (std::vector<int>::const_iterator cit = structure_ids.begin(); cit != structure_ids.end(); ++cit)
    {
        d_inactive_strcts[level_number].addItem(*cit);
    }
    d_inactive_strcts[level_number].communicateData();
    return;
} // inactivateLagrangianStructures

void
LDataManager::zeroInactivatedComponents(Pointer<LData> lag_data, const int level_number) const
{
#if !defined(NDEBUG)
    TBOX_ASSERT(d_coarsest_ln <= level_number && d_finest_ln >= level_number);
#endif

    if (LIKELY(d_inactive_strcts[level_number].getSet().empty())) return;

    // Construct a list of all of the inactivated Lagrangian indices.
    //
    // NOTE: The vector idxs is NOT a list of the LOCAL inactivated indices.
    // Instead, it is a list of ALL of the inactivated indices.  Thus, idxs will
    // have the same contents for all MPI processes.
    std::vector<int> idxs;
    for (std::set<int>::const_iterator cit = d_inactive_strcts[level_number].getSet().begin();
         cit != d_inactive_strcts[level_number].getSet().end();
         ++cit)
    {
        const int strct_id = *cit;
        const std::pair<int, int>& lag_index_range =
            d_strct_id_to_lag_idx_range_map[level_number].find(strct_id)->second;
        for (int l = lag_index_range.first; l < lag_index_range.second; ++l)
        {
            idxs.push_back(l);
        }
    }

    // There is nothing left to do if there are no inactivated indices.
    if (LIKELY(idxs.empty())) return;

    // Map the Lagrangian indices to PETSc indices.
    mapLagrangianToPETSc(idxs, level_number);

    // Determine the local extents of the global PETSc Vec.
    int ierr;
    Vec lag_data_vec = lag_data->getVec();
    int lo, hi, bs;
    ierr = VecGetOwnershipRange(lag_data_vec, &lo, &hi);
    IBTK_CHKERRQ(ierr);
    ierr = VecGetBlockSize(lag_data_vec, &bs);
    IBTK_CHKERRQ(ierr);

    // Zero-out all local inactivated components.
    std::vector<int> ix(bs);
    std::vector<double> y(bs, 0.0);
    std::sort(idxs.begin(), idxs.end());
    for (std::vector<int>::const_iterator cit = idxs.begin(); cit != idxs.end(); ++cit)
    {
        const int l = *cit;
        if (l * bs >= lo && l * bs < hi)
        {
            for (int k = 0; k < bs; ++k)
            {
                ix[k] = bs * l + k;
            }
            ierr = VecSetValues(lag_data_vec, bs, &ix[0], &y[0], INSERT_VALUES);
            IBTK_CHKERRQ(ierr);
        }
    }
    ierr = VecAssemblyBegin(lag_data_vec);
    IBTK_CHKERRQ(ierr);
    ierr = VecAssemblyEnd(lag_data_vec);
    IBTK_CHKERRQ(ierr);
    lag_data->beginGhostUpdate();
    lag_data->endGhostUpdate();
    return;
} // zeroInactivatedComponents

void
LDataManager::mapLagrangianToPETSc(std::vector<int>& inds, const int level_number) const
{
    IBTK_TIMER_START(t_map_lagrangian_to_petsc);

#if !defined(NDEBUG)
    TBOX_ASSERT(d_coarsest_ln <= level_number && d_finest_ln >= level_number);
#endif

    const int ierr =
        AOApplicationToPetsc(d_ao[level_number],
                             (!inds.empty() ? static_cast<int>(inds.size()) : static_cast<int>(s_ao_dummy.size())),
                             (!inds.empty() ? &inds[0] : &s_ao_dummy[0]));
    IBTK_CHKERRQ(ierr);

    IBTK_TIMER_STOP(t_map_lagrangian_to_petsc);
    return;
} // mapLagrangianToPETSc

void
LDataManager::mapPETScToLagrangian(std::vector<int>& inds, const int level_number) const
{
    IBTK_TIMER_START(t_map_petsc_to_lagrangian);

#if !defined(NDEBUG)
    TBOX_ASSERT(d_coarsest_ln <= level_number && d_finest_ln >= level_number);
#endif

    const int ierr =
        AOPetscToApplication(d_ao[level_number],
                             (!inds.empty() ? static_cast<int>(inds.size()) : static_cast<int>(s_ao_dummy.size())),
                             (!inds.empty() ? &inds[0] : &s_ao_dummy[0]));
    IBTK_CHKERRQ(ierr);

    IBTK_TIMER_STOP(t_map_petsc_to_lagrangian);
    return;
} // mapPETScToLagrangian

void
LDataManager::scatterLagrangianToPETSc(Vec& lagrangian_vec, Vec& petsc_vec, const int level_number) const
{
    scatterData(petsc_vec, lagrangian_vec, level_number, SCATTER_REVERSE);
    return;
} // scatterLagrangianToPETSc

void
LDataManager::scatterPETScToLagrangian(Vec& petsc_vec, Vec& lagrangian_vec, const int level_number) const
{
    scatterData(lagrangian_vec, petsc_vec, level_number, SCATTER_FORWARD);
    return;
} // scatterPETScToLagrangian

void
LDataManager::scatterToAll(Vec& parallel_vec, Vec& sequential_vec) const
{
    int ierr;
    const bool create_vout = !sequential_vec;
    VecScatter ctx;
    ierr = VecScatterCreateToAll(parallel_vec, &ctx, (create_vout ? &sequential_vec : NULL));
    IBTK_CHKERRQ(ierr);
    ierr = VecScatterBegin(ctx, parallel_vec, sequential_vec, INSERT_VALUES, SCATTER_FORWARD);
    IBTK_CHKERRQ(ierr);
    ierr = VecScatterEnd(ctx, parallel_vec, sequential_vec, INSERT_VALUES, SCATTER_FORWARD);
    IBTK_CHKERRQ(ierr);
    ierr = VecScatterDestroy(&ctx);
    IBTK_CHKERRQ(ierr);
    return;
} // scatterToAll

void
LDataManager::scatterToZero(Vec& parallel_vec, Vec& sequential_vec) const
{
    int ierr;
    const bool create_vout = !sequential_vec;
    VecScatter ctx;
    ierr = VecScatterCreateToZero(parallel_vec, &ctx, (create_vout ? &sequential_vec : NULL));
    IBTK_CHKERRQ(ierr);
    ierr = VecScatterBegin(ctx, parallel_vec, sequential_vec, INSERT_VALUES, SCATTER_FORWARD);
    IBTK_CHKERRQ(ierr);
    ierr = VecScatterEnd(ctx, parallel_vec, sequential_vec, INSERT_VALUES, SCATTER_FORWARD);
    IBTK_CHKERRQ(ierr);
    ierr = VecScatterDestroy(&ctx);
    IBTK_CHKERRQ(ierr);
    return;
} // scatterToZero

void
LDataManager::beginDataRedistribution(const int coarsest_ln_in, const int finest_ln_in)
{
    IBTK_TIMER_START(t_begin_data_redistribution);

    const int coarsest_ln = (coarsest_ln_in == -1) ? d_coarsest_ln : coarsest_ln_in;
    const int finest_ln = (finest_ln_in == -1) ? d_finest_ln : finest_ln_in;

#if !defined(NDEBUG)
    TBOX_ASSERT(coarsest_ln >= d_coarsest_ln && coarsest_ln <= d_finest_ln);
    TBOX_ASSERT(finest_ln >= d_coarsest_ln && finest_ln <= d_finest_ln);
#endif

    // Emit warnings if things seem to be out of synch.
    for (int level_number = coarsest_ln; level_number <= finest_ln; ++level_number)
    {
        if (!d_level_contains_lag_data[level_number]) continue;
        if (d_needs_synch[level_number])
        {
            TBOX_WARNING("LDataManager::beginDataRedistribution():\n"
                         << "\tLData is not synchronized with LNodeSetData.\n"
                         << "\tLagrangian node position data is probably invalid!\n");
        }
    }

    // Ensure that no IB points manage to escape the computational domain.
    const double* const domain_x_lower = d_grid_geom->getXLower();
    const double* const domain_x_upper = d_grid_geom->getXUpper();
    const double* const domain_dx = d_grid_geom->getDx();
    std::vector<std::map<int, IntVector<NDIM> > > periodic_offset_data(finest_ln + 1);
    std::vector<std::map<int, Vector> > periodic_displacement_data(finest_ln + 1);
    for (int level_number = coarsest_ln; level_number <= finest_ln; ++level_number)
    {
        if (!d_level_contains_lag_data[level_number]) continue;
        d_lag_mesh_data[level_number][POSN_DATA_NAME]->beginGhostUpdate();
    }
    for (int level_number = coarsest_ln; level_number <= finest_ln; ++level_number)
    {
        if (!d_level_contains_lag_data[level_number]) continue;
        d_lag_mesh_data[level_number][POSN_DATA_NAME]->endGhostUpdate();
        // NOTE: We cannot use LMesh data structures here because they have not
        // been (re-)initialized yet.
        boost::multi_array_ref<double, 2>& X_data =
            *d_lag_mesh_data[level_number][POSN_DATA_NAME]->getGhostedLocalFormVecArray();
        const size_t num_nodes = X_data.shape()[0];
        const IntVector<NDIM>& ratio = d_hierarchy->getPatchLevel(level_number)->getRatio();
        const IntVector<NDIM>& periodic_shift = d_grid_geom->getPeriodicShift();
        double level_dx[NDIM];
        for (unsigned int d = 0; d < NDIM; ++d) level_dx[d] = domain_dx[d] / ratio[d];
        for (unsigned int local_idx = 0; local_idx < num_nodes; ++local_idx)
        {
            Eigen::Map<Vector> X(&X_data[local_idx][0], NDIM);
            Vector X_real = X;
            for (unsigned int d = 0; d < NDIM; ++d)
            {
                if (periodic_shift[d])
                {
                    double domain_length = domain_x_upper[d] - domain_x_lower[d];
                    while (X[d] < domain_x_lower[d]) X[d] += domain_length;
                    while (X[d] >= domain_x_upper[d]) X[d] -= domain_length;
                    TBOX_ASSERT(X[d] >= domain_x_lower[d] && X[d] < domain_x_upper[d]);
                }
                X[d] = std::max(X[d], domain_x_lower[d]);
                X[d] = std::min(X[d], domain_x_upper[d] - std::numeric_limits<double>::epsilon());
            }
            Vector periodic_displacement = X_real - X;
            IntVector<NDIM> periodic_offset;
            for (int d = 0; d < NDIM; ++d)
            {
                periodic_offset[d] = boost::math::round(periodic_displacement[d] / level_dx[d]);
            }
            if (periodic_offset != IntVector<NDIM>(0))
            {
                periodic_offset_data[level_number][local_idx] = periodic_offset;
                periodic_displacement_data[level_number][local_idx] = periodic_displacement;
            }
        }
        d_lag_mesh_data[level_number][POSN_DATA_NAME]->restoreArrays();
    }

    // Update the index patch data.
    //
    // We only keep nodes whose new locations are in the patch interior.  That
    // is to say, we only keep the nodes that the patch will own after
    // redistribution.
    //
    // Notice that it is possible for periodic copies of nodes to appear in
    // multiple grid cells within the ghost cell region.  We must therefore
    // ensure that nodes passing through periodic boundaries are added to the
    // patch only once.
    for (int level_number = coarsest_ln; level_number <= finest_ln; ++level_number)
    {
        if (!d_level_contains_lag_data[level_number]) continue;
        boost::multi_array_ref<double, 2>& X_data =
            *d_lag_mesh_data[level_number][POSN_DATA_NAME]->getGhostedLocalFormVecArray();
        Pointer<PatchLevel<NDIM> > level = d_hierarchy->getPatchLevel(level_number);
        const Pointer<CartesianGridGeometry<NDIM> > grid_geom = level->getGridGeometry();
        const IntVector<NDIM>& ratio = level->getRatio();
        for (PatchLevel<NDIM>::Iterator p(level); p; p++)
        {
            Pointer<Patch<NDIM> > patch = level->getPatch(p());
            Pointer<LNodeSetData> current_idx_data = patch->getPatchData(d_lag_node_index_current_idx);
            Pointer<LNodeSetData> new_idx_data =
                new LNodeSetData(current_idx_data->getBox(), current_idx_data->getGhostCellWidth());
            const Box<NDIM>& patch_box = patch->getBox();
            const Pointer<CartesianPatchGeometry<NDIM> > patch_geom = patch->getPatchGeometry();
            std::set<int> registered_periodic_idx;
            for (LNodeSetData::CellIterator it(Box<NDIM>::grow(patch_box, IntVector<NDIM>(CFL_WIDTH))); it; it++)
            {
                const Index<NDIM>& old_cell_idx = *it;
                LNodeSet* const old_node_set = current_idx_data->getItem(old_cell_idx);
                if (old_node_set)
                {
                    for (LNodeSet::iterator n = old_node_set->begin(); n != old_node_set->end(); ++n)
                    {
                        LNodeSet::value_type& node_idx = *n;
                        const int local_idx = node_idx->getLocalPETScIndex();
                        double* const X = &X_data[local_idx][0];
                        const CellIndex<NDIM> new_cell_idx = IndexUtilities::getCellIndex(X, grid_geom, ratio);
                        if (patch_box.contains(new_cell_idx))
                        {
                            std::map<int, IntVector<NDIM> >::const_iterator it_offset =
                                periodic_offset_data[level_number].find(local_idx);
                            const bool periodic_node = it_offset != periodic_offset_data[level_number].end();
                            const bool unregistered_periodic_node =
                                periodic_node &&
                                registered_periodic_idx.find(local_idx) == registered_periodic_idx.end();
                            if (!periodic_node || unregistered_periodic_node)
                            {
                                if (unregistered_periodic_node)
                                {
                                    const IntVector<NDIM>& periodic_offset = it_offset->second;
                                    std::map<int, Vector>::const_iterator it_displacement =
                                        periodic_displacement_data[level_number].find(local_idx);
                                    const Vector& periodic_displacement = it_displacement->second;
                                    node_idx->registerPeriodicShift(periodic_offset, periodic_displacement);
                                    registered_periodic_idx.insert(local_idx);
                                }
                                if (!new_idx_data->isElement(new_cell_idx))
                                    new_idx_data->appendItemPointer(new_cell_idx, new LNodeSet());
                                LNodeSet* const new_node_set = new_idx_data->getItem(new_cell_idx);
                                new_node_set->push_back(node_idx);
                            }
                        }
                    }
                }
            }
            for (LNodeSetData::SetIterator it(*new_idx_data); it; it++)
            {
                LNodeSet::DataSet& node_set = (*it).getDataSet();
                std::sort(node_set.begin(), node_set.end(), LNodeIndexLagrangianIndexComp());
                node_set.erase(std::unique(node_set.begin(), node_set.end(), LNodeIndexLagrangianIndexEqual()),
                               node_set.end());
            }
            patch->setPatchData(d_lag_node_index_current_idx, new_idx_data);
        }
        d_lag_mesh_data[level_number][POSN_DATA_NAME]->restoreArrays();
        d_needs_synch[level_number] = true;
    }

    IBTK_TIMER_STOP(t_begin_data_redistribution);
    return;
} // beginDataRedistribution

void
LDataManager::endDataRedistribution(const int coarsest_ln_in, const int finest_ln_in)
{
    IBTK_TIMER_START(t_end_data_redistribution);

    const int coarsest_ln = (coarsest_ln_in == -1) ? d_coarsest_ln : coarsest_ln_in;
    const int finest_ln = (finest_ln_in == -1) ? d_finest_ln : finest_ln_in;

#if !defined(NDEBUG)
    TBOX_ASSERT(coarsest_ln >= d_coarsest_ln && coarsest_ln <= d_finest_ln);
    TBOX_ASSERT(finest_ln >= d_coarsest_ln && finest_ln <= d_finest_ln);
#endif

    for (int level_number = coarsest_ln; level_number <= finest_ln; ++level_number)
    {
        if (d_level_contains_lag_data[level_number] && (!d_needs_synch[level_number]))
        {
            TBOX_WARNING("LDataManager::endDataRedistribution():\n"
                         << "\tLData is already synchronized with LNodeSetData.\n"
                         << "\tlevel = "
                         << level_number
                         << "\n");
        }
    }

    // Update parallel data structures to account for any displaced nodes.
    for (int level_number = coarsest_ln; level_number <= finest_ln; ++level_number)
    {
        if (!d_level_contains_lag_data[level_number] || d_displaced_strct_ids[level_number].empty()) continue;

        const int num_procs = SAMRAI_MPI::getNodes();
        Pointer<PatchLevel<NDIM> > level = d_hierarchy->getPatchLevel(level_number);
        Pointer<BoxTree<NDIM> > box_tree = level->getBoxTree();
        const ProcessorMapping& processor_mapping = level->getProcessorMapping();
        const IntVector<NDIM>& ratio = level->getRatio();

        // Determine which processor owns each of the local displaced nodes.
        size_t num_nodes = d_displaced_strct_lnode_idxs[level_number].size();
#if !defined(NDEBUG)
        TBOX_ASSERT(d_displaced_strct_lnode_posns[level_number].size() == num_nodes);
#endif
        typedef LNodeTransaction::LTransactionComponent LNodeTransactionComponent;
        std::vector<std::vector<LNodeTransactionComponent> > src_index_set(num_procs);
        for (size_t k = 0; k < num_nodes; ++k)
        {
            LNodeSet::value_type& lag_idx = d_displaced_strct_lnode_idxs[level_number][k];
            const Point& posn = d_displaced_strct_lnode_posns[level_number][k];
            const CellIndex<NDIM> cell_idx = IndexUtilities::getCellIndex(posn, d_grid_geom, ratio);

            Array<int> indices;
            box_tree->findOverlapIndices(indices, Box<NDIM>(cell_idx, cell_idx));
#if !defined(NDEBUG)
            TBOX_ASSERT(indices.getSize() == 1);
#endif
            const int patch_num = indices[0];
#if !defined(NDEBUG)
            TBOX_ASSERT(patch_num >= 0 && patch_num < level->getNumberOfPatches());
#endif
            const int dst_proc = processor_mapping.getProcessorAssignment(patch_num);
            LNodeTransactionComponent component(lag_idx, posn);
            src_index_set[dst_proc].push_back(component);
        }

        // Setup communication transactions between each pair of processors.
        Schedule lnode_idx_data_mover;
        std::vector<std::vector<Pointer<Transaction> > > transactions(num_procs,
                                                                      std::vector<Pointer<Transaction> >(num_procs));
        for (int src_proc = 0; src_proc < num_procs; ++src_proc)
        {
            for (int dst_proc = 0; dst_proc < num_procs; ++dst_proc)
            {
                if (src_proc == SAMRAI_MPI::getRank())
                {
                    transactions[src_proc][dst_proc] =
                        new LNodeTransaction(src_proc, dst_proc, src_index_set[dst_proc]);
                }
                else
                {
                    transactions[src_proc][dst_proc] = new LNodeTransaction(src_proc, dst_proc);
                }
                lnode_idx_data_mover.appendTransaction(transactions[src_proc][dst_proc]);
            }
        }

        // Communicate the data.
        lnode_idx_data_mover.communicate();

        // Clear the cached displaced nodes.
        d_displaced_strct_lnode_idxs[level_number].clear();
        d_displaced_strct_lnode_posns[level_number].clear();

        // Retrieve the communicated values.
        for (int src_proc = 0; src_proc < num_procs; ++src_proc)
        {
            for (int dst_proc = 0; dst_proc < num_procs; ++dst_proc)
            {
                if (dst_proc == SAMRAI_MPI::getRank())
                {
                    Pointer<LNodeTransaction> transaction = transactions[src_proc][dst_proc];
                    const std::vector<LNodeTransactionComponent>& dst_index_set = transaction->getDestinationData();
                    for (std::vector<LNodeTransactionComponent>::const_iterator cit = dst_index_set.begin();
                         cit != dst_index_set.end();
                         ++cit)
                    {
                        d_displaced_strct_lnode_idxs[level_number].push_back(cit->item);
                        d_displaced_strct_lnode_posns[level_number].push_back(cit->posn);
                    }
                }
            }
        }

        // Determine which patch owns each of the local displaced nodes.
        num_nodes = d_displaced_strct_lnode_idxs[level_number].size();
#if !defined(NDEBUG)
        TBOX_ASSERT(d_displaced_strct_lnode_posns[level_number].size() == num_nodes);
#endif
        for (size_t k = 0; k < num_nodes; ++k)
        {
            const LNodeSet::value_type& lag_idx = d_displaced_strct_lnode_idxs[level_number][k];
            const Point& posn = d_displaced_strct_lnode_posns[level_number][k];
            const CellIndex<NDIM> cell_idx = IndexUtilities::getCellIndex(posn, d_grid_geom, ratio);

            Array<int> indices;
            box_tree->findOverlapIndices(indices, Box<NDIM>(cell_idx, cell_idx));
#if !defined(NDEBUG)
            TBOX_ASSERT(indices.getSize() == 1);
#endif
            const int patch_num = indices[0];
#if !defined(NDEBUG)
            TBOX_ASSERT(patch_num >= 0 && patch_num < level->getNumberOfPatches());
#endif
            Pointer<Patch<NDIM> > patch = level->getPatch(patch_num);
            Pointer<LNodeSetData> idx_data = patch->getPatchData(d_lag_node_index_current_idx);
            if (!idx_data->isElement(cell_idx))
            {
                idx_data->appendItemPointer(cell_idx, new LNodeSet());
            }
            LNodeSet* const node_set = idx_data->getItem(cell_idx);
            node_set->push_back(lag_idx);
        }

        // Clear all cached data associated with this patch level.
        d_displaced_strct_ids[level_number].clear();
        d_displaced_strct_bounding_boxes[level_number].clear();
        d_displaced_strct_lnode_idxs[level_number].clear();
        d_displaced_strct_lnode_posns[level_number].clear();
    }

    // Fill the ghost cells of each level.
    for (int level_number = coarsest_ln; level_number <= finest_ln; ++level_number)
    {
        if (!d_level_contains_lag_data[level_number]) continue;

        Pointer<PatchLevel<NDIM> > level = d_hierarchy->getPatchLevel(level_number);
        level->allocatePatchData(d_scratch_data);

        const double current_time = 0.0;
        level->setTime(current_time, d_current_data);
        level->setTime(current_time, d_scratch_data);

        d_lag_node_index_bdry_fill_scheds[level_number]->fillData(current_time);

        level->deallocatePatchData(d_scratch_data);
    }

    // Define the PETSc data needed to communicate the LData from its
    // old configuration to its new configuration.
    int ierr;

    std::vector<AO> new_ao(finest_ln + 1);

    std::vector<std::vector<Vec> > src_vec(finest_ln + 1);
    std::vector<std::vector<Vec> > dst_vec(finest_ln + 1);
    std::vector<std::vector<VecScatter> > scatter(finest_ln + 1);
    std::vector<std::map<int, IS> > src_IS(finest_ln + 1);
    std::vector<std::map<int, IS> > dst_IS(finest_ln + 1);
    std::vector<std::map<int, VecScatter> > scatter_template(finest_ln + 1);

    // The number of all local (e.g., on processor) and ghost (e.g., off
    // processor) nodes.
    //
    // NOTE:  num_local_nodes   [ln] == d_local_lag_indices   [ln].size()
    //        num_nonlocal_nodes[ln] == d_nonlocal_lag_indices[ln].size()
    std::vector<int> num_local_nodes(finest_ln + 1);
    std::vector<int> num_nonlocal_nodes(finest_ln + 1);

    // Setup maps from patch numbers to the nodes indexed in the patch interior
    // and the patch ghost cell region.
    //
    // NOTE 1: The ghost cell region used for each patch is defined by the ghost
    // cell width of the indexing variable.
    //
    // NOTE 2: These indices are in the local PETSc ordering.  Hence they can be
    // used to access elements in the local form of ghosted parallel PETSc Vec
    // objects.
    //
    // NOTE 3: The PETSc ordering is maintained so that the data corresponding
    // to patch interiors is contiguous (as long as there are no overlapping
    // patches).  Nodes in the ghost region of a patch will not in general be
    // stored as contiguous data, and no attempt is made to do so.

    // In the following loop over patch levels, we first compute the new
    // distribution data (e.g., all of these indices).
    //
    // Next, we use the old and new PETSc AO (application ordering) objects to
    // define a mapping from the old distribution to the new distribution.
    //
    // Finally, we create the new PETSc Vec (vector) objects that are used to
    // store the Lagrangian data in the new distribution.
    for (int level_number = coarsest_ln; level_number <= finest_ln; ++level_number)
    {
        if (!d_level_contains_lag_data[level_number]) continue;

        std::map<std::string, Pointer<LData> >& level_data = d_lag_mesh_data[level_number];
        const std::vector<int>::size_type num_data = level_data.size();
        src_vec[level_number].resize(num_data);
        dst_vec[level_number].resize(num_data);
        scatter[level_number].resize(num_data);

        // Get the new distribution of nodes for the level.
        //
        // NOTE: This process updates the local PETSc indices of the LNodeSet
        // objects contained in the current patch.
        computeNodeDistribution(new_ao[level_number],
                                d_local_lag_indices[level_number],
                                d_nonlocal_lag_indices[level_number],
                                d_local_petsc_indices[level_number],
                                d_nonlocal_petsc_indices[level_number],
                                d_num_nodes[level_number],
                                d_node_offset[level_number],
                                level_number);
        num_local_nodes[level_number] = static_cast<int>(d_local_lag_indices[level_number].size());
        num_nonlocal_nodes[level_number] = static_cast<int>(d_nonlocal_lag_indices[level_number].size());

        // Setup src indices.
        std::vector<int> src_inds(num_local_nodes[level_number]);
        for (int k = 0; k < num_local_nodes[level_number]; ++k)
        {
            src_inds[k] = d_node_offset[level_number] + k;
        }

        // Convert dst indices from the old ordering to the new ordering.
        std::vector<int> dst_inds = d_local_petsc_indices[level_number];
        ierr = AOPetscToApplication(
            d_ao[level_number], // the old AO
            static_cast<int>(num_local_nodes[level_number] > 0 ? num_local_nodes[level_number] : s_ao_dummy.size()),
            (num_local_nodes[level_number] > 0 ? &dst_inds[0] : &s_ao_dummy[0]));
        IBTK_CHKERRQ(ierr);
        ierr = AOApplicationToPetsc(
            new_ao[level_number], // the new AO
            static_cast<int>(num_local_nodes[level_number] > 0 ? num_local_nodes[level_number] : s_ao_dummy.size()),
            (num_local_nodes[level_number] > 0 ? &dst_inds[0] : &s_ao_dummy[0]));
        IBTK_CHKERRQ(ierr);

        // Setup VecScatter objects for each LData object and start scattering
        // data.
        std::map<std::string, Pointer<LData> >::iterator it;
        int i;
        for (it = level_data.begin(), i = 0; it != level_data.end(); ++it, ++i)
        {
            Pointer<LData> data = it->second;
#if !defined(NDEBUG)
            TBOX_ASSERT(data);
#endif
            const int depth = data->getDepth();

            // Determine the PETSc indices of the source nodes for use when
            // scattering values from the old configuration to the new
            // configuration.  Notice that a different IS object must be used
            // for each unique data depth.
            if (src_IS[level_number].find(depth) == src_IS[level_number].end())
            {
                ierr = ISCreateBlock(PETSC_COMM_WORLD,
                                     depth,
                                     num_local_nodes[level_number],
                                     num_local_nodes[level_number] > 0 ? &src_inds[0] : NULL,
                                     PETSC_COPY_VALUES,
                                     &src_IS[level_number][depth]);
                IBTK_CHKERRQ(ierr);
            }

            // Determine the PETSc indices of the destination nodes for use when
            // scattering values from the old configuration to the new
            // configuration.  Notice that a different IS object must be used
            // for each unique data depth.
            if (dst_IS[level_number].find(depth) == dst_IS[level_number].end())
            {
                ierr = ISCreateBlock(PETSC_COMM_WORLD,
                                     depth,
                                     num_local_nodes[level_number],
                                     num_local_nodes[level_number] > 0 ? &dst_inds[0] : NULL,
                                     PETSC_COPY_VALUES,
                                     &dst_IS[level_number][depth]);
                IBTK_CHKERRQ(ierr);
            }

            // Create the destination Vec.
            src_vec[level_number][i] = data->getVec();
            ierr = VecCreateGhostBlock(
                PETSC_COMM_WORLD,
                depth,
                depth * num_local_nodes[level_number],
                PETSC_DECIDE,
                num_nonlocal_nodes[level_number],
                num_nonlocal_nodes[level_number] > 0 ? &d_nonlocal_petsc_indices[level_number][0] : NULL,
                &dst_vec[level_number][i]);
            IBTK_CHKERRQ(ierr);

            // Create the VecScatter.
            ierr = VecScatterCreate(src_vec[level_number][i],
                                    src_IS[level_number][depth],
                                    dst_vec[level_number][i],
                                    dst_IS[level_number][depth],
                                    &scatter[level_number][i]);
            IBTK_CHKERRQ(ierr);

            // Begin scattering data.
            ierr = VecScatterBegin(scatter[level_number][i],
                                   src_vec[level_number][i],
                                   dst_vec[level_number][i],
                                   INSERT_VALUES,
                                   SCATTER_FORWARD);
            IBTK_CHKERRQ(ierr);
        }
    }

    // Update cached indexing information on each grid patch and setup new LMesh
    // data structures.
    Pointer<CartesianGridGeometry<NDIM> > grid_geom = d_hierarchy->getGridGeometry();
    d_local_and_ghost_nodes.resize(finest_ln + 1);
    for (int level_number = coarsest_ln; level_number <= finest_ln; ++level_number)
    {
        if (!d_level_contains_lag_data[level_number]) continue;

        const int num_local_nodes = getNumberOfLocalNodes(level_number);
        const int num_ghost_nodes = getNumberOfGhostNodes(level_number);
        const int num_local_and_ghost_nodes = num_local_nodes + num_ghost_nodes;
        Pointer<std::vector<LNode> > new_local_and_ghost_nodes = new std::vector<LNode>(num_local_and_ghost_nodes);
        std::vector<Pointer<LNode> > local_and_ghost_node_ptrs(num_local_and_ghost_nodes);
        for (int k = 0; k < num_local_and_ghost_nodes; ++k)
        {
            local_and_ghost_node_ptrs[k] = Pointer<LNode>(&(*new_local_and_ghost_nodes)[k], false);
        }
        Pointer<PatchLevel<NDIM> > level = d_hierarchy->getPatchLevel(level_number);
        const IntVector<NDIM>& periodic_shift = grid_geom->getPeriodicShift(level->getRatio());
        std::set<int> local_petsc_idxs;
        for (PatchLevel<NDIM>::Iterator p(level); p; p++)
        {
            Pointer<Patch<NDIM> > patch = level->getPatch(p());
            Pointer<LNodeSetData> idx_data = patch->getPatchData(d_lag_node_index_current_idx);
            idx_data->cacheLocalIndices(patch, periodic_shift);
            const Box<NDIM>& ghost_box = idx_data->getGhostBox();
            for (LNodeSetData::DataIterator it = idx_data->data_begin(ghost_box); it != idx_data->data_end(); ++it)
            {
                LNode* const tmp_node_idx = *it;
                const int local_petsc_idx = tmp_node_idx->getLocalPETScIndex();
                TBOX_ASSERT(0 <= local_petsc_idx && local_petsc_idx < num_local_and_ghost_nodes);
                Pointer<LNode> node_idx = local_and_ghost_node_ptrs[local_petsc_idx];
                *node_idx = *tmp_node_idx;
                local_petsc_idxs.insert(local_petsc_idx);
                *it = node_idx;
                TBOX_ASSERT((*it).getPointer() == node_idx.getPointer());
            }
        }
        // Swap out the LNode vectors now --- doing so earlier would potentially
        // reset existing nodes on the patch.
        d_local_and_ghost_nodes[level_number] = new_local_and_ghost_nodes;
        std::vector<LNode*> local_nodes(num_local_nodes);
        for (int k = 0; k < num_local_nodes; ++k)
        {
            local_nodes[k] = &(*d_local_and_ghost_nodes[level_number])[k];
        }
        std::vector<LNode*> ghost_nodes(num_ghost_nodes);
        for (int k = 0; k < num_ghost_nodes; ++k)
        {
            ghost_nodes[k] = &(*d_local_and_ghost_nodes[level_number])[num_local_nodes + k];
        }
        std::ostringstream name_stream;
        name_stream << d_object_name << "::mesh::level_" << level_number;
        d_lag_mesh[level_number] = new LMesh(name_stream.str(), local_nodes, ghost_nodes);
    }

    // End scattering data, reset LData objects, and destroy the VecScatter
    // contexts.
    for (int level_number = coarsest_ln; level_number <= finest_ln; ++level_number)
    {
        if (!d_level_contains_lag_data[level_number]) continue;

        std::map<std::string, Pointer<LData> >& level_data = d_lag_mesh_data[level_number];
        std::map<std::string, Pointer<LData> >::iterator it;
        int i;
        for (it = level_data.begin(), i = 0; it != level_data.end(); ++it, ++i)
        {
            ierr = VecScatterEnd(scatter[level_number][i],
                                 src_vec[level_number][i],
                                 dst_vec[level_number][i],
                                 INSERT_VALUES,
                                 SCATTER_FORWARD);
            IBTK_CHKERRQ(ierr);
            ierr = VecScatterDestroy(&scatter[level_number][i]);
            IBTK_CHKERRQ(ierr);
            Pointer<LData> data = it->second;
            data->resetData(dst_vec[level_number][i], d_nonlocal_petsc_indices[level_number]);
        }
    }

    // Distribute nonlocal data to the new configuration.
    beginNonlocalDataFill(coarsest_ln, finest_ln);
    endNonlocalDataFill(coarsest_ln, finest_ln);

    // Indicate that the levels have been synchronized and destroy unneeded
    // ordering and indexing objects.
    for (int level_number = coarsest_ln; level_number <= finest_ln; ++level_number)
    {
        d_needs_synch[level_number] = false;

        if (d_ao[level_number])
        {
            ierr = AODestroy(&d_ao[level_number]);
            IBTK_CHKERRQ(ierr);
        }
        d_ao[level_number] = new_ao[level_number];

        for (std::map<int, IS>::iterator it = src_IS[level_number].begin(); it != src_IS[level_number].end(); ++it)
        {
            ierr = ISDestroy(&it->second);
            IBTK_CHKERRQ(ierr);
        }

        for (std::map<int, IS>::iterator it = dst_IS[level_number].begin(); it != dst_IS[level_number].end(); ++it)
        {
            ierr = ISDestroy(&it->second);
            IBTK_CHKERRQ(ierr);
        }
    }

    // If a Silo data writer is registered with the manager, give it access to
    // the new application orderings.
    if (d_silo_writer)
    {
        d_silo_writer->registerLagrangianAO(d_ao, coarsest_ln, finest_ln);
    }

    IBTK_TIMER_STOP(t_end_data_redistribution);
    return;
} // endDataRedistribution

void
LDataManager::updateWorkloadEstimates(const int coarsest_ln_in, const int finest_ln_in)
{
    if (!d_load_balancer) return;

    IBTK_TIMER_START(t_update_workload_estimates);

    const int coarsest_ln = (coarsest_ln_in == -1) ? d_coarsest_ln : coarsest_ln_in;
    const int finest_ln = (finest_ln_in == -1) ? d_finest_ln : finest_ln_in;

#if !defined(NDEBUG)
    TBOX_ASSERT(coarsest_ln >= d_coarsest_ln && coarsest_ln <= d_finest_ln);
    TBOX_ASSERT(finest_ln >= d_coarsest_ln && finest_ln <= d_finest_ln);
#endif

    updateNodeCountData(coarsest_ln, finest_ln);
    HierarchyCellDataOpsReal<NDIM, double> hier_cc_data_ops(d_hierarchy, coarsest_ln, finest_ln);
    hier_cc_data_ops.axpy(d_workload_idx, d_beta_work, d_node_count_idx, d_workload_idx);

    IBTK_TIMER_STOP(t_update_workload_estimates);
    return;
} // updateWorkloadEstimates

void
LDataManager::updateNodeCountData(const int coarsest_ln_in, const int finest_ln_in)
{
    IBTK_TIMER_START(t_update_node_count_data);

    const int coarsest_ln = (coarsest_ln_in == -1) ? d_coarsest_ln : coarsest_ln_in;
    const int finest_ln = (finest_ln_in == -1) ? d_finest_ln : finest_ln_in;

#if !defined(NDEBUG)
    TBOX_ASSERT(coarsest_ln >= d_coarsest_ln && coarsest_ln <= d_finest_ln);
    TBOX_ASSERT(finest_ln >= d_coarsest_ln && finest_ln <= d_finest_ln);
#endif

    for (int level_number = coarsest_ln; level_number <= finest_ln; ++level_number)
    {
        Pointer<PatchLevel<NDIM> > level = d_hierarchy->getPatchLevel(level_number);
        for (PatchLevel<NDIM>::Iterator p(level); p; p++)
        {
            Pointer<Patch<NDIM> > patch = level->getPatch(p());
            const Box<NDIM>& patch_box = patch->getBox();
            const Pointer<LNodeSetData> idx_data = patch->getPatchData(d_lag_node_index_current_idx);
            Pointer<CellData<NDIM, double> > node_count_data = patch->getPatchData(d_node_count_idx);
            node_count_data->fillAll(0.0);
            for (LNodeSetData::SetIterator it(*idx_data); it; it++)
            {
                const Index<NDIM>& i = it.getIndex();
                if (patch_box.contains(i))
                {
                    const LNodeSet& node_set = *it;
                    (*node_count_data)(i) = node_set.size();
                }
            }
        }
    }

    IBTK_TIMER_STOP(t_update_node_count_data);
    return;
} // updateNodeCountData

void
LDataManager::initializeLevelData(const Pointer<BasePatchHierarchy<NDIM> > hierarchy,
                                  const int level_number,
                                  const double init_data_time,
                                  const bool can_be_refined,
                                  const bool initial_time,
                                  const Pointer<BasePatchLevel<NDIM> > old_level,
                                  const bool allocate_data)
{
    IBTK_TIMER_START(t_initialize_level_data);

#if !defined(NDEBUG)
    TBOX_ASSERT(hierarchy);
    TBOX_ASSERT((level_number >= 0) && (level_number <= hierarchy->getFinestLevelNumber()));
    if (old_level)
    {
        TBOX_ASSERT(level_number == old_level->getLevelNumber());
    }
    TBOX_ASSERT(hierarchy->getPatchLevel(level_number));
#endif

    Pointer<PatchLevel<NDIM> > level = hierarchy->getPatchLevel(level_number);

#if !defined(NDEBUG)
    // Check for overlapping boxes on this level.
    //
    // (This is potentially fairly expensive and hence is only done when
    // assertion checking is active.)
    BoxList<NDIM> boxes(level->getBoxes());

    std::vector<bool> patch_overlaps(boxes.getNumberOfItems());
    std::vector<bool>::size_type j, k;

    for (k = 0; k < patch_overlaps.size(); ++k)
    {
        patch_overlaps[k] = false;
    }
    k = 0;
    while (!boxes.isEmpty())
    {
        j = k + 1;
        Box<NDIM> tryme = boxes.getFirstItem();
        boxes.removeFirstItem();

        for (BoxList<NDIM>::Iterator ib(boxes); ib; ib++)
        {
            if (tryme.intersects(ib()))
            {
                patch_overlaps[k] = true;
                patch_overlaps[j] = true;
            }
            ++j;
        }
        ++k;
    }

    for (k = 0; k < patch_overlaps.size(); ++k)
    {
        if (patch_overlaps[k])
        {
            TBOX_ERROR(d_object_name << "::initializeLevelData()\n"
                                     << "  patch "
                                     << k
                                     << " overlaps another patch!\n");
        }
    }
#endif

    // Allocate storage needed to initialize the level and fill data from
    // coarser levels in AMR hierarchy, if any.
    //
    // Since time gets set when we allocate data, re-stamp it to current time if
    // we don't need to allocate.
    if (allocate_data && (level_number >= d_coarsest_ln) && (level_number <= d_finest_ln))
    {
        level->allocatePatchData(d_current_data, init_data_time);
    }
    else if (level_number >= d_coarsest_ln && level_number <= d_finest_ln)
    {
        level->setTime(init_data_time, d_current_data);
    }

    // Fill data from the old level when available.
    if (old_level && d_level_contains_lag_data[level_number])
    {
        level->allocatePatchData(d_scratch_data, init_data_time);
        d_lag_node_index_bdry_fill_alg->createSchedule(level, old_level)->fillData(init_data_time);
        level->deallocatePatchData(d_scratch_data);
    }

    // Initialize the data on the level and, when appropriate, move data from
    // coarser levels to finer levels.
    if (initial_time)
    {
        // Resize some arrays.
        d_level_contains_lag_data.resize(level_number + 1);
        d_strct_name_to_strct_id_map.resize(level_number + 1);
        d_strct_id_to_strct_name_map.resize(level_number + 1);
        d_strct_id_to_lag_idx_range_map.resize(level_number + 1);
        d_last_lag_idx_to_strct_id_map.resize(level_number + 1);
        d_inactive_strcts.resize(level_number + 1);
        d_displaced_strct_ids.resize(d_finest_ln + 1);
        d_displaced_strct_bounding_boxes.resize(d_finest_ln + 1);
        d_displaced_strct_lnode_idxs.resize(d_finest_ln + 1);
        d_displaced_strct_lnode_posns.resize(d_finest_ln + 1);
        d_lag_mesh.resize(level_number + 1);
        d_lag_mesh_data.resize(level_number + 1);
        d_needs_synch.resize(level_number + 1, false);
        d_ao.resize(level_number + 1);
        d_num_nodes.resize(level_number + 1);
        d_node_offset.resize(level_number + 1);
        d_local_lag_indices.resize(level_number + 1);
        d_nonlocal_lag_indices.resize(level_number + 1);
        d_local_petsc_indices.resize(level_number + 1);
        d_nonlocal_petsc_indices.resize(level_number + 1);

#if !defined(NDEBUG)
        TBOX_ASSERT(d_lag_init);
#endif
        d_level_contains_lag_data[level_number] = d_lag_init->getLevelHasLagrangianData(level_number, can_be_refined);
    }
    if (initial_time && d_level_contains_lag_data[level_number])
    {
        int ierr;

        // 1. Determine the number of local (on processor) nodes to be allocated
        //    on the patch level and allocate space for the local and non-local
        //    index data.
        const unsigned int num_global_nodes = d_lag_init->computeGlobalNodeCountOnPatchLevel(
            hierarchy, level_number, init_data_time, can_be_refined, initial_time);
        const unsigned int num_local_nodes = d_lag_init->computeLocalNodeCountOnPatchLevel(
            hierarchy, level_number, init_data_time, can_be_refined, initial_time);
        const unsigned int sum_num_local_nodes =
            static_cast<unsigned int>(SAMRAI_MPI::sumReduction(static_cast<int>(num_local_nodes)));
        if (num_global_nodes != sum_num_local_nodes)
        {
            TBOX_ERROR("LDataManager::initializeLevelData()"
                       << "\n"
                       << "  num_global_nodes    = "
                       << num_global_nodes
                       << "\n"
                       << "  sum num_local_nodes = "
                       << sum_num_local_nodes
                       << "\n");
        }

        d_local_lag_indices[level_number].resize(num_local_nodes, -1);
        d_local_petsc_indices[level_number].resize(num_local_nodes, -1);

        d_nonlocal_lag_indices[level_number].clear();
        d_nonlocal_petsc_indices[level_number].clear();

        computeNodeOffsets(d_num_nodes[level_number], d_node_offset[level_number], num_local_nodes);
        TBOX_ASSERT(d_num_nodes[level_number] == num_global_nodes);

        // 2. Allocate LData corresponding to the curvilinear mesh node
        //    positions and velocities.
        static const bool maintain_data = true;
        createLData(POSN_DATA_NAME, level_number, NDIM, maintain_data);
        createLData(INIT_POSN_DATA_NAME, level_number, NDIM, maintain_data);
        createLData(VEL_DATA_NAME, level_number, NDIM, maintain_data);

        // 3. Initialize the Lagrangian data.
        d_lag_init->initializeStructureIndexingOnPatchLevel(d_strct_id_to_strct_name_map[level_number],
                                                            d_strct_id_to_lag_idx_range_map[level_number],
                                                            level_number,
                                                            init_data_time,
                                                            can_be_refined,
                                                            initial_time,
                                                            this);

        for (std::map<int, std::string>::const_iterator cit(d_strct_id_to_strct_name_map[level_number].begin());
             cit != d_strct_id_to_strct_name_map[level_number].end();
             ++cit)
        {
            d_strct_name_to_strct_id_map[level_number][cit->second] = cit->first;
        }

        for (std::map<int, std::pair<int, int> >::const_iterator cit(
                 d_strct_id_to_lag_idx_range_map[level_number].begin());
             cit != d_strct_id_to_lag_idx_range_map[level_number].end();
             ++cit)
        {
            d_last_lag_idx_to_strct_id_map[level_number][cit->second.second - 1] = cit->first;
        }

        // WARNING: If either of the following offsets is ever nonzero, note
        // that it may be necessary to modify IBHierarchyIntegrator, in
        // particular the code where the data related to the implementation of
        // the penalty IB method are initialized.
        static const unsigned int global_index_offset = 0;
        static const unsigned int local_index_offset = 0;
        const unsigned int num_initialized_local_nodes =
            d_lag_init->initializeDataOnPatchLevel(d_lag_node_index_current_idx,
                                                   global_index_offset,
                                                   local_index_offset,
                                                   d_lag_mesh_data[level_number][POSN_DATA_NAME],
                                                   d_lag_mesh_data[level_number][VEL_DATA_NAME],
                                                   hierarchy,
                                                   level_number,
                                                   init_data_time,
                                                   can_be_refined,
                                                   initial_time,
                                                   this);

        ierr = VecCopy(d_lag_mesh_data[level_number][POSN_DATA_NAME]->getVec(),
                       d_lag_mesh_data[level_number][INIT_POSN_DATA_NAME]->getVec());
        IBTK_CHKERRQ(ierr);

        if (num_local_nodes != num_initialized_local_nodes)
        {
            TBOX_ERROR("LDataManager::initializeLevelData()"
                       << "\n"
                       << "  num_local_nodes             = "
                       << num_local_nodes
                       << "\n"
                       << "  num_initialized_local_nodes = "
                       << num_initialized_local_nodes
                       << "\n");
        }

        // 4. Compute the initial distribution (indexing) data.
        Pointer<CartesianGridGeometry<NDIM> > grid_geom = d_hierarchy->getGridGeometry();
        const IntVector<NDIM>& periodic_shift = grid_geom->getPeriodicShift(level->getRatio());
        std::set<LNode *, LNodeIndexLocalPETScIndexComp> local_nodes, ghost_nodes;
        for (PatchLevel<NDIM>::Iterator p(level); p; p++)
        {
            Pointer<Patch<NDIM> > patch = level->getPatch(p());
            const Box<NDIM>& patch_box = patch->getBox();

            Pointer<LNodeSetData> idx_data = patch->getPatchData(d_lag_node_index_current_idx);
            Pointer<CellData<NDIM, double> > node_count_data = patch->getPatchData(d_node_count_idx);

            node_count_data->fillAll(0.0);

            idx_data->cacheLocalIndices(patch, periodic_shift);
            for (LNodeSetData::SetIterator it(*idx_data); it; it++)
            {
                const CellIndex<NDIM>& i = it.getIndex();
                LNodeSet& node_set = *it;
                const bool patch_owns_idx_set = patch_box.contains(i);
                if (patch_owns_idx_set)
                {
                    (*node_count_data)(i) = node_set.size();
                }

                for (LNodeSet::iterator n = node_set.begin(); n != node_set.end(); ++n)
                {
                    LNode* const node_idx = *n;
                    const int lag_idx = node_idx->getLagrangianIndex();
                    const int local_idx = node_idx->getLocalPETScIndex();
                    if (!(0 <= local_idx && local_idx < static_cast<int>(num_local_nodes)))
                    {
                        TBOX_ERROR("LDataManager::initializeLevelData()"
                                   << "\n"
                                   << "  local_idx       = "
                                   << local_idx
                                   << "\n"
                                   << "  num_local_nodes = "
                                   << num_local_nodes
                                   << "\n");
                    }
                    d_local_lag_indices[level_number][local_idx] = lag_idx;
                    d_local_petsc_indices[level_number][local_idx] = local_idx + d_node_offset[level_number];
                    local_nodes.insert(node_idx);
                }
            }
        }
        const unsigned int num_initialized_global_nodes =
            static_cast<unsigned int>(SAMRAI_MPI::sumReduction(static_cast<int>(local_nodes.size())));
        if (num_initialized_global_nodes != d_num_nodes[level_number])
        {
            TBOX_ERROR("LDataManager::initializeLevelData()"
                       << "\n"
                       << "  num_nodes[level_number] = "
                       << d_num_nodes[level_number]
                       << "\n"
                       << "  num_initialized_global_nodes = "
                       << num_initialized_global_nodes
                       << "\n");
        }

        std::ostringstream name_stream;
        name_stream << d_object_name << "::mesh::level_" << level_number;
        d_lag_mesh[level_number] = new LMesh(name_stream.str(),
                                             std::vector<LNode*>(local_nodes.begin(), local_nodes.end()),
                                             std::vector<LNode*>(ghost_nodes.begin(), ghost_nodes.end()));

        // 5. The AO (application order) is determined by the initial values of
        //    the local Lagrangian indices.
        if (d_ao[level_number])
        {
            ierr = AODestroy(&d_ao[level_number]);
            IBTK_CHKERRQ(ierr);
        }

        ierr = AOCreateMapping(PETSC_COMM_WORLD,
                               num_local_nodes,
                               num_local_nodes > 0 ? &d_local_lag_indices[level_number][0] : NULL,
                               num_local_nodes > 0 ? &d_local_petsc_indices[level_number][0] : NULL,
                               &d_ao[level_number]);
        IBTK_CHKERRQ(ierr);
    }

    // If a Silo data writer is registered with the manager, give it access to
    // the new application ordering.
    if (d_silo_writer && d_level_contains_lag_data[level_number])
    {
        d_silo_writer->registerCoordsData(d_lag_mesh_data[level_number][POSN_DATA_NAME], level_number);
        d_silo_writer->registerLagrangianAO(d_ao[level_number], level_number);
    }

    IBTK_TIMER_STOP(t_initialize_level_data);
    return;
} // initializeLevelData

void
LDataManager::resetHierarchyConfiguration(const Pointer<BasePatchHierarchy<NDIM> > hierarchy,
                                          const int coarsest_ln,
                                          const int finest_ln)
{
    IBTK_TIMER_START(t_reset_hierarchy_configuration);

#if !defined(NDEBUG)
    TBOX_ASSERT(hierarchy);
    TBOX_ASSERT((coarsest_ln >= 0) && (coarsest_ln <= finest_ln) && (finest_ln <= hierarchy->getFinestLevelNumber()));
    for (int level_number = 0; level_number <= finest_ln; ++level_number)
    {
        TBOX_ASSERT(hierarchy->getPatchLevel(level_number));
    }
#endif
    const int finest_hier_level = hierarchy->getFinestLevelNumber();

    // Reset the patch hierarchy and levels.
    setPatchHierarchy(hierarchy);
    setPatchLevels(0, finest_hier_level);

    // Reset the Silo data writer.
    if (d_silo_writer)
    {
        d_silo_writer->setPatchHierarchy(hierarchy);
        d_silo_writer->resetLevels(d_coarsest_ln, d_finest_ln);
        for (int level_number = d_coarsest_ln; level_number <= d_finest_ln; ++level_number)
        {
            if (!d_level_contains_lag_data[level_number]) continue;
            d_silo_writer->registerCoordsData(d_lag_mesh_data[level_number][POSN_DATA_NAME], level_number);
        }
    }

    // If we have added or removed a level, resize the schedule vectors.
    d_lag_node_index_bdry_fill_scheds.resize(finest_hier_level + 1);
    d_node_count_coarsen_scheds.resize(finest_hier_level + 1);

    // (Re)build refine communication schedules.  These are created for only the
    // specified levels in the hierarchy.
    //
    // NOTE: These schedules do not fill from coarser levels in the hierarchy.
    for (int level_number = coarsest_ln; level_number <= finest_ln; ++level_number)
    {
        Pointer<PatchLevel<NDIM> > level = hierarchy->getPatchLevel(level_number);
        d_lag_node_index_bdry_fill_scheds[level_number] = d_lag_node_index_bdry_fill_alg->createSchedule(level);
    }

    // (Re)build coarsen communication schedules.  These are set only for levels
    // >= 1.
    for (int level_number = std::max(coarsest_ln, 1); level_number <= finest_hier_level; ++level_number)
    {
        Pointer<PatchLevel<NDIM> > level = hierarchy->getPatchLevel(level_number);
        Pointer<PatchLevel<NDIM> > coarser_level = hierarchy->getPatchLevel(level_number - 1);
        d_node_count_coarsen_scheds[level_number] = d_node_count_coarsen_alg->createSchedule(coarser_level, level);
    }

    IBTK_TIMER_STOP(t_reset_hierarchy_configuration);
    return;
} // resetHierarchyConfiguration

void
LDataManager::applyGradientDetector(const Pointer<BasePatchHierarchy<NDIM> > hierarchy,
                                    const int level_number,
                                    const double error_data_time,
                                    const int tag_index,
                                    const bool initial_time,
                                    const bool /*uses_richardson_extrapolation_too*/)
{
    IBTK_TIMER_START(t_apply_gradient_detector);

#if !defined(NDEBUG)
    TBOX_ASSERT(hierarchy);
    TBOX_ASSERT((level_number >= 0) && (level_number <= hierarchy->getFinestLevelNumber()));
    TBOX_ASSERT(hierarchy->getPatchLevel(level_number));
#endif

    if (initial_time)
    {
        // Tag cells for refinement based on the initial configuration of the
        // Lagrangian structure.
        d_lag_init->tagCellsForInitialRefinement(hierarchy, level_number, error_data_time, tag_index);
    }
    else if (hierarchy->finerLevelExists(level_number))
    {
        Pointer<PatchLevel<NDIM> > level = hierarchy->getPatchLevel(level_number);
        Pointer<PatchLevel<NDIM> > finer_level = hierarchy->getPatchLevel(level_number + 1);
        const IntVector<NDIM>& ratio = level->getRatio();

        // Zero out the node count data on the current level.
        for (PatchLevel<NDIM>::Iterator p(level); p; p++)
        {
            Pointer<Patch<NDIM> > patch = level->getPatch(p());
            Pointer<CellData<NDIM, double> > node_count_data = patch->getPatchData(d_node_count_idx);
            node_count_data->fillAll(0.0);
        }

        // Compute the node count data on the next finer level of the patch
        // hierarchy.
        updateNodeCountData(level_number + 1, level_number + 1);

        // Coarsen the node count data from the next finer level of the patch
        // hierarchy.
        d_node_count_coarsen_scheds[level_number + 1]->coarsenData();

        // Tag cells for refinement wherever there exist nodes on the next finer
        // level of the Cartesian grid.
        for (PatchLevel<NDIM>::Iterator p(level); p; p++)
        {
            const Pointer<Patch<NDIM> > patch = level->getPatch(p());
            const Box<NDIM>& patch_box = patch->getBox();

            Pointer<CellData<NDIM, int> > tag_data = patch->getPatchData(tag_index);
            const Pointer<CellData<NDIM, double> > node_count_data = patch->getPatchData(d_node_count_idx);

            for (CellIterator<NDIM> ic(patch_box); ic; ic++)
            {
                const CellIndex<NDIM>& i = ic();
                if (!MathUtilities<double>::equalEps((*node_count_data)(i), 0.0))
                {
                    (*tag_data)(i) = 1;
                }
            }
        }

        // Tag cells for refinement within the bounding boxes of any displaced
        // structures on finer levels of the patch hierarchy.
        for (PatchLevel<NDIM>::Iterator p(level); p; p++)
        {
            const Pointer<Patch<NDIM> > patch = level->getPatch(p());
            const Pointer<CartesianPatchGeometry<NDIM> > patch_geom = patch->getPatchGeometry();

            Pointer<CellData<NDIM, int> > tag_data = patch->getPatchData(tag_index);

            for (int ln = level_number + 1; ln <= d_finest_ln; ++ln)
            {
                for (std::vector<std::pair<Point, Point> >::const_iterator cit =
                         d_displaced_strct_bounding_boxes[ln].begin();
                     cit != d_displaced_strct_bounding_boxes[ln].end();
                     ++cit)
                {
                    const std::pair<Point, Point>& bounding_box = *cit;

                    // Determine the region of index space covered by the
                    // displaced structure bounding box.
                    const Point& X_lower = bounding_box.first;
                    const Point& X_upper = bounding_box.second;
                    const CellIndex<NDIM> bbox_lower = IndexUtilities::getCellIndex(X_lower, d_grid_geom, ratio);
                    const CellIndex<NDIM> bbox_upper = IndexUtilities::getCellIndex(X_upper, d_grid_geom, ratio);
                    const Box<NDIM> tag_box(bbox_lower, bbox_upper);
                    tag_data->fillAll(1, tag_box);
                }
            }
        }

        // Re-compute the node count data on the present level of the patch
        // hierarchy (since it was invalidated above).
        updateNodeCountData(level_number, level_number);
    }

    IBTK_TIMER_STOP(t_apply_gradient_detector);
    return;
} // applyGradientDetector

void
LDataManager::putToDatabase(Pointer<Database> db)
{
    IBTK_TIMER_START(t_put_to_database);

#if !defined(NDEBUG)
    TBOX_ASSERT(db);
#endif
    db->putInteger("LDATA_MANAGER_VERSION", LDATA_MANAGER_VERSION);

    db->putInteger("d_coarsest_ln", d_coarsest_ln);
    db->putInteger("d_finest_ln", d_finest_ln);
    db->putDouble("d_beta_work", d_beta_work);

    // Write out data that is stored on a level-by-level basis.
    for (int level_number = d_coarsest_ln; level_number <= d_finest_ln; ++level_number)
    {
        std::ostringstream stream;
        stream << "level_" << level_number;
        const std::string level_db_name = stream.str();
        Pointer<Database> level_db = db->putDatabase(level_db_name);

        level_db->putBool("d_level_contains_lag_data", d_level_contains_lag_data[level_number]);

        if (!d_level_contains_lag_data[level_number]) continue;

        std::vector<int> lstruct_ids, lstruct_lag_idx_range_first, lstruct_lag_idx_range_second, lstruct_activation;
        std::vector<std::string> lstruct_names;
        for (std::map<int, std::string>::iterator it = d_strct_id_to_strct_name_map[level_number].begin();
             it != d_strct_id_to_strct_name_map[level_number].end();
             ++it)
        {
            const int id = it->first;
            lstruct_ids.push_back(id);
            lstruct_names.push_back(it->second);
            lstruct_lag_idx_range_first.push_back(d_strct_id_to_lag_idx_range_map[level_number].find(id)->second.first);
            lstruct_lag_idx_range_second.push_back(
                d_strct_id_to_lag_idx_range_map[level_number].find(id)->second.second);
            lstruct_activation.push_back(static_cast<int>(d_inactive_strcts[level_number].getSet().find(id) !=
                                                          d_inactive_strcts[level_number].getSet().end()));
        }
        level_db->putInteger("n_lstructs", static_cast<int>(lstruct_ids.size()));
        if (!lstruct_ids.empty())
        {
            level_db->putIntegerArray("lstruct_ids", &lstruct_ids[0], static_cast<int>(lstruct_ids.size()));
            level_db->putIntegerArray("lstruct_lag_idx_range_first",
                                      &lstruct_lag_idx_range_first[0],
                                      static_cast<int>(lstruct_lag_idx_range_first.size()));
            level_db->putIntegerArray("lstruct_lag_idx_range_second",
                                      &lstruct_lag_idx_range_second[0],
                                      static_cast<int>(lstruct_lag_idx_range_second.size()));
            level_db->putIntegerArray(
                "lstruct_activation", &lstruct_activation[0], static_cast<int>(lstruct_activation.size()));
            level_db->putStringArray("lstruct_names", &lstruct_names[0], static_cast<int>(lstruct_names.size()));
        }

        std::vector<std::string> ldata_names;
        for (std::map<std::string, Pointer<LData> >::iterator it = d_lag_mesh_data[level_number].begin();
             it != d_lag_mesh_data[level_number].end();
             ++it)
        {
            ldata_names.push_back(it->first);
            it->second->putToDatabase(level_db->putDatabase(ldata_names.back()));
        }
        level_db->putInteger("n_ldata_names", static_cast<int>(ldata_names.size()));
        if (!ldata_names.empty())
        {
            level_db->putStringArray("ldata_names", &ldata_names[0], static_cast<int>(ldata_names.size()));
        }

        level_db->putInteger("d_num_nodes", d_num_nodes[level_number]);
        level_db->putInteger("d_node_offset", d_node_offset[level_number]);

        level_db->putInteger("n_local_lag_indices", static_cast<int>(d_local_lag_indices[level_number].size()));
        if (!d_local_lag_indices[level_number].empty())
        {
            level_db->putIntegerArray("d_local_lag_indices",
                                      &d_local_lag_indices[level_number][0],
                                      static_cast<int>(d_local_lag_indices[level_number].size()));
        }
        level_db->putInteger("n_nonlocal_lag_indices", static_cast<int>(d_nonlocal_lag_indices[level_number].size()));
        if (!d_nonlocal_lag_indices[level_number].empty())
        {
            level_db->putIntegerArray("d_nonlocal_lag_indices",
                                      &d_nonlocal_lag_indices[level_number][0],
                                      static_cast<int>(d_nonlocal_lag_indices[level_number].size()));
        }
        level_db->putInteger("n_local_petsc_indices", static_cast<int>(d_local_petsc_indices[level_number].size()));
        if (!d_local_petsc_indices[level_number].empty())
        {
            level_db->putIntegerArray("d_local_petsc_indices",
                                      &d_local_petsc_indices[level_number][0],
                                      static_cast<int>(d_local_petsc_indices[level_number].size()));
        }
        // NOTE: d_nonlocal_petsc_indices[level_number] is a map from the data
        // depth to the nonlocal petsc indices for that particular depth.  We
        // only serialize the indices corresponding to a data depth of 1.
        level_db->putInteger("n_nonlocal_petsc_indices",
                             static_cast<int>(d_nonlocal_petsc_indices[level_number].size()));
        if (!d_nonlocal_petsc_indices[level_number].empty())
        {
            level_db->putIntegerArray("d_nonlocal_petsc_indices",
                                      &d_nonlocal_petsc_indices[level_number][0],
                                      static_cast<int>(d_nonlocal_petsc_indices[level_number].size()));
        }
    }

    IBTK_TIMER_STOP(t_put_to_database);
    return;
} // putToDatabase

/////////////////////////////// PROTECTED ////////////////////////////////////

LDataManager::LDataManager(const std::string& object_name,
                           const std::string& default_interp_kernel_fcn,
                           const std::string& default_spread_kernel_fcn,
                           const IntVector<NDIM>& ghost_width,
                           bool register_for_restart)
    : d_object_name(object_name),
      d_registered_for_restart(register_for_restart),
      d_hierarchy(NULL),
      d_grid_geom(NULL),
      d_coarsest_ln(-1),
      d_finest_ln(-1),
      d_visit_writer(NULL),
      d_silo_writer(NULL),
      d_load_balancer(NULL),
      d_lag_init(NULL),
      d_level_contains_lag_data(),
      d_lag_node_index_var(NULL),
      d_lag_node_index_current_idx(-1),
      d_lag_node_index_scratch_idx(-1),
      d_beta_work(1.0),
      d_workload_var(NULL),
      d_workload_idx(-1),
      d_output_workload(false),
      d_node_count_var(NULL),
      d_node_count_idx(-1),
      d_output_node_count(false),
      d_default_interp_kernel_fcn(default_interp_kernel_fcn),
      d_default_spread_kernel_fcn(default_spread_kernel_fcn),
      d_ghost_width(ghost_width),
      d_lag_node_index_bdry_fill_alg(NULL),
      d_lag_node_index_bdry_fill_scheds(),
      d_node_count_coarsen_alg(NULL),
      d_node_count_coarsen_scheds(),
      d_current_context(NULL),
      d_scratch_context(NULL),
      d_current_data(),
      d_scratch_data(),
      d_lag_mesh(),
      d_lag_mesh_data(),
      d_needs_synch(true),
      d_ao(),
      d_num_nodes(),
      d_node_offset(),
      d_local_lag_indices(),
      d_nonlocal_lag_indices(),
      d_local_petsc_indices(),
      d_nonlocal_petsc_indices()
{
#if !defined(NDEBUG)
    TBOX_ASSERT(!object_name.empty());
    TBOX_ASSERT(ghost_width.min() >= 0);
#endif

    if (d_registered_for_restart)
    {
        RestartManager::getManager()->registerRestartItem(d_object_name, this);
    }

    bool from_restart = RestartManager::getManager()->isFromRestart();
    if (from_restart)
    {
        getFromRestart();
    }

    // Create/look up the variable contexts.
    VariableDatabase<NDIM>* var_db = VariableDatabase<NDIM>::getDatabase();

    d_current_context = var_db->getContext(d_object_name + "::CURRENT");
    d_scratch_context = var_db->getContext(d_object_name + "::SCRATCH");

    // Register the SAMRAI variables with the VariableDatabase.
    d_lag_node_index_var = new LNodeSetVariable(d_object_name + "::lag_node_index");

    // Setup the current context.
    d_lag_node_index_current_idx =
        var_db->registerVariableAndContext(d_lag_node_index_var, d_current_context, d_ghost_width);
    d_current_data.setFlag(d_lag_node_index_current_idx);

    if (d_registered_for_restart)
    {
        var_db->registerPatchDataForRestart(d_lag_node_index_current_idx);
    }

    // Setup the scratch context.
    d_lag_node_index_scratch_idx =
        var_db->registerVariableAndContext(d_lag_node_index_var, d_scratch_context, d_ghost_width);
    d_scratch_data.setFlag(d_lag_node_index_scratch_idx);

    // Setup a refine algorithm, used to fill LNode boundary data.
    Pointer<RefineOperator<NDIM> > lag_node_index_bdry_fill_op = Pointer<RefineOperator<NDIM> >(NULL);
    d_lag_node_index_bdry_fill_alg = new RefineAlgorithm<NDIM>();
    d_lag_node_index_bdry_fill_alg->registerRefine(d_lag_node_index_current_idx,
                                                   d_lag_node_index_current_idx,
                                                   d_lag_node_index_scratch_idx,
                                                   lag_node_index_bdry_fill_op);

    // Register the node count variable with the VariableDatabase.
    d_node_count_var = new CellVariable<NDIM, double>(d_object_name + "::node_count");
    d_node_count_idx = var_db->registerVariableAndContext(d_node_count_var, d_current_context, 0);
    d_current_data.setFlag(d_node_count_idx);

    if (d_registered_for_restart)
    {
        var_db->registerPatchDataForRestart(d_node_count_idx);
    }

    Pointer<CoarsenOperator<NDIM> > node_count_coarsen_op = new CartesianCellDoubleWeightedAverage<NDIM>();
    d_node_count_coarsen_alg = new CoarsenAlgorithm<NDIM>();
    d_node_count_coarsen_alg->registerCoarsen(d_node_count_idx, d_node_count_idx, node_count_coarsen_op);

    // Setup Timers.
    IBTK_DO_ONCE(
        t_spread = TimerManager::getManager()->getTimer("IBTK::LDataManager::spread()");
        t_interp = TimerManager::getManager()->getTimer("IBTK::LDataManager::interp()");
        t_map_lagrangian_to_petsc = TimerManager::getManager()->getTimer("IBTK::LDataManager::mapLagrangianToPETSc()");
        t_map_petsc_to_lagrangian = TimerManager::getManager()->getTimer("IBTK::LDataManager::mapPETScToLagrangian()");
        t_begin_data_redistribution =
            TimerManager::getManager()->getTimer("IBTK::LDataManager::beginDataRedistribution()");
        t_end_data_redistribution = TimerManager::getManager()->getTimer("IBTK::LDataManager::endDataRedistribution()");
        t_update_workload_estimates =
            TimerManager::getManager()->getTimer("IBTK::LDataManager::updateWorkloadEstimates()");
        t_update_node_count_data = TimerManager::getManager()->getTimer("IBTK::LDataManager::updateNodeCountData()");
        t_initialize_level_data = TimerManager::getManager()->getTimer("IBTK::LDataManager::initializeLevelData()");
        t_reset_hierarchy_configuration =
            TimerManager::getManager()->getTimer("IBTK::LDataManager::resetHierarchyConfiguration()");
        t_apply_gradient_detector = TimerManager::getManager()->getTimer("IBTK::LDataManager::applyGradientDetector()");
        t_put_to_database = TimerManager::getManager()->getTimer("IBTK::LDataManager::putToDatabase()");
        t_begin_nonlocal_data_fill =
            TimerManager::getManager()->getTimer("IBTK::LDataManager::beginNonlocalDataFill()");
        t_end_nonlocal_data_fill = TimerManager::getManager()->getTimer("IBTK::LDataManager::endNonlocalDataFill()");
        t_compute_node_distribution =
            TimerManager::getManager()->getTimer("IBTK::LDataManager::computeNodeDistribution()");
        t_compute_node_offsets = TimerManager::getManager()->getTimer("IBTK::LDataManager::computeNodeOffsets()"););
    return;
} // LDataManager

LDataManager::~LDataManager()
{
    // Destroy any remaining AO objects.
    int ierr;
    for (int level_number = d_coarsest_ln; level_number <= d_finest_ln; ++level_number)
    {
        if (d_ao[level_number])
        {
            ierr = AODestroy(&d_ao[level_number]);
            IBTK_CHKERRQ(ierr);
        }
    }
    return;
} // ~LDataManager

/////////////////////////////// PRIVATE //////////////////////////////////////

void
LDataManager::scatterData(Vec& lagrangian_vec, Vec& petsc_vec, const int level_number, ScatterMode mode) const
{
    int ierr;

    // Get the vector sizes.
    int petsc_size, lagrangian_size;
    ierr = VecGetSize(petsc_vec, &petsc_size);
    IBTK_CHKERRQ(ierr);
    ierr = VecGetSize(lagrangian_vec, &lagrangian_size);
    IBTK_CHKERRQ(ierr);
#if !defined(NDEBUG)
    TBOX_ASSERT(petsc_size == lagrangian_size);
#endif
    int petsc_bs, lagrangian_bs;
    ierr = VecGetBlockSize(petsc_vec, &petsc_bs);
    IBTK_CHKERRQ(ierr);
    ierr = VecGetBlockSize(lagrangian_vec, &lagrangian_bs);
    IBTK_CHKERRQ(ierr);
#if !defined(NDEBUG)
    TBOX_ASSERT(petsc_bs == lagrangian_bs);
#endif
    const int depth = petsc_bs;

    // Determine the application indices corresponding to the local PETSc
    // indices.
    int local_sz;
    ierr = VecGetLocalSize(lagrangian_vec, &local_sz);
    IBTK_CHKERRQ(ierr);
    local_sz /= depth;
    std::vector<int> local_lag_idxs(local_sz, -1);

    int ilo, ihi;
    ierr = VecGetOwnershipRange(lagrangian_vec, &ilo, &ihi);
    IBTK_CHKERRQ(ierr);
    ilo /= depth;
    ihi /= depth;
    for (int k = 0; k < local_sz; ++k)
    {
        local_lag_idxs[k] = ilo + k;
    }
    mapLagrangianToPETSc(local_lag_idxs, level_number);

    IS lag_is;
    ierr = ISCreateBlock(PETSC_COMM_WORLD,
                         depth,
                         static_cast<int>(local_lag_idxs.size()),
                         local_lag_idxs.empty() ? NULL : &local_lag_idxs[0],
                         PETSC_COPY_VALUES,
                         &lag_is);
    IBTK_CHKERRQ(ierr);

    // Create a VecScatter to scatter data from the distributed PETSc
    // representation to the distributed Lagrangian representation.
    VecScatter vec_scatter;
    ierr = VecScatterCreate(petsc_vec, lag_is, lagrangian_vec, NULL, &vec_scatter);
    IBTK_CHKERRQ(ierr);

    // Scatter the values.
    ierr = VecScatterBegin(vec_scatter, petsc_vec, lagrangian_vec, INSERT_VALUES, mode);
    IBTK_CHKERRQ(ierr);
    ierr = VecScatterEnd(vec_scatter, petsc_vec, lagrangian_vec, INSERT_VALUES, mode);
    IBTK_CHKERRQ(ierr);

    // Cleanup allocated data.
    ierr = ISDestroy(&lag_is);
    IBTK_CHKERRQ(ierr);
    ierr = VecScatterDestroy(&vec_scatter);
    IBTK_CHKERRQ(ierr);
    return;
} // scatterData

void
LDataManager::beginNonlocalDataFill(const int coarsest_ln_in, const int finest_ln_in)
{
    IBTK_TIMER_START(t_begin_nonlocal_data_fill);

    const int coarsest_ln = (coarsest_ln_in == -1) ? d_coarsest_ln : coarsest_ln_in;
    const int finest_ln = (finest_ln_in == -1) ? d_finest_ln : finest_ln_in;

#if !defined(NDEBUG)
    TBOX_ASSERT(coarsest_ln >= d_coarsest_ln && coarsest_ln <= d_finest_ln);
    TBOX_ASSERT(finest_ln >= d_coarsest_ln && finest_ln <= d_finest_ln);
#endif

    for (int level_number = coarsest_ln; level_number <= finest_ln; ++level_number)
    {
        std::map<std::string, Pointer<LData> >& level_data = d_lag_mesh_data[level_number];
        for (std::map<std::string, Pointer<LData> >::iterator it = level_data.begin(); it != level_data.end(); ++it)
        {
            it->second->beginGhostUpdate();
        }
    }

    IBTK_TIMER_STOP(t_begin_nonlocal_data_fill);
    return;
} // beginNonlocalDataFill

void
LDataManager::endNonlocalDataFill(const int coarsest_ln_in, const int finest_ln_in)
{
    IBTK_TIMER_START(t_end_nonlocal_data_fill);

    const int coarsest_ln = (coarsest_ln_in == -1) ? d_coarsest_ln : coarsest_ln_in;
    const int finest_ln = (finest_ln_in == -1) ? d_finest_ln : finest_ln_in;

#if !defined(NDEBUG)
    TBOX_ASSERT(coarsest_ln >= d_coarsest_ln && coarsest_ln <= d_finest_ln);
    TBOX_ASSERT(finest_ln >= d_coarsest_ln && finest_ln <= d_finest_ln);
#endif

    for (int level_number = coarsest_ln; level_number <= finest_ln; ++level_number)
    {
        std::map<std::string, Pointer<LData> >& level_data = d_lag_mesh_data[level_number];
        for (std::map<std::string, Pointer<LData> >::iterator it = level_data.begin(); it != level_data.end(); ++it)
        {
            it->second->endGhostUpdate();
        }
    }

    IBTK_TIMER_STOP(t_end_nonlocal_data_fill);
    return;
} // endNonlocalDataFill

void
LDataManager::computeNodeDistribution(AO& ao,
                                      std::vector<int>& local_lag_indices,
                                      std::vector<int>& nonlocal_lag_indices,
                                      std::vector<int>& local_petsc_indices,
                                      std::vector<int>& nonlocal_petsc_indices,
                                      unsigned int& num_nodes,
                                      unsigned int& node_offset,
                                      const int level_number)
{
    IBTK_TIMER_START(t_compute_node_distribution);

#if !defined(NDEBUG)
    TBOX_ASSERT(level_number >= d_coarsest_ln && level_number <= d_finest_ln);
#endif

    local_lag_indices.clear();
    nonlocal_lag_indices.clear();
    local_petsc_indices.clear();
    nonlocal_petsc_indices.clear();

    // Determine the Lagrangian IDs of all of the Lagrangian nodes on the
    // specified level of the patch hierarchy.
    //
    // We differentiate between nodes that are local to the processor
    // (i.e. nodes that live in the interior of some patch owned by the
    // processor) and nodes that are non-local (i.e. nodes that live in the
    // interior of a patch owned by a different processor).
    //
    // It is important to emphasize that while a local node by definition lives
    // on the interior of some patch on this processor, it may also live in the
    // ghost cell regions of other patches owned by this processor.
    //
    // Non-local nodes ONLY appear in ghost cells for on processor patches.
    Pointer<PatchLevel<NDIM> > level = d_hierarchy->getPatchLevel(level_number);

    // Collect the local nodes and assign local indices to the local nodes.
    unsigned int local_offset = 0;
    std::map<int, int> lag_idx_to_petsc_idx;
#if 1
    for (PatchLevel<NDIM>::Iterator p(level); p; p++)
    {
        const Pointer<Patch<NDIM> > patch = level->getPatch(p());
        const Box<NDIM>& patch_box = patch->getBox();
        const Pointer<LNodeSetData> idx_data = patch->getPatchData(d_lag_node_index_current_idx);
        for (LNodeSetData::DataIterator it = idx_data->data_begin(patch_box); it != idx_data->data_end(); ++it)
        {
            LNode* const node_idx = *it;
            const int lag_idx = node_idx->getLagrangianIndex();
            local_lag_indices.push_back(lag_idx);
            const int petsc_idx = local_offset++;
            node_idx->setLocalPETScIndex(petsc_idx);
            lag_idx_to_petsc_idx[lag_idx] = petsc_idx;
        }
    }
#else
    for (PatchLevel<NDIM>::Iterator p(level); p; p++)
    {
        const Pointer<Patch<NDIM> > patch = level->getPatch(p());
        const Box<NDIM>& patch_box = patch->getBox();
        const Pointer<LNodeSetData> idx_data = patch->getPatchData(d_lag_node_index_current_idx);
        for (Box<NDIM>::Iterator b(patch_box); b; b++)
        {
            const Index<NDIM>& i = b();
            if (!idx_data->isElement(i)) continue;
            const LNodeSet* const node_set = idx_data->getItem(i);
            for (LNodeSet::const_iterator node_it = node_set->begin(); node_it != node_set->end(); ++node_it)
            {
                LNode* const node_idx = *node_it;
                const int lag_idx = node_idx->getLagrangianIndex();
                local_lag_indices.push_back(lag_idx);
                const int petsc_idx = local_offset++;
                node_idx->setLocalPETScIndex(petsc_idx);
                lag_idx_to_petsc_idx[lag_idx] = petsc_idx;
            }
        }
    }
#endif

    // Determine the Lagrangian indices of the nonlocal nodes.
    for (PatchLevel<NDIM>::Iterator p(level); p; p++)
    {
        const Pointer<Patch<NDIM> > patch = level->getPatch(p());
        const Box<NDIM>& patch_box = patch->getBox();
        const Pointer<LNodeSetData> idx_data = patch->getPatchData(d_lag_node_index_current_idx);
        BoxList<NDIM> ghost_boxes = idx_data->getGhostBox();
        ghost_boxes.removeIntersections(patch_box);
        for (BoxList<NDIM>::Iterator bl(ghost_boxes); bl; bl++)
        {
            for (LNodeSetData::DataIterator it = idx_data->data_begin(bl()); it != idx_data->data_end(); ++it)
            {
                LNode* const node_idx = *it;
                const int lag_idx = node_idx->getLagrangianIndex();
                std::map<int, int>::const_iterator idx_it = lag_idx_to_petsc_idx.find(lag_idx);
                if (idx_it == lag_idx_to_petsc_idx.end())
                {
                    // This is the first time we have encountered this index; it
                    // must be a nonlocal index.
                    nonlocal_lag_indices.push_back(lag_idx);
                    const int petsc_idx = local_offset++;
                    node_idx->setLocalPETScIndex(petsc_idx);
                    lag_idx_to_petsc_idx[lag_idx] = petsc_idx;
                }
                else
                {
                    node_idx->setLocalPETScIndex(idx_it->second);
                }
            }
        }
    }

    // Compute the new PETSc global ordering and initialize the AO object.
    int ierr;

    // Determine how many nodes are on each processor to calculate the PETSc
    // indexing scheme.
    const unsigned int num_local_nodes = static_cast<unsigned int>(local_lag_indices.size());
    const unsigned int num_nonlocal_nodes = static_cast<unsigned int>(nonlocal_lag_indices.size());

    if (local_offset != (num_local_nodes + num_nonlocal_nodes))
    {
        TBOX_ERROR("LDataManager::computeNodeDistribution()"
                   << "\n"
                   << "  local_offset       = "
                   << local_offset
                   << "\n"
                   << "  num_local_nodes    = "
                   << num_local_nodes
                   << "\n"
                   << "  num_nonlocal_nodes = "
                   << num_nonlocal_nodes
                   << "\n");
    }

    computeNodeOffsets(num_nodes, node_offset, num_local_nodes);

    // Determine the PETSc ordering and setup the new AO object.
    const int num_proc_nodes = num_local_nodes + num_nonlocal_nodes;

    std::vector<int> node_indices;
    node_indices.reserve(num_proc_nodes);
    node_indices.insert(node_indices.end(), local_lag_indices.begin(), local_lag_indices.end());

    local_petsc_indices.resize(num_local_nodes);
    for (unsigned int k = 0; k < num_local_nodes; ++k)
    {
        local_petsc_indices[k] = node_offset + k;
    }

    if (ao)
    {
        ierr = AODestroy(&ao);
        IBTK_CHKERRQ(ierr);
    }

    ierr = AOCreateMapping(PETSC_COMM_WORLD,
                           num_local_nodes,
                           num_local_nodes > 0 ? &node_indices[0] : NULL,
                           num_local_nodes > 0 ? &local_petsc_indices[0] : NULL,
                           &ao);
    IBTK_CHKERRQ(ierr);

    // Determine the PETSc local to global mapping (including PETSc Vec ghost
    // indices).
    //
    // NOTE: After this operation, data stored in node_indices are in the global
    // PETSc ordering.
    node_indices.reserve(node_indices.size() + nonlocal_lag_indices.size());
    node_indices.insert(node_indices.end(), nonlocal_lag_indices.begin(), nonlocal_lag_indices.end());
    ierr = AOApplicationToPetsc(ao,
                                (num_proc_nodes > 0 ? num_proc_nodes : static_cast<int>(s_ao_dummy.size())),
                                (num_proc_nodes > 0 ? &node_indices[0] : &s_ao_dummy[0]));
    IBTK_CHKERRQ(ierr);

    // Keep track of the global PETSc indices of the ghost nodes.
    nonlocal_petsc_indices.clear();
    nonlocal_petsc_indices.reserve(num_nonlocal_nodes);
    nonlocal_petsc_indices.insert(
        nonlocal_petsc_indices.end(), node_indices.begin() + num_local_nodes, node_indices.end());

    // Store the global PETSc index in the local LNode objects.
    for (PatchLevel<NDIM>::Iterator p(level); p; p++)
    {
        const Pointer<Patch<NDIM> > patch = level->getPatch(p());
        const Pointer<LNodeSetData> idx_data = patch->getPatchData(d_lag_node_index_current_idx);
        const Box<NDIM>& ghost_box = idx_data->getGhostBox();
        for (LNodeSetData::DataIterator it = idx_data->data_begin(ghost_box); it != idx_data->data_end(); ++it)
        {
            LNode* const node_idx = *it;
            node_idx->setGlobalPETScIndex(node_indices[node_idx->getLocalPETScIndex()]);
        }
    }

    IBTK_TIMER_STOP(t_compute_node_distribution);
    return;
} // computeNodeDistribution

void
LDataManager::computeNodeOffsets(unsigned int& num_nodes, unsigned int& node_offset, const unsigned int num_local_nodes)
{
    IBTK_TIMER_START(t_compute_node_offsets);

    const int mpi_size = SAMRAI_MPI::getNodes();
    const int mpi_rank = SAMRAI_MPI::getRank();

    std::vector<int> num_nodes_proc(mpi_size, 0);

    SAMRAI_MPI::allGather(num_local_nodes, &num_nodes_proc[0]);

    node_offset = std::accumulate(num_nodes_proc.begin(), num_nodes_proc.begin() + mpi_rank, 0);

    num_nodes = std::accumulate(num_nodes_proc.begin() + mpi_rank, num_nodes_proc.end(), node_offset);

    IBTK_TIMER_STOP(t_compute_node_offsets);
    return;
} // computeNodeOffsets

void
LDataManager::getFromRestart()
{
    Pointer<Database> restart_db = RestartManager::getManager()->getRootDatabase();

    Pointer<Database> db;
    if (restart_db->isDatabase(d_object_name))
    {
        db = restart_db->getDatabase(d_object_name);
    }
    else
    {
        TBOX_ERROR("Restart database corresponding to " << d_object_name << " not found in restart file.");
    }

    int ver = db->getInteger("LDATA_MANAGER_VERSION");
    if (ver != LDATA_MANAGER_VERSION)
    {
        TBOX_ERROR(d_object_name << ":  "
                                 << "Restart file version different than class version.");
    }

    d_coarsest_ln = db->getInteger("d_coarsest_ln");
    d_finest_ln = db->getInteger("d_finest_ln");
    d_beta_work = db->getDouble("d_beta_work");

    // Resize some arrays.
    d_level_contains_lag_data.resize(d_finest_ln + 1, false);
    d_strct_name_to_strct_id_map.resize(d_finest_ln + 1);
    d_strct_id_to_strct_name_map.resize(d_finest_ln + 1);
    d_strct_id_to_lag_idx_range_map.resize(d_finest_ln + 1);
    d_last_lag_idx_to_strct_id_map.resize(d_finest_ln + 1);
    d_inactive_strcts.resize(d_finest_ln + 1);
    d_displaced_strct_ids.resize(d_finest_ln + 1);
    d_displaced_strct_bounding_boxes.resize(d_finest_ln + 1);
    d_displaced_strct_lnode_idxs.resize(d_finest_ln + 1);
    d_displaced_strct_lnode_posns.resize(d_finest_ln + 1);
    d_lag_mesh.resize(d_finest_ln + 1);
    d_lag_mesh_data.resize(d_finest_ln + 1);
    d_needs_synch.resize(d_finest_ln + 1, false);
    d_ao.resize(d_finest_ln + 1);
    d_num_nodes.resize(d_finest_ln + 1);
    d_node_offset.resize(d_finest_ln + 1);
    d_local_lag_indices.resize(d_finest_ln + 1);
    d_nonlocal_lag_indices.resize(d_finest_ln + 1);
    d_local_petsc_indices.resize(d_finest_ln + 1);
    d_nonlocal_petsc_indices.resize(d_finest_ln + 1);

    // Read in data that is stored on a level-by-level basis.
    for (int level_number = d_coarsest_ln; level_number <= d_finest_ln; ++level_number)
    {
        std::ostringstream stream;
        stream << "level_" << level_number;
        const std::string level_db_name = stream.str();
        Pointer<Database> level_db = db->getDatabase(level_db_name);

        d_level_contains_lag_data[level_number] = level_db->getBool("d_level_contains_lag_data");

        if (!d_level_contains_lag_data[level_number]) continue;

        const int n_lstructs = level_db->getInteger("n_lstructs");
        std::vector<int> lstruct_ids(n_lstructs), lstruct_lag_idx_range_first(n_lstructs),
            lstruct_lag_idx_range_second(n_lstructs), lstruct_activation(n_lstructs);
        std::vector<std::string> lstruct_names(n_lstructs);
        if (n_lstructs > 0)
        {
            level_db->getIntegerArray("lstruct_ids", &lstruct_ids[0], static_cast<int>(lstruct_ids.size()));
            level_db->getIntegerArray("lstruct_lag_idx_range_first",
                                      &lstruct_lag_idx_range_first[0],
                                      static_cast<int>(lstruct_lag_idx_range_first.size()));
            level_db->getIntegerArray("lstruct_lag_idx_range_second",
                                      &lstruct_lag_idx_range_second[0],
                                      static_cast<int>(lstruct_lag_idx_range_second.size()));
            level_db->getIntegerArray(
                "lstruct_activation", &lstruct_activation[0], static_cast<int>(lstruct_activation.size()));
            level_db->getStringArray("lstruct_names", &lstruct_names[0], static_cast<int>(lstruct_names.size()));
        }
        for (int k = 0; k < n_lstructs; ++k)
        {
            d_strct_id_to_strct_name_map[level_number][lstruct_ids[k]] = lstruct_names[k];
            d_strct_id_to_lag_idx_range_map[level_number][lstruct_ids[k]] =
                std::make_pair(lstruct_lag_idx_range_first[k], lstruct_lag_idx_range_second[k]);
            if (lstruct_activation[k] == 1)
            {
                d_inactive_strcts[level_number].addItem(k);
            }
        }
        d_inactive_strcts[level_number].communicateData();

        for (std::map<int, std::string>::const_iterator cit(d_strct_id_to_strct_name_map[level_number].begin());
             cit != d_strct_id_to_strct_name_map[level_number].end();
             ++cit)
        {
            d_strct_name_to_strct_id_map[level_number][cit->second] = cit->first;
        }

        for (std::map<int, std::pair<int, int> >::const_iterator cit(
                 d_strct_id_to_lag_idx_range_map[level_number].begin());
             cit != d_strct_id_to_lag_idx_range_map[level_number].end();
             ++cit)
        {
            d_last_lag_idx_to_strct_id_map[level_number][cit->second.second - 1] = cit->first;
        }

        const int n_ldata_names = level_db->getInteger("n_ldata_names");
        std::vector<std::string> ldata_names(n_ldata_names);
        if (!ldata_names.empty())
        {
            level_db->getStringArray("ldata_names", &ldata_names[0], n_ldata_names);
        }

        std::set<int> data_depths;
        for (std::vector<std::string>::iterator it = ldata_names.begin(); it != ldata_names.end(); ++it)
        {
            const std::string& ldata_name = *it;
            d_lag_mesh_data[level_number][ldata_name] = new LData(level_db->getDatabase(ldata_name));
            data_depths.insert(d_lag_mesh_data[level_number][ldata_name]->getDepth());
        }

        d_num_nodes[level_number] = level_db->getInteger("d_num_nodes");
        d_node_offset[level_number] = level_db->getInteger("d_node_offset");

        const int n_local_lag_indices = level_db->getInteger("n_local_lag_indices");
        if (n_local_lag_indices > 0)
        {
            d_local_lag_indices[level_number].resize(n_local_lag_indices);
            level_db->getIntegerArray(
                "d_local_lag_indices", &d_local_lag_indices[level_number][0], n_local_lag_indices);
        }
        const int n_nonlocal_lag_indices = level_db->getInteger("n_nonlocal_lag_indices");
        if (n_nonlocal_lag_indices > 0)
        {
            d_nonlocal_lag_indices[level_number].resize(n_nonlocal_lag_indices);
            level_db->getIntegerArray(
                "d_nonlocal_lag_indices", &d_nonlocal_lag_indices[level_number][0], n_nonlocal_lag_indices);
        }
        const int n_local_petsc_indices = level_db->getInteger("n_local_petsc_indices");
        if (n_local_petsc_indices > 0)
        {
            d_local_petsc_indices[level_number].resize(n_local_petsc_indices);
            level_db->getIntegerArray(
                "d_local_petsc_indices", &d_local_petsc_indices[level_number][0], n_local_petsc_indices);
        }
        const int n_nonlocal_petsc_indices = level_db->getInteger("n_nonlocal_petsc_indices");
        if (n_nonlocal_petsc_indices > 0)
        {
            d_nonlocal_petsc_indices[level_number].resize(n_nonlocal_petsc_indices);
            level_db->getIntegerArray(
                "d_nonlocal_petsc_indices", &d_nonlocal_petsc_indices[level_number][0], n_nonlocal_petsc_indices);
        }

        // Rebuild the application ordering.
        int ierr;
        ierr = AOCreateMapping(PETSC_COMM_WORLD,
                               n_local_lag_indices,
                               n_local_lag_indices > 0 ? &d_local_lag_indices[level_number][0] : NULL,
                               n_local_lag_indices > 0 ? &d_local_petsc_indices[level_number][0] : NULL,
                               &d_ao[level_number]);
        IBTK_CHKERRQ(ierr);
    }
    return;
} // getFromRestart

/////////////////////////////// NAMESPACE ////////////////////////////////////

} // namespace IBTK

//////////////////////////////////////////////////////////////////////////////<|MERGE_RESOLUTION|>--- conflicted
+++ resolved
@@ -169,15 +169,6 @@
 
 // Version of LDataManager restart file data.
 static const int LDATA_MANAGER_VERSION = 1;
-<<<<<<< HEAD
-
-inline int
-round(double x)
-{
-    return floor(x + 0.5);
-} // round
-=======
->>>>>>> 8b34989a
 }
 
 const std::string LDataManager::POSN_DATA_NAME = "X";
