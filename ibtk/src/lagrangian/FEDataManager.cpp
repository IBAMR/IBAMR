// Filename: FEDataManager.cpp
// Created on 19 Apr 2010 by Boyce Griffith
//
// Copyright (c) 2002-2017, Boyce Griffith
// All rights reserved.
//
// Redistribution and use in source and binary forms, with or without
// modification, are permitted provided that the following conditions are met:
//
//    * Redistributions of source code must retain the above copyright notice,
//      this list of conditions and the following disclaimer.
//
//    * Redistributions in binary form must reproduce the above copyright
//      notice, this list of conditions and the following disclaimer in the
//      documentation and/or other materials provided with the distribution.
//
//    * Neither the name of The University of North Carolina nor the names of
//      its contributors may be used to endorse or promote products derived from
//      this software without specific prior written permission.
//
// THIS SOFTWARE IS PROVIDED BY THE COPYRIGHT HOLDERS AND CONTRIBUTORS "AS IS"
// AND ANY EXPRESS OR IMPLIED WARRANTIES, INCLUDING, BUT NOT LIMITED TO, THE
// IMPLIED WARRANTIES OF MERCHANTABILITY AND FITNESS FOR A PARTICULAR PURPOSE
// ARE DISCLAIMED. IN NO EVENT SHALL THE COPYRIGHT HOLDER OR CONTRIBUTORS BE
// LIABLE FOR ANY DIRECT, INDIRECT, INCIDENTAL, SPECIAL, EXEMPLARY, OR
// CONSEQUENTIAL DAMAGES (INCLUDING, BUT NOT LIMITED TO, PROCUREMENT OF
// SUBSTITUTE GOODS OR SERVICES; LOSS OF USE, DATA, OR PROFITS; OR BUSINESS
// INTERRUPTION) HOWEVER CAUSED AND ON ANY THEORY OF LIABILITY, WHETHER IN
// CONTRACT, STRICT LIABILITY, OR TORT (INCLUDING NEGLIGENCE OR OTHERWISE)
// ARISING IN ANY WAY OUT OF THE USE OF THIS SOFTWARE, EVEN IF ADVISED OF THE
// POSSIBILITY OF SUCH DAMAGE.

/////////////////////////////// INCLUDES /////////////////////////////////////

#include "ibtk/FECache.h"
#include "ibtk/FEDataManager.h"
#include "ibtk/FEMapCache.h"
#include "ibtk/IBTK_CHKERRQ.h"
#include "ibtk/IndexUtilities.h"
#include "ibtk/LEInteractor.h"
#include "ibtk/RobinPhysBdryPatchStrategy.h"
#include "ibtk/ibtk_macros.h"
#include "ibtk/ibtk_utilities.h"
#include "ibtk/libmesh_utilities.h"
#include "ibtk/namespaces.h" // IWYU pragma: keep

#include "BasePatchHierarchy.h"
#include "BasePatchLevel.h"
#include "Box.h"
#include "CartesianCellDoubleWeightedAverage.h"
#include "CartesianPatchGeometry.h"
#include "CellData.h"
#include "CellIndex.h"
#include "CellIterator.h"
#include "CellVariable.h"
#include "CoarsenAlgorithm.h"
#include "CoarsenOperator.h"
#include "CoarsenSchedule.h"
#include "HierarchyCellDataOpsReal.h"
#include "HierarchyDataOpsManager.h"
#include "HierarchyDataOpsReal.h"
#include "Index.h"
#include "IntVector.h"
#include "LoadBalancer.h"
#include "MultiblockDataTranslator.h"
#include "Patch.h"
#include "PatchData.h"
#include "PatchHierarchy.h"
#include "PatchLevel.h"
#include "ProcessorMapping.h"
#include "RefineSchedule.h"
#include "SideData.h"
#include "SideGeometry.h"
#include "SideIndex.h"
#include "SideIterator.h"
#include "SideVariable.h"
#include "Variable.h"
#include "VariableContext.h"
#include "VariableDatabase.h"
<<<<<<< HEAD
#include "boost/multi_array.hpp"
#include "ibtk/FECache.h"
#include "ibtk/FEDataManager.h"
#include "ibtk/FEMapCache.h"
#include "ibtk/IBTK_CHKERRQ.h"
#include "ibtk/IndexUtilities.h"
#include "ibtk/LEInteractor.h"
#include "ibtk/RobinPhysBdryPatchStrategy.h"
#include "ibtk/ibtk_utilities.h"
#include "ibtk/libmesh_utilities.h"
#include "ibtk/namespaces.h" // IWYU pragma: keep
=======
#include "tbox/Database.h"
#include "tbox/PIO.h"
#include "tbox/Pointer.h"
#include "tbox/RestartManager.h"
#include "tbox/SAMRAI_MPI.h"
#include "tbox/ShutdownRegistry.h"
#include "tbox/Timer.h"
#include "tbox/TimerManager.h"
#include "tbox/Utilities.h"

>>>>>>> be771f42
#include "libmesh/dense_matrix.h"
#include "libmesh/dense_vector.h"
#include "libmesh/dof_map.h"
#include "libmesh/elem.h"
#include "libmesh/enum_elem_type.h"
#include "libmesh/enum_order.h"
#include "libmesh/enum_parallel_type.h"
#include "libmesh/enum_quadrature_type.h"
#include "libmesh/equation_systems.h"
#include "libmesh/fe_interface.h"
#include "libmesh/fe_type.h"
#include "libmesh/fem_context.h"
#include "libmesh/linear_solver.h"
#include "libmesh/mesh_base.h"
#include "libmesh/node.h"
#include "libmesh/numeric_vector.h"
#include "libmesh/petsc_linear_solver.h"
#include "libmesh/petsc_matrix.h"
#include "libmesh/petsc_vector.h"
#include "libmesh/point.h"
#include "libmesh/quadrature.h"
#include "libmesh/quadrature_grid.h"
#include "libmesh/sparse_matrix.h"
#include "libmesh/string_to_enum.h"
#include "libmesh/system.h"
#include "libmesh/tensor_value.h"
#include "libmesh/type_vector.h"
#include "libmesh/variant_filter_iterator.h"

#include "petscksp.h"
#include "petscoptions.h"
#include "petscsys.h"
#include "petscvec.h"

IBTK_DISABLE_EXTRA_WARNINGS
#include "boost/multi_array.hpp"
IBTK_ENABLE_EXTRA_WARNINGS

#include <algorithm>
#include <array>
#include <cmath>
#include <functional>
#include <limits>
#include <map>
#include <memory>
#include <ostream>
#include <set>
#include <string>
#include <utility>
#include <vector>

namespace libMesh
{
namespace Parallel
{
class Communicator;
} // namespace Parallel
} // namespace libMesh

namespace libMesh
{
template <typename T>
class VectorValue;
} // namespace libMesh

/////////////////////////////// NAMESPACE ////////////////////////////////////

namespace IBTK
{
/////////////////////////////// STATIC ///////////////////////////////////////

namespace
{
// Timers.
static Timer* t_reinit_element_mappings;
static Timer* t_build_ghosted_solution_vector;
static Timer* t_spread;
static Timer* t_prolong_data;
static Timer* t_interp;
static Timer* t_interp_weighted;
static Timer* t_restrict_data;
static Timer* t_build_l2_projection_solver;
static Timer* t_build_diagonal_l2_mass_matrix;
static Timer* t_compute_l2_projection;
static Timer* t_update_workload_estimates;
static Timer* t_initialize_level_data;
static Timer* t_reset_hierarchy_configuration;
static Timer* t_apply_gradient_detector;
static Timer* t_put_to_database;

// Version of FEDataManager restart file data.
static const int FE_DATA_MANAGER_VERSION = 1;

// Local helper functions.
struct ElemComp
{
    inline bool operator()(const Elem* const x, const Elem* const y) const
    {
        return x->id() < y->id();
    } // operator()
};

template <class ContainerOfContainers>
inline void
collect_unique_elems(std::vector<Elem*>& elems, const ContainerOfContainers& elem_patch_map)
{
    std::set<Elem*, ElemComp> elem_set;
    for (auto it = elem_patch_map.begin(); it != elem_patch_map.end(); ++it)
    {
        elem_set.insert(it->begin(), it->end());
    }
    elems.assign(elem_set.begin(), elem_set.end());
    return;
} // collect_unique_elems

inline boundary_id_type
get_dirichlet_bdry_ids(const std::vector<boundary_id_type>& bdry_ids)
{
    boundary_id_type dirichlet_bdry_ids = 0;
    for (const auto& bdry_id : bdry_ids)
    {
        if (bdry_id == FEDataManager::ZERO_DISPLACEMENT_X_BDRY_ID ||
            bdry_id == FEDataManager::ZERO_DISPLACEMENT_Y_BDRY_ID ||
            bdry_id == FEDataManager::ZERO_DISPLACEMENT_Z_BDRY_ID ||
            bdry_id == FEDataManager::ZERO_DISPLACEMENT_XY_BDRY_ID ||
            bdry_id == FEDataManager::ZERO_DISPLACEMENT_XZ_BDRY_ID ||
            bdry_id == FEDataManager::ZERO_DISPLACEMENT_YZ_BDRY_ID ||
            bdry_id == FEDataManager::ZERO_DISPLACEMENT_XYZ_BDRY_ID)
        {
            dirichlet_bdry_ids |= bdry_id;
        }
    }
    return dirichlet_bdry_ids;
} // get_dirichlet_bdry_ids
} // namespace

FEData::FEData(std::string object_name, const bool register_for_restart)
    : d_object_name(std::move(object_name)), d_registered_for_restart(register_for_restart), d_quadrature_cache(NDIM)
{
    TBOX_ASSERT(!d_object_name.empty());

    if (d_registered_for_restart)
    {
        RestartManager::getManager()->registerRestartItem(d_object_name, this);
    }

    const bool from_restart = RestartManager::getManager()->isFromRestart();
    if (from_restart)
    {
        FEData::getFromRestart();
    }
} // FEData

<<<<<<< HEAD
/**
 * Return the quadrature key description (see QuadratureCache, FECache, and
 * FEMapCache) of a quadrature rule.
 *
 * @seealso FEDataManager::updateQuadratureRule.
 */
inline std::tuple<libMesh::ElemType, libMesh::QuadratureType, libMesh::Order>
getQuadratureKey(const QuadratureType quad_type,
                 Order order,
                 const bool use_adaptive_quadrature,
                 const double point_density,
                 const Elem* const elem,
                 const boost::multi_array<double, 2>& X_node,
                 const double dx_min)
{
    const ElemType elem_type = elem->type();
    TBOX_ASSERT(elem->p_level() == 0); // higher levels are not implemented
    if (use_adaptive_quadrature)
    {
        const double hmax = get_elem_hmax(elem, X_node);
        const int min_pts = elem->default_order() == FIRST ? 2 : 3;
        const int npts = std::max(min_pts, int(std::ceil(point_density * hmax / dx_min)));
        switch (quad_type)
        {
        case QGAUSS:
            order = static_cast<Order>(std::min(2 * npts - 1, static_cast<int>(FORTYTHIRD)));
            break;
        case QGRID:
            order = static_cast<Order>(npts);
            break;
        default:
            TBOX_ERROR("IBTK::getQuadratureKey():\n"
                       << "  adaptive quadrature rules are available only for quad_type = QGAUSS "
                          "or QGRID\n");
        }
=======
FEData::~FEData()
{
    if (d_registered_for_restart)
    {
        RestartManager::getManager()->unregisterRestartItem(d_object_name);
>>>>>>> be771f42
    }
} // ~FEData

void
FEData::getFromRestart()
{
    Pointer<Database> restart_db = RestartManager::getManager()->getRootDatabase();

    Pointer<Database> db;
    if (restart_db->isDatabase(d_object_name))
    {
        db = restart_db->getDatabase(d_object_name);
    }
    else
    {
        TBOX_ERROR("Restart database corresponding to " << d_object_name << " not found in restart file.");
    }

    d_level_number = db->getInteger("d_level_number");
    return;
} // getFromRestart

void
FEData::putToDatabase(SAMRAI::tbox::Pointer<SAMRAI::tbox::Database> db)
{
    db->putInteger("d_level_number", d_level_number);
} // putToDatabase

void
FEData::setEquationSystems(EquationSystems* const equation_systems, const int level_number)
{
    d_es = equation_systems;
    d_level_number = level_number;

    // Now that we have the EquationSystems object we know the dimensionality
    // of the mesh.
    d_quadrature_cache = QuadratureCache(d_es->get_mesh().mesh_dimension());
    return;
} // setEquationSystems

EquationSystems*
FEData::getEquationSystems() const
{
    return d_es;
} // getEquationSystems

FEData::SystemDofMapCache*
FEData::getDofMapCache(const std::string& system_name)
{
    TBOX_ASSERT(d_es);
    return getDofMapCache(d_es->get_system(system_name).number());
}

FEData::SystemDofMapCache*
FEData::getDofMapCache(unsigned int system_num)
{
    std::unique_ptr<FEData::SystemDofMapCache>& dof_map_cache = d_system_dof_map_cache[system_num];
    if (dof_map_cache == nullptr)
    {
        dof_map_cache.reset(new FEData::SystemDofMapCache(d_es->get_system(system_num)));
    }
    return dof_map_cache.get();
} // getDofMapCache

void
FEData::clearCached()
{
    d_system_dof_map_cache.clear();
    d_quadrature_cache.clear();
    d_L2_proj_solver.clear();
    d_L2_proj_matrix.clear();
    d_L2_proj_matrix_diag.clear();
}

const boundary_id_type FEDataManager::ZERO_DISPLACEMENT_X_BDRY_ID = 0x100;
const boundary_id_type FEDataManager::ZERO_DISPLACEMENT_Y_BDRY_ID = 0x200;
const boundary_id_type FEDataManager::ZERO_DISPLACEMENT_Z_BDRY_ID = 0x400;
const boundary_id_type FEDataManager::ZERO_DISPLACEMENT_XY_BDRY_ID = 0x100 | 0x200;
const boundary_id_type FEDataManager::ZERO_DISPLACEMENT_XZ_BDRY_ID = 0x100 | 0x400;
const boundary_id_type FEDataManager::ZERO_DISPLACEMENT_YZ_BDRY_ID = 0x200 | 0x400;
const boundary_id_type FEDataManager::ZERO_DISPLACEMENT_XYZ_BDRY_ID = 0x100 | 0x200 | 0x400;
std::map<std::string, FEDataManager*> FEDataManager::s_data_manager_instances;
bool FEDataManager::s_registered_callback = false;
unsigned char FEDataManager::s_shutdown_priority = 200;

FEDataManager*
FEDataManager::getManager(std::shared_ptr<FEData> fe_data,
                          const std::string& name,
                          const FEDataManager::InterpSpec& default_interp_spec,
                          const FEDataManager::SpreadSpec& default_spread_spec,
                          const FEDataManager::WorkloadSpec& default_workload_spec,
                          const IntVector<NDIM>& min_ghost_width,
                          bool register_for_restart)
{
    if (s_data_manager_instances.find(name) == s_data_manager_instances.end())
    {
        const IntVector<NDIM> ghost_width = IntVector<NDIM>::max(
            min_ghost_width,
            IntVector<NDIM>(std::max(LEInteractor::getMinimumGhostWidth(default_interp_spec.kernel_fcn),
                                     LEInteractor::getMinimumGhostWidth(default_spread_spec.kernel_fcn))));
        s_data_manager_instances[name] = new FEDataManager(fe_data,
                                                           name,
                                                           default_interp_spec,
                                                           default_spread_spec,
                                                           default_workload_spec,
                                                           ghost_width,
                                                           register_for_restart);
    }
    if (!s_registered_callback)
    {
        ShutdownRegistry::registerShutdownRoutine(freeAllManagers, s_shutdown_priority);
        s_registered_callback = true;
    }
    return s_data_manager_instances[name];
} // getManager

FEDataManager*
FEDataManager::getManager(const std::string& name,
                          const FEDataManager::InterpSpec& default_interp_spec,
                          const FEDataManager::SpreadSpec& default_spread_spec,
                          const FEDataManager::WorkloadSpec& default_workload_spec,
                          const IntVector<NDIM>& min_ghost_width,
                          bool register_for_restart)
{
    if (s_data_manager_instances.find(name) == s_data_manager_instances.end())
    {
        const IntVector<NDIM> ghost_width = IntVector<NDIM>::max(
            min_ghost_width,
            IntVector<NDIM>(std::max(LEInteractor::getMinimumGhostWidth(default_interp_spec.kernel_fcn),
                                     LEInteractor::getMinimumGhostWidth(default_spread_spec.kernel_fcn))));
        s_data_manager_instances[name] = new FEDataManager(
            name, default_interp_spec, default_spread_spec, default_workload_spec, ghost_width, register_for_restart);
    }
    if (!s_registered_callback)
    {
        ShutdownRegistry::registerShutdownRoutine(freeAllManagers, s_shutdown_priority);
        s_registered_callback = true;
    }
    return s_data_manager_instances[name];
} // getManager

FEDataManager*
FEDataManager::getManager(const std::string& name,
                          const FEDataManager::InterpSpec& default_interp_spec,
                          const FEDataManager::SpreadSpec& default_spread_spec,
                          const IntVector<NDIM>& min_ghost_width,
                          bool register_for_restart)
{
    return getManager(name, default_interp_spec, default_spread_spec, {}, min_ghost_width, register_for_restart);
} // getManager

void
FEDataManager::freeAllManagers()
{
    for (auto& data_manager_instance : s_data_manager_instances)
    {
        if (data_manager_instance.second)
        {
            delete data_manager_instance.second;
        }
        data_manager_instance.second = nullptr;
    }
    return;
} // freeAllManagers

/////////////////////////////// PUBLIC ///////////////////////////////////////

void
FEDataManager::setEquationSystems(EquationSystems* const equation_systems, const int level_number)
{
    d_fe_data->setEquationSystems(equation_systems, level_number);
    return;
} // setEquationSystems

EquationSystems*
FEDataManager::getEquationSystems() const
{
    return d_fe_data->getEquationSystems();
} // getEquationSystems

FEDataManager::SystemDofMapCache*
FEDataManager::getDofMapCache(const std::string& system_name)
{
    return d_fe_data->getDofMapCache(system_name);
} // getDofMapCache

FEDataManager::SystemDofMapCache*
FEDataManager::getDofMapCache(unsigned int system_num)
{
    return d_fe_data->getDofMapCache(system_num);
} // getDofMapCache

void
FEDataManager::registerLoadBalancer(Pointer<LoadBalancer<NDIM> > load_balancer, int workload_data_idx)
{
    IBTK_DEPRECATED_MEMBER_FUNCTION1("FEDataManager", "registerLoadBalancer");
    TBOX_ASSERT(load_balancer);
    d_load_balancer = load_balancer;
    d_workload_idx = workload_data_idx;
    return;
} // registerLoadBalancer

void
FEDataManager::setPatchHierarchy(Pointer<PatchHierarchy<NDIM> > hierarchy)
{
    // Reset the hierarchy.
    TBOX_ASSERT(hierarchy);
    d_hierarchy = hierarchy;
    d_cached_eulerian_data.setPatchHierarchy(hierarchy);
    return;
} // setPatchHierarchy

Pointer<PatchHierarchy<NDIM> >
FEDataManager::getPatchHierarchy() const
{
    return d_hierarchy;
} // getPatchHierarchy

void
FEDataManager::setPatchLevels(const int coarsest_ln, const int finest_ln)
{
    // Reset the level numbers.
    TBOX_ASSERT(d_hierarchy);
    TBOX_ASSERT((coarsest_ln >= 0) && (finest_ln >= coarsest_ln) && (finest_ln <= d_hierarchy->getFinestLevelNumber()));
    d_coarsest_ln = coarsest_ln;
    d_finest_ln = finest_ln;
    d_cached_eulerian_data.resetLevels(coarsest_ln, finest_ln);
    return;
} // setPatchLevels

std::pair<int, int>
FEDataManager::getPatchLevels() const
{
    return std::make_pair(d_coarsest_ln, d_finest_ln + 1);
} // getPatchLevels

int
FEDataManager::getLevelNumber() const
{
    return d_fe_data->d_level_number;
} // getLevelNumber

const IntVector<NDIM>&
FEDataManager::getGhostCellWidth() const
{
    return d_ghost_width;
} // getGhostCellWidth

const FEDataManager::InterpSpec&
FEDataManager::getDefaultInterpSpec() const
{
    return d_default_interp_spec;
} // getDefaultInterpSpec

const FEDataManager::SpreadSpec&
FEDataManager::getDefaultSpreadSpec() const
{
    return d_default_spread_spec;
} // getDefaultSpreadSpec

const std::vector<std::vector<Elem*> >&
FEDataManager::getActivePatchElementMap() const
{
    return d_active_patch_elem_map;
} // getActivePatchElementMap

const std::vector<std::vector<Node*> >&
FEDataManager::getActivePatchNodeMap() const
{
    return d_active_patch_node_map;
} // getActivePatchNodeMap

void
FEDataManager::reinitElementMappings()
{
    IBTK_TIMER_START(t_reinit_element_mappings);

    // We reinitialize mappings after repartitioning, so clear the cache since
    // its content is no longer relevant:
    d_fe_data->clearCached();

    // Delete cached hierarchy-dependent data.
    d_active_patch_elem_map.clear();
    d_active_patch_node_map.clear();
    d_active_patch_ghost_dofs.clear();
    d_active_elem_bboxes.clear();
    d_system_ghost_vec.clear();
    d_system_ib_ghost_vec.clear();

    // Reset the mappings between grid patches and active mesh
    // elements. collectActivePatchElements will populate d_active_elem_bboxes
    // and use it.
    collectActivePatchElements(d_active_patch_elem_map, d_fe_data->d_level_number, d_ghost_width);
    collectActivePatchNodes(d_active_patch_node_map, d_active_patch_elem_map);

    // Reset the sets of dofs corresponding to IB ghost data. This is usually
    // a superset of the standard (i.e., all dofs on unowned cells adjacent to
    // locally owned cells) ghost data.
    std::vector<Elem*> active_elems;
    collect_unique_elems(active_elems, d_active_patch_elem_map);
    for (unsigned int system_n = 0; system_n < d_fe_data->d_es->n_systems(); ++system_n)
    {
        const System& system = d_fe_data->d_es->get_system(system_n);
        std::vector<libMesh::dof_id_type> ib_ghost_dofs;
        collectGhostDOFIndices(ib_ghost_dofs, active_elems, system.name());

        // Match the expected vector sizes by using the solution for non-ghost
        // sizes:
        const NumericVector<double>& solution = *system.solution;
        std::unique_ptr<PetscVector<double> > exemplar_ib_vector(new PetscVector<double>(
            system.comm(), solution.size(), solution.local_size(), ib_ghost_dofs, libMesh::GHOSTED));
        d_active_patch_ghost_dofs[system.name()] = std::move(ib_ghost_dofs);
        d_system_ib_ghost_vec[system.name()] = std::move(exemplar_ib_vector);
    }

    IBTK_TIMER_STOP(t_reinit_element_mappings);
    return;
} // reinitElementMappings

NumericVector<double>*
FEDataManager::getSolutionVector(const std::string& system_name) const
{
    return d_fe_data->d_es->get_system(system_name).solution.get();
} // getSolutionVector

NumericVector<double>*
FEDataManager::buildGhostedSolutionVector(const std::string& system_name, const bool localize_data)
{
    IBTK_TIMER_START(t_build_ghosted_solution_vector);

    NumericVector<double>* sol_vec = getSolutionVector(system_name);
    TBOX_ASSERT(sol_vec);
    if (!d_system_ghost_vec.count(system_name))
    {
        if (d_enable_logging)
        {
            plog << "FEDataManager::buildGhostedSolutionVector(): building ghosted solution vector for system: "
                 << system_name << "\n";
        }
        TBOX_ASSERT(d_active_patch_ghost_dofs.count(system_name));
        std::unique_ptr<NumericVector<double> > sol_ghost_vec = NumericVector<double>::build(sol_vec->comm());
        sol_ghost_vec->init(
            sol_vec->size(), sol_vec->local_size(), d_active_patch_ghost_dofs[system_name], true, GHOSTED);
        d_system_ghost_vec[system_name] = std::move(sol_ghost_vec);
    }
    NumericVector<double>* sol_ghost_vec = d_system_ghost_vec[system_name].get();
    if (localize_data) copy_and_synch(*sol_vec, *sol_ghost_vec, /*close_v_in*/ false);

    IBTK_TIMER_STOP(t_build_ghosted_solution_vector);
    return sol_ghost_vec;
} // buildGhostedSolutionVector

std::unique_ptr<PetscVector<double> >
FEDataManager::buildIBGhostedVector(const std::string& system_name) const
{
    TBOX_ASSERT(d_system_ib_ghost_vec.find(system_name) != d_system_ib_ghost_vec.end());
    const std::unique_ptr<PetscVector<double> >& exemplar_ib_vector = d_system_ib_ghost_vec.at(system_name);
    TBOX_ASSERT(exemplar_ib_vector);
    std::unique_ptr<NumericVector<double> > clone = exemplar_ib_vector->zero_clone();
    auto ptr = dynamic_cast<PetscVector<double>*>(clone.release());
    TBOX_ASSERT(ptr);
    return std::unique_ptr<PetscVector<double> >(ptr);
}

NumericVector<double>*
FEDataManager::getCoordsVector() const
{
    return getSolutionVector(COORDINATES_SYSTEM_NAME);
} // getCoordsVector

NumericVector<double>*
FEDataManager::buildGhostedCoordsVector(const bool localize_data)
{
    return buildGhostedSolutionVector(COORDINATES_SYSTEM_NAME, localize_data);
} // buildGhostedCoordsVector

std::shared_ptr<FEData>&
FEDataManager::getFEData()
{
    return d_fe_data;
} // getFEData

const std::shared_ptr<FEData>&
FEDataManager::getFEData() const
{
    return d_fe_data;
} // getFEData

/**
 * @brief Compute the product of the finite element representation of the
 * force and (optionally) a set of weights (e.g., JxW values) at all
 * quadrature points on an element. See integrate_elem_rhs for details on the
 * first two template arguments.
 *
 * @tparam weights_are_unity Assume that all values in @p weights are 1. This
 * value should be true when we are only interpolating values at quadrature
 * points and otherwise false.
 *
 * @param[in] qp_offset Offset used to calculate an index into @p F_w_qp. The
 * relevant part of the array is assumed to start at <code>n_vars *
 * qp_offset</code>.
 *
 * @param[in] phi_F Values of test functions evaluated at quadrature points,
 * indexed by test function number and then quadrature point number.
 *
 * @param[in] weights Vector containing weights at quadrature points: in the
 * case of force spreading this is the standard JxW array. If
 * <code>weights_are_unity</code> is true then its values are assumed to be 1.
 *
 * @param[in] F_node Values of the finite element solution (i.e., the
 * multipliers on each trial function) on the current element.
 *
 * @param[out] F_w_qp Globally indexed array containing the product of the
 * finite element representation of the force and weights at the quadrature
 * points on the current element. The array is indexed by quadrature point and
 * then by variable: i.e., if @p n_vars is greater than one then variables of
 * the vector-valued force being evaluated at a certain quadrature point are
 * contiguous.
 */
template <int n_vars, int n_basis, bool weights_are_unity = false>
void
sum_weighted_elem_solution_n_vars_n_basis(const int qp_offset,
                                          const std::vector<std::vector<double> >& phi_F,
                                          const std::vector<double>& weights,
                                          const boost::multi_array<double, 2>& F_node,
                                          std::vector<double>& F_w_qp)
{
    const int n_qp = phi_F[0].size();
    if (n_vars == -1 || n_basis == -1)
    {
        const int n_basis_ = phi_F.size();
        const int n_vars_ = F_node.shape()[1];
        for (int qp = 0; qp < n_qp; ++qp)
        {
            const int idx = n_vars_ * (qp_offset + qp);
            for (int k = 0; k < n_basis_; ++k)
                for (int i = 0; i < n_vars_; ++i) F_w_qp[idx + i] += F_node[k][i] * phi_F[k][qp];
            if (!weights_are_unity)
                for (int i = 0; i < n_vars_; ++i) F_w_qp[idx + i] *= weights[qp];
        }
    }
    else
    {
        for (int qp = 0; qp < n_qp; ++qp)
        {
            const int idx = n_vars * (qp_offset + qp);
            for (int k = 0; k < n_basis; ++k)
                for (int i = 0; i < n_vars; ++i) F_w_qp[idx + i] += F_node[k][i] * phi_F[k][qp];
            if (!weights_are_unity)
                for (int i = 0; i < n_vars; ++i) F_w_qp[idx + i] *= weights[qp];
        }
    }
}

// Dispatch to the above function based on the number of variables and number
// of basis functions.
template <int n_vars, bool weights_are_unity = false>
void
sum_weighted_elem_solution_n_vars(const int n_basis,
                                  const int qp_offset,
                                  const std::vector<std::vector<double> >& phi_F,
                                  const std::vector<double>& weights,
                                  const boost::multi_array<double, 2>& F_node,
                                  std::vector<double>& F_w_qp)
{
    switch (n_basis)
    {
#define SWITCH_CASE(k)                                                                                                 \
    case k:                                                                                                            \
    {                                                                                                                  \
        sum_weighted_elem_solution_n_vars_n_basis<n_vars, k, weights_are_unity>(                                       \
            qp_offset, phi_F, weights, F_node, F_w_qp);                                                                \
        return;                                                                                                        \
    }
        SWITCH_CASE(1)
        SWITCH_CASE(2)
        SWITCH_CASE(3)
        SWITCH_CASE(4)
        SWITCH_CASE(5)
        SWITCH_CASE(6)
        SWITCH_CASE(8)
        SWITCH_CASE(9)
        SWITCH_CASE(10)
        SWITCH_CASE(27)
#undef SWITCH_CASE
    default:
        sum_weighted_elem_solution_n_vars_n_basis<n_vars, -1, weights_are_unity>(
            qp_offset, phi_F, weights, F_node, F_w_qp);
        return;
    }
    return;
}

// Dispatch to the above function based on the number of variables.
template <bool weights_are_unity = false>
void
sum_weighted_elem_solution(const int n_vars,
                           const int n_basis,
                           const int qp_offset,
                           const std::vector<std::vector<double> >& phi_F,
                           const std::vector<double>& weights,
                           const boost::multi_array<double, 2>& F_node,
                           std::vector<double>& F_w_qp)
{
    switch (n_vars)
    {
#define SWITCH_CASE(k)                                                                                                 \
    case k:                                                                                                            \
    {                                                                                                                  \
        sum_weighted_elem_solution_n_vars<k, weights_are_unity>(n_basis, qp_offset, phi_F, weights, F_node, F_w_qp);   \
        return;                                                                                                        \
    }
        SWITCH_CASE(1)
        SWITCH_CASE(2)
        SWITCH_CASE(3)
        SWITCH_CASE(4)
        SWITCH_CASE(5)
#undef SWITCH_CASE
    default:
        sum_weighted_elem_solution_n_vars<-1, weights_are_unity>(n_basis, qp_offset, phi_F, weights, F_node, F_w_qp);
    }
    return;
}

void
FEDataManager::spread(const int f_data_idx,
                      NumericVector<double>& F_vec,
                      NumericVector<double>& X_vec,
                      const std::string& system_name,
                      RobinPhysBdryPatchStrategy* f_phys_bdry_op,
                      const double fill_data_time,
                      const bool close_F,
                      const bool close_X)
{
    spread(
        f_data_idx, F_vec, X_vec, system_name, d_default_spread_spec, f_phys_bdry_op, fill_data_time, close_X, close_F);
    return;
} // spread

void
FEDataManager::spread(const int f_data_idx,
                      NumericVector<double>& F_vec,
                      NumericVector<double>& X_vec,
                      const std::string& system_name,
                      const FEDataManager::SpreadSpec& spread_spec,
                      RobinPhysBdryPatchStrategy* f_phys_bdry_op,
                      const double fill_data_time,
                      const bool close_F,
                      const bool close_X)
{
    IBTK_TIMER_START(t_spread);

    // Determine the type of data centering.
    auto var_db = VariableDatabase<NDIM>::getDatabase();
    Pointer<hier::Variable<NDIM> > f_var;
    var_db->mapIndexToVariable(f_data_idx, f_var);
    Pointer<CellVariable<NDIM, double> > f_cc_var = f_var;
    Pointer<SideVariable<NDIM, double> > f_sc_var = f_var;
    const bool cc_data = f_cc_var;
    const bool sc_data = f_sc_var;
    TBOX_ASSERT(cc_data || sc_data);

    // Make a copy of the Eulerian data.
    const auto f_copy_data_idx = d_cached_eulerian_data.getCachedPatchDataIndex(f_data_idx);
    Pointer<HierarchyDataOpsReal<NDIM, double> > f_data_ops =
        HierarchyDataOpsManager<NDIM>::getManager()->getOperationsDouble(f_var, d_hierarchy, true);
    f_data_ops->swapData(f_copy_data_idx, f_data_idx);
    f_data_ops->setToScalar(f_data_idx, 0.0, /*interior_only*/ false);

    // We spread directly to the finest level of the patch hierarchy.
    Pointer<PatchLevel<NDIM> > level = d_hierarchy->getPatchLevel(d_fe_data->d_level_number);

    // Extract the mesh.
    const MeshBase& mesh = d_fe_data->d_es->get_mesh();
    const unsigned int dim = mesh.mesh_dimension();

    // Extract the FE systems and DOF maps, and setup the FECache objects.
    System& F_system = d_fe_data->d_es->get_system(system_name);
    const unsigned int n_vars = F_system.n_vars();
    const DofMap& F_dof_map = F_system.get_dof_map();
    FEData::SystemDofMapCache& F_dof_map_cache = *getDofMapCache(system_name);
    System& X_system = d_fe_data->d_es->get_system(COORDINATES_SYSTEM_NAME);
    const DofMap& X_dof_map = X_system.get_dof_map();
    FEData::SystemDofMapCache& X_dof_map_cache = *getDofMapCache(COORDINATES_SYSTEM_NAME);
    FEType F_fe_type = F_dof_map.variable_type(0);
    Order F_order = F_dof_map.variable_order(0);
    for (unsigned i = 0; i < n_vars; ++i)
    {
        TBOX_ASSERT(F_dof_map.variable_type(i) == F_fe_type);
        TBOX_ASSERT(F_dof_map.variable_order(i) == F_order);
    }
    FEType X_fe_type = X_dof_map.variable_type(0);
    Order X_order = X_dof_map.variable_order(0);
    for (unsigned d = 0; d < NDIM; ++d)
    {
        TBOX_ASSERT(X_dof_map.variable_type(d) == X_fe_type);
        TBOX_ASSERT(X_dof_map.variable_order(d) == X_order);
    }

    // convenience alias for the quadrature key type used by FECache and FEMapCache
    using quad_key_type = std::tuple<libMesh::ElemType, libMesh::QuadratureType, libMesh::Order>;
    FECache F_fe_cache(dim, F_fe_type, FEUpdateFlags::update_phi);
    FECache X_fe_cache(dim, X_fe_type, FEUpdateFlags::update_phi);
    FEMapCache fe_map_cache(dim);

    // Check to see if we are using nodal quadrature.
    const bool use_nodal_quadrature =
        spread_spec.use_nodal_quadrature && (F_fe_type == X_fe_type && F_order == X_order);

    // Communicate any unsynchronized ghost data.
    if (close_F) F_vec.close();
    if (close_X) X_vec.close();

    // We only use the FECache objects if we do *not* use nodal quadrature so
    // only perform sanity checks in that case:
    if (!use_nodal_quadrature)
    {
        // This will break, at some point in the future, if we ever use
        // nonnodal-interpolating finite elements. TODO: more finite elements
        // will probably work.
        std::vector<FEFamily> fe_family_whitelist{ LAGRANGE, L2_LAGRANGE };
        TBOX_ASSERT(std::find(fe_family_whitelist.begin(), fe_family_whitelist.end(), F_fe_type.family) !=
                    fe_family_whitelist.end());
        TBOX_ASSERT(std::find(fe_family_whitelist.begin(), fe_family_whitelist.end(), X_fe_type.family) !=
                    fe_family_whitelist.end());
    }

    if (use_nodal_quadrature)
    {
        // Store a copy of the F vector.
        std::unique_ptr<NumericVector<double> > F_vec_bak = F_vec.clone();
        *F_vec_bak = F_vec;

        // Multiply by the nodal volume fractions (to convert densities into
        // values).
        NumericVector<double>& F_dX_vec = F_vec;
        const NumericVector<double>& dX_vec = *buildDiagonalL2MassMatrix(system_name);
        F_dX_vec.pointwise_mult(F_vec, dX_vec);
        F_dX_vec.close();

        // Extract local form vectors.
        auto F_dX_petsc_vec = static_cast<PetscVector<double>*>(&F_dX_vec);
        const double* const F_dX_local_soln = F_dX_petsc_vec->get_array_read();

        auto X_petsc_vec = static_cast<PetscVector<double>*>(&X_vec);
        const double* const X_local_soln = X_petsc_vec->get_array_read();

        // Spread from the nodes.
        int local_patch_num = 0;
        for (PatchLevel<NDIM>::Iterator p(level); p; p++, ++local_patch_num)
        {
            // The relevant collection of nodes.
            const std::vector<Node*>& patch_nodes = d_active_patch_node_map[local_patch_num];
            const size_t num_active_patch_nodes = patch_nodes.size();
            if (!num_active_patch_nodes) continue;

            // Store the values of F_JxW and X at the nodes.
            std::vector<double> F_dX_node, X_node;
            F_dX_node.reserve(n_vars * num_active_patch_nodes);
            X_node.reserve(NDIM * num_active_patch_nodes);
            std::vector<dof_id_type> F_idxs, X_idxs;
            for (unsigned int k = 0; k < num_active_patch_nodes; ++k)
            {
                const Node* const n = patch_nodes[k];
                for (unsigned int i = 0; i < n_vars; ++i)
                {
                    IBTK::get_nodal_dof_indices(F_dof_map, n, i, F_idxs);
                    for (const auto& F_idx : F_idxs)
                    {
                        F_dX_node.push_back(F_dX_local_soln[F_dX_petsc_vec->map_global_to_local_index(F_idx)]);
                    }
                }
                for (unsigned int d = 0; d < NDIM; ++d)
                {
                    IBTK::get_nodal_dof_indices(X_dof_map, n, d, X_idxs);
                    for (const auto& X_idx : X_idxs)
                    {
                        X_node.push_back(X_local_soln[X_petsc_vec->map_global_to_local_index(X_idx)]);
                    }
                }
            }
            TBOX_ASSERT(F_dX_node.size() == n_vars * num_active_patch_nodes);
            TBOX_ASSERT(X_node.size() == NDIM * num_active_patch_nodes);

            // Spread values from the nodes to the Cartesian grid patch.
            //
            // NOTE: Values are spread only from those nodes that are within the
            // ghost cell width of the patch interior.
            //
            // \todo Fix this for FE structures with periodic boundaries.  Nodes
            // on periodic boundaries will be "double counted".
            //
            // \todo Add warnings for FE structures with periodic boundaries.
            const Pointer<Patch<NDIM> > patch = level->getPatch(p());
            const Box<NDIM> spread_box = Box<NDIM>::grow(patch->getBox(), d_ghost_width);
            Pointer<PatchData<NDIM> > f_data = patch->getPatchData(f_data_idx);
            if (cc_data)
            {
                Pointer<CellData<NDIM, double> > f_cc_data = f_data;
                LEInteractor::spread(
                    f_cc_data, F_dX_node, n_vars, X_node, NDIM, patch, spread_box, spread_spec.kernel_fcn);
            }
            if (sc_data)
            {
                Pointer<SideData<NDIM, double> > f_sc_data = f_data;
                LEInteractor::spread(
                    f_sc_data, F_dX_node, n_vars, X_node, NDIM, patch, spread_box, spread_spec.kernel_fcn);
            }
            if (f_phys_bdry_op)
            {
                f_phys_bdry_op->setPatchDataIndex(f_data_idx);
                f_phys_bdry_op->accumulateFromPhysicalBoundaryData(*patch, fill_data_time, f_data->getGhostCellWidth());
            }
        }

        // Restore local form vectors.
        F_dX_petsc_vec->restore_array();
        X_petsc_vec->restore_array();

        // Restore the value of the F vector.
        F_vec = *F_vec_bak;
    }
    else
    {
        // Extract local form vectors.
        auto F_petsc_vec = static_cast<PetscVector<double>*>(&F_vec);
        const double* const F_local_soln = F_petsc_vec->get_array_read();

        auto X_petsc_vec = static_cast<PetscVector<double>*>(&X_vec);
        const double* const X_local_soln = X_petsc_vec->get_array_read();

        // Loop over the patches to interpolate nodal values on the FE mesh to
        // the element quadrature points, then spread those values onto the
        // Eulerian grid.
        boost::multi_array<double, 2> F_node;
        std::vector<double> F_JxW_qp, X_qp;
        int local_patch_num = 0;
        for (PatchLevel<NDIM>::Iterator p(level); p; p++, ++local_patch_num)
        {
            // The relevant collection of elements.
            const std::vector<Elem*>& patch_elems = d_active_patch_elem_map[local_patch_num];
            const size_t num_active_patch_elems = patch_elems.size();
            if (!num_active_patch_elems) continue;

            const Pointer<Patch<NDIM> > patch = level->getPatch(p());
            const Pointer<CartesianPatchGeometry<NDIM> > patch_geom = patch->getPatchGeometry();
            const double* const patch_dx = patch_geom->getDx();
            const double patch_dx_min = *std::min_element(patch_dx, patch_dx + NDIM);

            // Determining which quadrature rule should be used on which
            // processor is surprisingly expensive, so cache the keys:
            std::vector<quad_key_type> quad_keys(num_active_patch_elems);

            // Cache interpolated positions too:
            std::vector<boost::multi_array<double, 2> > X_nodes(num_active_patch_elems);

            // Setup vectors to store the values of F_JxW and X at the
            // quadrature points.
            unsigned int n_qp_patch = 0;
            for (unsigned int e_idx = 0; e_idx < num_active_patch_elems; ++e_idx)
            {
                Elem* const elem = patch_elems[e_idx];
                const auto& X_dof_indices = X_dof_map_cache.dof_indices(elem);
                get_values_for_interpolation(X_nodes[e_idx], *X_petsc_vec, X_local_soln, X_dof_indices);
                const quad_key_type key = getQuadratureKey(spread_spec.quad_type,
                                                           spread_spec.quad_order,
                                                           spread_spec.use_adaptive_quadrature,
                                                           spread_spec.point_density,
                                                           elem,
                                                           X_nodes[e_idx],
                                                           patch_dx_min);
                quad_keys[e_idx] = key;
<<<<<<< HEAD
                QBase& qrule = d_quadrature_cache[key];
=======
                QBase& qrule = d_fe_data->d_quadrature_cache[key];
>>>>>>> be771f42
                n_qp_patch += qrule.n_points();
            }
            if (!n_qp_patch) continue;
            F_JxW_qp.resize(n_vars * n_qp_patch);
            X_qp.resize(NDIM * n_qp_patch);

            // Loop over the elements and compute the values to be spread and
            // the positions of the quadrature points.
            int qp_offset = 0;
            for (unsigned int e_idx = 0; e_idx < num_active_patch_elems; ++e_idx)
            {
                Elem* const elem = patch_elems[e_idx];
                const auto& F_dof_indices = F_dof_map_cache.dof_indices(elem);
                get_values_for_interpolation(F_node, *F_petsc_vec, F_local_soln, F_dof_indices);
<<<<<<< HEAD
                const auto& X_dof_indices = X_dof_map_cache.dof_indices(elem);
                get_values_for_interpolation(X_node, *X_petsc_vec, X_local_soln, X_dof_indices);
                const quad_key_type& key = quad_keys[e_idx];
                FEBase& X_fe = X_fe_cache[key];
                FEBase& F_fe = F_fe_cache[key];
                FEMap& fe_map = fe_map_cache[key];
                QBase& qrule = d_quadrature_cache[key];

                // See the note in interpWeighted to explain why we override
                // libMesh's reinit logic here
                if (used_quadratures.find(key) == used_quadratures.end())
                {
                    F_fe.get_phi();
                    F_fe.reinit(elem);
                    X_fe.get_phi();
                    X_fe.reinit(elem);
                    used_quadratures.insert(key);
                }
=======
                const quad_key_type& key = quad_keys[e_idx];
                const FEBase& X_fe = X_fe_cache(key, elem);
                const FEBase& F_fe = F_fe_cache(key, elem);
                FEMap& fe_map = fe_map_cache[key];
                const QBase& qrule = d_fe_data->d_quadrature_cache[key];
>>>>>>> be771f42

                // JxW depends on the element
                fe_map.compute_map(dim, qrule.get_weights(), elem, /*second derivatives*/ false);
                const std::vector<double>& JxW_F = fe_map.get_JxW();
                const std::vector<std::vector<double> >& phi_F = F_fe.get_phi();
                const std::vector<std::vector<double> >& phi_X = X_fe.get_phi();

                const unsigned int n_qp = qrule.n_points();
                TBOX_ASSERT(n_qp == phi_F[0].size());
                TBOX_ASSERT(n_qp == phi_X[0].size());
                TBOX_ASSERT(n_qp == JxW_F.size());
                double* F_begin = &F_JxW_qp[n_vars * qp_offset];
                double* X_begin = &X_qp[NDIM * qp_offset];
                std::fill(F_begin, F_begin + n_vars * n_qp, 0.0);
                std::fill(X_begin, X_begin + NDIM * n_qp, 0.0);

                sum_weighted_elem_solution</*weights_are_unity*/ false>(
                    n_vars, F_dof_indices[0].size(), qp_offset, phi_F, JxW_F, F_node, F_JxW_qp);
                sum_weighted_elem_solution</*weights_are_unity*/ true>(
                    NDIM, phi_X.size(), qp_offset, phi_X, {}, X_nodes[e_idx], X_qp);
                qp_offset += n_qp;
            }

            // Spread values from the quadrature points to the Cartesian grid
            // patch.
            //
            // NOTE: Values are spread only from those quadrature points that
            // are within the ghost cell width of the patch interior.
            const Box<NDIM> spread_box = Box<NDIM>::grow(patch->getBox(), d_ghost_width);
            Pointer<PatchData<NDIM> > f_data = patch->getPatchData(f_data_idx);
            if (cc_data)
            {
                Pointer<CellData<NDIM, double> > f_cc_data = f_data;
                LEInteractor::spread(
                    f_cc_data, F_JxW_qp, n_vars, X_qp, NDIM, patch, spread_box, spread_spec.kernel_fcn);
            }
            if (sc_data)
            {
                Pointer<SideData<NDIM, double> > f_sc_data = f_data;
                LEInteractor::spread(
                    f_sc_data, F_JxW_qp, n_vars, X_qp, NDIM, patch, spread_box, spread_spec.kernel_fcn);
            }
            if (f_phys_bdry_op)
            {
                f_phys_bdry_op->setPatchDataIndex(f_data_idx);
                f_phys_bdry_op->accumulateFromPhysicalBoundaryData(*patch, fill_data_time, f_data->getGhostCellWidth());
            }
        }

        // Restore local form vectors.
        F_petsc_vec->restore_array();
        X_petsc_vec->restore_array();
    }

    // Accumulate data.
    f_data_ops->swapData(f_copy_data_idx, f_data_idx);
    f_data_ops->add(f_data_idx, f_data_idx, f_copy_data_idx);

    IBTK_TIMER_STOP(t_spread);
    return;
} // spread

void
FEDataManager::prolongData(const int f_data_idx,
                           NumericVector<double>& F_vec,
                           NumericVector<double>& X_vec,
                           const std::string& system_name,
                           const bool is_density,
                           const bool accumulate_on_grid,
                           const bool close_F,
                           const bool close_X)
{
    IBTK_TIMER_START(t_prolong_data);

    // NOTE #1: This routine is sepcialized for a staggered-grid Eulerian
    // discretization.  It should be straightforward to generalize it to work
    // with other data centerings.
    //
    // NOTE #2: This code is specialized for isoparametric elements.  It is less
    // clear how to relax this assumption.
    //
    // NOTE #3: This implementation optionally uses the pointwise value of J =
    // det(dX/ds) to convert a Lagrangian density into an Eulerian density.  We
    // should investigate whether there is any advantage to using a projection
    // of J onto a (discontinuous) FE basis instead of evaluating J directly
    // from the discrete deformation.

    // Extract the mesh.
    const MeshBase& mesh = d_fe_data->d_es->get_mesh();
    const unsigned int dim = mesh.mesh_dimension();
    TBOX_ASSERT(dim == NDIM);

    // Extract the FE systems and DOF maps, and setup the FE object.
    System& F_system = d_fe_data->d_es->get_system(system_name);
    const unsigned int n_vars = F_system.n_vars();
    TBOX_ASSERT(n_vars == NDIM); // specialized to side-centered data
    const DofMap& F_dof_map = F_system.get_dof_map();
    FEData::SystemDofMapCache& F_dof_map_cache = *getDofMapCache(system_name);
    System& X_system = d_fe_data->d_es->get_system(system_name);
    const DofMap& X_dof_map = X_system.get_dof_map();
    FEData::SystemDofMapCache& X_dof_map_cache = *getDofMapCache(COORDINATES_SYSTEM_NAME);
    FEType F_fe_type = F_dof_map.variable_type(0);
    for (unsigned i = 0; i < n_vars; ++i)
    {
        TBOX_ASSERT(F_dof_map.variable_type(i) == F_fe_type);
    }
    FEType X_fe_type = X_dof_map.variable_type(0);
    for (unsigned d = 0; d < NDIM; ++d)
    {
        TBOX_ASSERT(X_dof_map.variable_type(d) == X_fe_type);
    }
    std::unique_ptr<FEBase> F_fe_autoptr(FEBase::build(dim, F_fe_type)), X_fe_autoptr;
    if (F_fe_type != X_fe_type)
    {
        X_fe_autoptr = std::unique_ptr<FEBase>(FEBase::build(dim, X_fe_type));
    }
    FEBase* F_fe = F_fe_autoptr.get();
    FEBase* X_fe = X_fe_autoptr.get() ? X_fe_autoptr.get() : F_fe_autoptr.get();
    const std::vector<std::vector<double> >& phi_F = F_fe->get_phi();
    const std::vector<std::vector<VectorValue<double> > >& dphi_X = X_fe->get_dphi();

    // Communicate any unsynchronized ghost data and extract the underlying
    // solution data.
    if (close_F) F_vec.close();
    auto F_petsc_vec = static_cast<PetscVector<double>*>(&F_vec);
    const double* const F_local_soln = F_petsc_vec->get_array_read();

    if (close_X) X_vec.close();
    auto X_petsc_vec = static_cast<PetscVector<double>*>(&X_vec);
    const double* const X_local_soln = X_petsc_vec->get_array_read();

    // Loop over the patches to interpolate nodal values on the FE mesh to the
    // points of the Eulerian grid.
    TensorValue<double> dX_ds;
    boost::multi_array<double, 2> F_node, X_node;
    std::vector<libMesh::Point> s_node_cache, X_node_cache;
    Point X_min, X_max;
    std::vector<libMesh::Point> intersection_ref_coords;
    std::vector<SideIndex<NDIM> > intersection_indices;
    Pointer<PatchLevel<NDIM> > level = d_hierarchy->getPatchLevel(d_fe_data->d_level_number);
    const IntVector<NDIM>& ratio = level->getRatio();
    const Pointer<CartesianGridGeometry<NDIM> > grid_geom = level->getGridGeometry();
    int local_patch_num = 0;
    for (PatchLevel<NDIM>::Iterator p(level); p; p++, ++local_patch_num)
    {
        // The relevant collection of elements.
        const std::vector<Elem*>& patch_elems = d_active_patch_elem_map[local_patch_num];
        const size_t num_active_patch_elems = patch_elems.size();
        if (!num_active_patch_elems) continue;

        const Pointer<Patch<NDIM> > patch = level->getPatch(p());
        Pointer<SideData<NDIM, double> > f_data = patch->getPatchData(f_data_idx);
        if (!accumulate_on_grid) f_data->fillAll(0.0);
        const Box<NDIM>& patch_box = patch->getBox();
        const CellIndex<NDIM>& patch_lower = patch_box.lower();
        const Pointer<CartesianPatchGeometry<NDIM> > patch_geom = patch->getPatchGeometry();
        const double* const patch_x_lower = patch_geom->getXLower();
        const double* const patch_dx = patch_geom->getDx();

        std::array<Box<NDIM>, NDIM> side_boxes;
        for (unsigned int axis = 0; axis < NDIM; ++axis)
        {
            side_boxes[axis] = SideGeometry<NDIM>::toSideBox(patch_box, axis);
        }

        SideData<NDIM, int> num_intersections(patch_box, 1, IntVector<NDIM>(0));
        num_intersections.fillAll(0);

        // Loop over the elements and compute the values to be prolonged.
        for (unsigned int e_idx = 0; e_idx < num_active_patch_elems; ++e_idx)
        {
            Elem* const elem = patch_elems[e_idx];
            const unsigned int n_node = elem->n_nodes();
            const auto& X_dof_indices = X_dof_map_cache.dof_indices(elem);

            // Cache the nodal and physical coordinates of the element,
            // determine the bounding box of the current configuration of the
            // element, and set the nodal coordinates of the element to
            // correspond to the physical coordinates.
            s_node_cache.resize(n_node);
            X_node_cache.resize(n_node);
            X_min = Point::Constant(std::numeric_limits<double>::max());
            X_max = Point::Constant(-std::numeric_limits<double>::max());
            for (unsigned int k = 0; k < n_node; ++k)
            {
                s_node_cache[k] = elem->point(k);
                libMesh::Point& X = X_node_cache[k];
                for (int d = 0; d < NDIM; ++d)
                {
                    X(d) = X_vec(X_dof_indices[d][k]);
                    X_min[d] = std::min(X_min[d], X(d));
                    X_max[d] = std::max(X_max[d], X(d));
                }
                elem->point(k) = X;
            }
            Box<NDIM> box(IndexUtilities::getCellIndex(&X_min[0], grid_geom, ratio),
                          IndexUtilities::getCellIndex(&X_max[0], grid_geom, ratio));
            box.grow(IntVector<NDIM>(1));
            box = box * patch_box;

            // Loop over coordinate directions and look for Eulerian grid points
            // that are covered by the element.
            intersection_ref_coords.clear();
            intersection_indices.clear();
            for (unsigned int axis = 0; axis < NDIM; ++axis)
            {
                // Loop over the relevant range of indices.
                for (SideIterator<NDIM> b(box, axis); b; b++)
                {
                    const SideIndex<NDIM>& i_s = b();
                    if (num_intersections(i_s) == 0 && side_boxes[axis].contains(i_s))
                    {
                        libMesh::Point p;
                        for (unsigned int d = 0; d < NDIM; ++d)
                        {
                            p(d) = patch_x_lower[d] + patch_dx[d] * (static_cast<double>(i_s(d) - patch_lower[d]) +
                                                                     (d == axis ? 0.0 : 0.5));
                        }
                        static const double TOL = std::sqrt(std::numeric_limits<double>::epsilon());
                        const libMesh::Point ref_coords = FEInterface::inverse_map(dim, X_fe_type, elem, p, TOL, false);
                        if (FEInterface::on_reference_element(ref_coords, elem->type(), TOL))
                        {
                            intersection_ref_coords.push_back(ref_coords);
                            intersection_indices.push_back(i_s);
                            num_intersections(i_s) += 1;
                        }
                    }
                }
            }

            // Restore the nodal coordinates.
            for (unsigned int k = 0; k < n_node; ++k)
            {
                elem->point(k) = s_node_cache[k];
            }

            // If there are no intersection points, then continue on to the next
            // element.
            if (intersection_ref_coords.empty()) continue;

            // Evaluate the Lagrangian quantity at the Eulerian grid point and
            // update the data on the grid.
            const auto& F_dof_indices = F_dof_map_cache.dof_indices(elem);
            get_values_for_interpolation(F_node, *F_petsc_vec, F_local_soln, F_dof_indices);
            if (is_density) get_values_for_interpolation(X_node, *X_petsc_vec, X_local_soln, X_dof_indices);
            F_fe->reinit(elem, &intersection_ref_coords);
            if (X_fe != F_fe) X_fe->reinit(elem, &intersection_ref_coords);
            for (unsigned int qp = 0; qp < intersection_ref_coords.size(); ++qp)
            {
                const SideIndex<NDIM>& i_s = intersection_indices[qp];
                const int axis = i_s.getAxis();
                using range = boost::multi_array_types::index_range;
                double F_qp = interpolate(qp, F_node[boost::indices[range(0, n_node)][axis]], phi_F);
                if (is_density)
                {
                    jacobian(dX_ds, qp, X_node, dphi_X);
                    F_qp /= std::abs(dX_ds.det());
                }
                (*f_data)(i_s) += F_qp / static_cast<double>(num_intersections(i_s));
            }
        }
    }

    F_petsc_vec->restore_array();
    X_petsc_vec->restore_array();

    IBTK_TIMER_STOP(t_prolong_data);
    return;
} // prolongData

/**
 * @brief Assemble the element contribution to a load vector.
 *
 * The three functions below allow compile-time selection of the number of
 * basis functions and number of variables. Fixing the loop bounds via
 * templates and switch statements makes most IBFE codes a few percent faster.
 *
 * This function (the last of the three) takes the number of variables and
 * number of basis functions as template argument which allows the compiler to
 * unroll the two inner loops when appropriate. Setting either value to -1
 * results in run-time selection of loop bounds (which is considerably
 * slower).
 *
 * @param[in] qp_offset Offset used to calculate an index into @p F_qp. The
 * relevant part of the array is assumed to start at <code>n_vars *
 * qp_offset</code>.
 *
 * @param[in] phi_F Values of test functions evaluated at quadrature points,
 * indexed by test function number and then quadrature point number.
 *
 * @param[in] JxW_F Products of Jacobian and quadrature weight at each
 * quadrature point.
 *
 * @param[in] F_qp Globally indexed array containing function values at
 * quadrature points. The array is indexed by quadrature point and then by
 * variable: i.e., if @p n_vars is greater than one then components of the
 * vector-valued function being projected at a certain quadrature point are
 * contiguous.
 *
 * @param[out] F_rhs_concatenated Vector containing element integrals of
 * products of test functions and values of the interpolated function. Unlike
 * @p F_qp, the values in this vector are first indexed by variable and then
 * by quadrature point.
 */
template <int n_vars, int n_basis>
void
integrate_elem_rhs_n_vars_n_basis(const int qp_offset,
                                  const std::vector<std::vector<double> >& phi_F,
                                  const std::vector<double>& JxW_F,
                                  const std::vector<double>& F_qp,
                                  std::vector<double>& F_rhs_concatenated)
{
    const int n_qp = phi_F[0].size();
    if (n_vars == -1 || n_basis == -1)
    {
        const int n_basis_ = phi_F.size();
        const int n_vars_ = F_rhs_concatenated.size() / n_basis_;
        for (int qp = 0; qp < n_qp; ++qp)
        {
            const int idx = n_vars_ * (qp_offset + qp);
            for (int k = 0; k < n_basis_; ++k)
            {
                const double p_JxW_F = phi_F[k][qp] * JxW_F[qp];
                for (int i = 0; i < n_vars_; ++i) F_rhs_concatenated[n_basis_ * i + k] += F_qp[idx + i] * p_JxW_F;
            }
        }
    }
    else
    {
        for (int qp = 0; qp < n_qp; ++qp)
        {
            const int idx = n_vars * (qp_offset + qp);
            for (int k = 0; k < n_basis; ++k)
            {
                const double p_JxW_F = phi_F[k][qp] * JxW_F[qp];
                for (int i = 0; i < n_vars; ++i) F_rhs_concatenated[n_basis * i + k] += F_qp[idx + i] * p_JxW_F;
            }
        }
    }
}

// Dispatch to the above function based on the number of variables and number
// of basis functions.
template <int n_vars>
void
integrate_elem_rhs_n_vars(const int n_basis,
                          const int qp_offset,
                          const std::vector<std::vector<double> >& phi_F,
                          const std::vector<double>& JxW_F,
                          const std::vector<double>& F_qp,
                          std::vector<double>& F_rhs_concatenated)
{
    switch (n_basis)
    {
#define SWITCH_CASE(k)                                                                                                 \
    case k:                                                                                                            \
    {                                                                                                                  \
        integrate_elem_rhs_n_vars_n_basis<n_vars, k>(qp_offset, phi_F, JxW_F, F_qp, F_rhs_concatenated);               \
        return;                                                                                                        \
    }
        SWITCH_CASE(1)
        SWITCH_CASE(2)
        SWITCH_CASE(3)
        SWITCH_CASE(4)
        SWITCH_CASE(5)
        SWITCH_CASE(6)
        SWITCH_CASE(8)
        SWITCH_CASE(9)
        SWITCH_CASE(10)
        SWITCH_CASE(27)
#undef SWITCH_CASE
    default:
        integrate_elem_rhs_n_vars_n_basis<n_vars, -1>(qp_offset, phi_F, JxW_F, F_qp, F_rhs_concatenated);
        return;
    }
    return;
}

// Dispatch to the above function based on the number of variables.
void
integrate_elem_rhs(const int n_vars,
                   const int n_basis,
                   const int qp_offset,
                   const std::vector<std::vector<double> >& phi_F,
                   const std::vector<double>& JxW_F,
                   const std::vector<double>& F_qp,
                   std::vector<double>& F_rhs_concatenated)
{
    switch (n_vars)
    {
#define SWITCH_CASE(k)                                                                                                 \
    case k:                                                                                                            \
    {                                                                                                                  \
        integrate_elem_rhs_n_vars<k>(n_basis, qp_offset, phi_F, JxW_F, F_qp, F_rhs_concatenated);                      \
        return;                                                                                                        \
    }
        SWITCH_CASE(1)
        SWITCH_CASE(2)
        SWITCH_CASE(3)
        SWITCH_CASE(4)
        SWITCH_CASE(5)
#undef SWITCH_CASE
    default:
        integrate_elem_rhs_n_vars<-1>(n_basis, qp_offset, phi_F, JxW_F, F_qp, F_rhs_concatenated);
    }
    return;
}

void
FEDataManager::interpWeighted(const int f_data_idx,
                              NumericVector<double>& F_vec,
                              NumericVector<double>& X_vec,
                              const std::string& system_name,
                              const std::vector<Pointer<RefineSchedule<NDIM> > >& f_refine_scheds,
                              const double fill_data_time,
                              const bool close_F,
                              const bool close_X)
{
    interpWeighted(f_data_idx,
                   F_vec,
                   X_vec,
                   system_name,
                   d_default_interp_spec,
                   f_refine_scheds,
                   fill_data_time,
                   close_F,
                   close_X);
    return;
} // interpWeighted

void
FEDataManager::interpWeighted(const int f_data_idx,
                              NumericVector<double>& F_vec,
                              NumericVector<double>& X_vec,
                              const std::string& system_name,
                              const FEDataManager::InterpSpec& interp_spec,
                              const std::vector<Pointer<RefineSchedule<NDIM> > >& f_refine_scheds,
                              const double fill_data_time,
                              const bool close_F,
                              const bool close_X)
{
    IBTK_TIMER_START(t_interp_weighted);

    VariableDatabase<NDIM>* var_db = VariableDatabase<NDIM>::getDatabase();

    // Determine the type of data centering.
    Pointer<hier::Variable<NDIM> > f_var;
    var_db->mapIndexToVariable(f_data_idx, f_var);
    Pointer<CellVariable<NDIM, double> > f_cc_var = f_var;
    Pointer<SideVariable<NDIM, double> > f_sc_var = f_var;
    const bool cc_data = f_cc_var;
    const bool sc_data = f_sc_var;
    TBOX_ASSERT(cc_data || sc_data);

    // We interpolate directly from the finest level of the patch hierarchy.
    Pointer<PatchLevel<NDIM> > level = d_hierarchy->getPatchLevel(d_fe_data->d_level_number);

    // Extract the mesh.
    const MeshBase& mesh = d_fe_data->d_es->get_mesh();
    const unsigned int dim = mesh.mesh_dimension();

    // Extract the FE systems and DOF maps, and setup the FECache objects.
    System& F_system = d_fe_data->d_es->get_system(system_name);
    const unsigned int n_vars = F_system.n_vars();
    const DofMap& F_dof_map = F_system.get_dof_map();
    FEData::SystemDofMapCache& F_dof_map_cache = *getDofMapCache(system_name);
    System& X_system = d_fe_data->d_es->get_system(COORDINATES_SYSTEM_NAME);
    const DofMap& X_dof_map = X_system.get_dof_map();
    FEData::SystemDofMapCache& X_dof_map_cache = *getDofMapCache(COORDINATES_SYSTEM_NAME);
    FEType F_fe_type = F_dof_map.variable_type(0);
    Order F_order = F_dof_map.variable_order(0);
    for (unsigned i = 0; i < n_vars; ++i)
    {
        TBOX_ASSERT(F_dof_map.variable_type(i) == F_fe_type);
        TBOX_ASSERT(F_dof_map.variable_order(i) == F_order);
    }
    FEType X_fe_type = X_dof_map.variable_type(0);
    Order X_order = X_dof_map.variable_order(0);
    for (unsigned d = 0; d < NDIM; ++d)
    {
        TBOX_ASSERT(X_dof_map.variable_type(d) == X_fe_type);
        TBOX_ASSERT(X_dof_map.variable_order(d) == X_order);
    }

    // convenience alias for the quadrature key type used by FECache and FEMapCache
    using quad_key_type = std::tuple<libMesh::ElemType, libMesh::QuadratureType, libMesh::Order>;
    FECache F_fe_cache(dim, F_fe_type, FEUpdateFlags::update_phi);
    FECache X_fe_cache(dim, X_fe_type, FEUpdateFlags::update_phi);
    FEMapCache fe_map_cache(dim);

    // Communicate any unsynchronized ghost data.
    for (const auto& f_refine_sched : f_refine_scheds)
    {
        if (f_refine_sched) f_refine_sched->fillData(fill_data_time);
    }

    if (close_X) X_vec.close();

    // Check to see if we are using nodal quadrature.
    const bool use_nodal_quadrature =
        interp_spec.use_nodal_quadrature && (F_fe_type == X_fe_type && F_order == X_order);

    // We only use the FECache objects if we do *not* use nodal quadrature so
    // only perform sanity checks in that case:
    if (!use_nodal_quadrature)
    {
        // This will break, at some point in the future, if we ever use
        // nonnodal-interpolating finite elements. TODO: more finite elements
        // will probably work.
        std::vector<FEFamily> fe_family_whitelist{ LAGRANGE, L2_LAGRANGE };
        TBOX_ASSERT(std::find(fe_family_whitelist.begin(), fe_family_whitelist.end(), F_fe_type.family) !=
                    fe_family_whitelist.end());
        TBOX_ASSERT(std::find(fe_family_whitelist.begin(), fe_family_whitelist.end(), X_fe_type.family) !=
                    fe_family_whitelist.end());
    }

    if (use_nodal_quadrature)
    {
        // Extract the local form vectors.
        auto X_petsc_vec = static_cast<PetscVector<double>*>(&X_vec);
        const double* const X_local_soln = X_petsc_vec->get_array_read();

        // Interpolate to the nodes.
        int local_patch_num = 0;
        for (PatchLevel<NDIM>::Iterator p(level); p; p++, ++local_patch_num)
        {
            // The relevant collection of nodes.
            const std::vector<Node*>& patch_nodes = d_active_patch_node_map[local_patch_num];
            const size_t num_active_patch_nodes = patch_nodes.size();
            if (!num_active_patch_nodes) continue;

            const Pointer<Patch<NDIM> > patch = level->getPatch(p());
            const Pointer<CartesianPatchGeometry<NDIM> > patch_geom = patch->getPatchGeometry();
            const double* const patch_x_lower = patch_geom->getXLower();
            const double* const patch_x_upper = patch_geom->getXUpper();
            std::array<bool, NDIM> touches_upper_regular_bdry;
            for (unsigned int d = 0; d < NDIM; ++d)
                touches_upper_regular_bdry[d] = patch_geom->getTouchesRegularBoundary(d, 1);

            // Store the value of X at the nodes that are inside the current
            // patch.
            std::vector<dof_id_type> F_node_idxs;
            std::vector<double> F_node, X_node;
            F_node_idxs.reserve(n_vars * num_active_patch_nodes);
            F_node.reserve(n_vars * num_active_patch_nodes);
            X_node.reserve(NDIM * num_active_patch_nodes);
            std::vector<dof_id_type> F_idxs, X_idxs;
            for (unsigned int k = 0; k < num_active_patch_nodes; ++k)
            {
                const Node* const n = patch_nodes[k];
                IBTK::Point X;
                bool inside_patch = true;
                for (unsigned int d = 0; d < NDIM; ++d)
                {
                    IBTK::get_nodal_dof_indices(X_dof_map, n, d, X_idxs);
                    X[d] = X_local_soln[X_petsc_vec->map_global_to_local_index(X_idxs[0])];
                    inside_patch = inside_patch && (X[d] >= patch_x_lower[d]) &&
                                   ((touches_upper_regular_bdry[d] && X[d] <= patch_x_upper[d]) ||
                                    (!touches_upper_regular_bdry[d] && X[d] < patch_x_upper[d]));
                }
                if (inside_patch)
                {
                    F_node.resize(F_node.size() + n_vars);
                    X_node.insert(X_node.end(), &X[0], &X[0] + NDIM);
                    for (unsigned int i = 0; i < n_vars; ++i)
                    {
                        IBTK::get_nodal_dof_indices(F_dof_map, n, i, F_idxs);
                        F_node_idxs.insert(F_node_idxs.end(), F_idxs.begin(), F_idxs.end());
                    }
                }
            }
            TBOX_ASSERT(F_node.size() <= n_vars * num_active_patch_nodes);
            TBOX_ASSERT(X_node.size() <= NDIM * num_active_patch_nodes);
            TBOX_ASSERT(F_node_idxs.size() <= n_vars * num_active_patch_nodes);

            // Interpolate values from the Cartesian grid patch to the nodes.
            //
            // NOTE: The only nodes that are treated here are the nodes that are
            // inside of the patch.  The interpolation box is grown by a ghost
            // cell width of 1 to ensure that roundoff errors do not
            // inadvertently exclude the selected points.
            const Box<NDIM>& interp_box = Box<NDIM>::grow(patch->getBox(), IntVector<NDIM>(1));
            Pointer<PatchData<NDIM> > f_data = patch->getPatchData(f_data_idx);
            if (cc_data)
            {
                Pointer<CellData<NDIM, double> > f_cc_data = f_data;
                LEInteractor::interpolate(
                    F_node, n_vars, X_node, NDIM, f_cc_data, patch, interp_box, interp_spec.kernel_fcn);
            }
            if (sc_data)
            {
                Pointer<SideData<NDIM, double> > f_sc_data = f_data;
                LEInteractor::interpolate(
                    F_node, n_vars, X_node, NDIM, f_sc_data, patch, interp_box, interp_spec.kernel_fcn);
            }

            // Insesrt the values of F at the nodes.
            F_vec.insert(F_node, F_node_idxs);
        }

        // Restore local form vectors.
        X_petsc_vec->restore_array();

        // Scale by the diagonal mass matrix.
        F_vec.close();
        const NumericVector<double>& dX_vec = *buildDiagonalL2MassMatrix(system_name);
        F_vec.pointwise_mult(F_vec, dX_vec);
        if (close_F) F_vec.close();
    }
    else
    {
        // Extract local form vectors.
        auto X_petsc_vec = dynamic_cast<PetscVector<double>*>(&X_vec);
        TBOX_ASSERT(X_petsc_vec != nullptr);
        const double* const X_local_soln = X_petsc_vec->get_array_read();
        // Since we do a lot of assembly in this routine into off-processor
        // entries we will directly insert into the ghost values (and then
        // scatter in the calling function with the usual batch function).
        F_vec.zero();
        auto F_petsc_vec = dynamic_cast<PetscVector<double>*>(&F_vec);
        Vec F_local_form = nullptr;
        double* F_local_soln = nullptr;
        const bool is_ghosted = F_vec.type() == GHOSTED;
        if (is_ghosted)
        {
            TBOX_ASSERT(F_petsc_vec != nullptr);
            int ierr = VecGhostGetLocalForm(F_petsc_vec->vec(), &F_local_form);
            IBTK_CHKERRQ(ierr);
            ierr = VecGetArray(F_local_form, &F_local_soln);
            IBTK_CHKERRQ(ierr);
        }

        // Loop over the patches to interpolate values to the element quadrature
        // points from the grid, then use these values to compute the projection
        // of the interpolated velocity field onto the FE basis functions.
        DenseVector<double> F_rhs;
        // Assemble F_rhs_e's vectors in an interleaved format (see the implementation):
        std::vector<double> F_rhs_concatenated;
        std::vector<double> F_qp, X_qp;
        int local_patch_num = 0;
        std::vector<libMesh::dof_id_type> dof_id_scratch;
        for (PatchLevel<NDIM>::Iterator p(level); p; p++, ++local_patch_num)
        {
            // The relevant collection of elements.
            const std::vector<Elem*>& patch_elems = d_active_patch_elem_map[local_patch_num];
            const size_t num_active_patch_elems = patch_elems.size();
            if (!num_active_patch_elems) continue;

            const Pointer<Patch<NDIM> > patch = level->getPatch(p());
            const Pointer<CartesianPatchGeometry<NDIM> > patch_geom = patch->getPatchGeometry();
            const double* const patch_dx = patch_geom->getDx();
            const double patch_dx_min = *std::min_element(patch_dx, patch_dx + NDIM);

            // Determining which quadrature rule should be used on which
            // processor is surprisingly expensive, so cache the keys:
            std::vector<quad_key_type> quad_keys(num_active_patch_elems);

            // Cache interpolated positions too:
            std::vector<boost::multi_array<double, 2> > X_nodes(num_active_patch_elems);

            // Setup vectors to store the values of F and X at the quadrature
            // points.
            unsigned int n_qp_patch = 0;
            for (unsigned int e_idx = 0; e_idx < num_active_patch_elems; ++e_idx)
            {
                Elem* const elem = patch_elems[e_idx];
                const auto& X_dof_indices = X_dof_map_cache.dof_indices(elem);
                get_values_for_interpolation(X_nodes[e_idx], *X_petsc_vec, X_local_soln, X_dof_indices);
                const quad_key_type key = getQuadratureKey(interp_spec.quad_type,
                                                           interp_spec.quad_order,
                                                           interp_spec.use_adaptive_quadrature,
                                                           interp_spec.point_density,
                                                           elem,
                                                           X_nodes[e_idx],
                                                           patch_dx_min);
<<<<<<< HEAD
                QBase& qrule = d_quadrature_cache[key];
=======
                QBase& qrule = d_fe_data->d_quadrature_cache[key];
>>>>>>> be771f42
                n_qp_patch += qrule.n_points();
                quad_keys[e_idx] = key;
            }
            if (!n_qp_patch) continue;
            F_qp.resize(n_vars * n_qp_patch);
            X_qp.resize(NDIM * n_qp_patch);
            std::fill(F_qp.begin(), F_qp.end(), 0.0);

            // Loop over the elements and compute the positions of the
            // quadrature points.
            int qp_offset = 0;
            for (unsigned int e_idx = 0; e_idx < num_active_patch_elems; ++e_idx)
            {
                Elem* const elem = patch_elems[e_idx];
<<<<<<< HEAD
                const auto& X_dof_indices = X_dof_map_cache.dof_indices(elem);
                get_values_for_interpolation(X_node, *X_petsc_vec, X_local_soln, X_dof_indices);
                const quad_key_type& key = quad_keys[e_idx];
                QBase& qrule = d_quadrature_cache[key];
                FEBase& X_fe = X_fe_cache[key];

                // libMesh::FE defaults to recalculating *everything* when we
                // call reinit unless we first request things (see
                // FEGenericBase<>::determine_calculations() for the
                // reinitialization logic). This only works for Lagrange
                // elements (and similar nodal value elements).
                //
                // Furthermore: we can skip calling reinit() completely as
                // long as we have called it on this FE object at least once.
                if (used_X_quadratures.find(key) == used_X_quadratures.end())
                {
                    // get_phi changes the state of the object if called
                    // before reinit
                    X_fe.get_phi();
                    X_fe.reinit(elem);
                    used_X_quadratures.insert(key);
                }

=======
                const quad_key_type& key = quad_keys[e_idx];
                const QBase& qrule = d_fe_data->d_quadrature_cache[key];
                const FEBase& X_fe = X_fe_cache(key, elem);
>>>>>>> be771f42
                const std::vector<std::vector<double> >& phi_X = X_fe.get_phi();

                const unsigned int n_node = elem->n_nodes();
                const unsigned int n_qp = qrule.n_points();
                TBOX_ASSERT(n_qp == phi_X[0].size());
                double* X_begin = &X_qp[NDIM * qp_offset];
                std::fill(X_begin, X_begin + NDIM * n_qp, 0.0);
                for (unsigned int k = 0; k < n_node; ++k)
                {
                    for (unsigned int qp = 0; qp < n_qp; ++qp)
                    {
                        const double& p_X = phi_X[k][qp];
                        for (unsigned int i = 0; i < NDIM; ++i)
                        {
                            X_qp[NDIM * (qp_offset + qp) + i] += X_nodes[e_idx][k][i] * p_X;
                        }
                    }
                }
                qp_offset += n_qp;
            }

            // Interpolate values from the Cartesian grid patch to the
            // quadrature points.
            //
            // NOTE: Values are interpolated only to those quadrature points
            // that are within the patch interior.
            const Box<NDIM>& interp_box = patch->getBox();
            Pointer<PatchData<NDIM> > f_data = patch->getPatchData(f_data_idx);
            if (cc_data)
            {
                Pointer<CellData<NDIM, double> > f_cc_data = f_data;
                LEInteractor::interpolate(
                    F_qp, n_vars, X_qp, NDIM, f_cc_data, patch, interp_box, interp_spec.kernel_fcn);
            }
            if (sc_data)
            {
                Pointer<SideData<NDIM, double> > f_sc_data = f_data;
                LEInteractor::interpolate(
                    F_qp, n_vars, X_qp, NDIM, f_sc_data, patch, interp_box, interp_spec.kernel_fcn);
            }

            // Loop over the elements and accumulate the right-hand-side values.
            qp_offset = 0;
            for (unsigned int e_idx = 0; e_idx < num_active_patch_elems; ++e_idx)
            {
                Elem* const elem = patch_elems[e_idx];
                const auto& F_dof_indices = F_dof_map_cache.dof_indices(elem);
                // check the concatenation assumption
#ifndef NDEBUG
                for (unsigned int i = 0; i < n_vars; ++i)
                {
<<<<<<< HEAD
                    F_rhs_e[i].resize(static_cast<int>(F_dof_indices[i].size()));
                }
                const auto& X_dof_indices = X_dof_map_cache.dof_indices(elem);
                get_values_for_interpolation(X_node, *X_petsc_vec, X_local_soln, X_dof_indices);
                const quad_key_type& key = quad_keys[e_idx];
                FEBase& F_fe = F_fe_cache[key];
                FEMap& fe_map = fe_map_cache[key];
                QBase& qrule = d_quadrature_cache[key];

                // Like above: conditionally initialize the FE object if it is
                // new
                if (used_F_quadratures.find(key) == used_F_quadratures.end())
                {
                    // Same as above
                    F_fe.get_phi();
                    F_fe.reinit(elem);
                    used_F_quadratures.insert(key);
=======
                    TBOX_ASSERT(F_dof_indices[i].size() == F_dof_indices[0].size());
>>>>>>> be771f42
                }
#endif
                F_rhs_concatenated.resize(n_vars * F_dof_indices[0].size());
                std::fill(F_rhs_concatenated.begin(), F_rhs_concatenated.end(), 0.0);
                const quad_key_type& key = quad_keys[e_idx];
                const FEBase& F_fe = F_fe_cache(key, elem);
                const QBase& qrule = d_fe_data->d_quadrature_cache[key];
                FEMap& fe_map = fe_map_cache[key];

                // JxW depends on the element
                fe_map.compute_map(dim, qrule.get_weights(), elem, /*second derivatives*/ false);
                const std::vector<double>& JxW_F = fe_map.get_JxW();
                const std::vector<std::vector<double> >& phi_F = F_fe.get_phi();

                const unsigned int n_qp = qrule.n_points();
                TBOX_ASSERT(n_qp == phi_F[0].size());
                TBOX_ASSERT(n_qp == JxW_F.size());
                const size_t n_basis = F_dof_indices[0].size();
                integrate_elem_rhs(n_vars, n_basis, qp_offset, phi_F, JxW_F, F_qp, F_rhs_concatenated);

                for (unsigned int i = 0; i < n_vars; ++i)
                {
                    // libMesh sometimes resizes F_rhs inside
                    // constrain_element_vector, so ensure it has the right size:
                    F_rhs.resize(F_dof_indices[i].size());
                    std::copy(F_rhs_concatenated.begin() + i * n_basis,
                              F_rhs_concatenated.begin() + (i + 1) * n_basis,
                              F_rhs.get_values().begin());

                    dof_id_scratch = F_dof_indices[i];
                    F_dof_map.constrain_element_vector(F_rhs, dof_id_scratch);
                    if (is_ghosted)
                    {
                        for (unsigned int i = 0; i < dof_id_scratch.size(); ++i)
                        {
                            F_local_soln[F_petsc_vec->map_global_to_local_index(dof_id_scratch[i])] += F_rhs(i);
                        }
                    }
                    else
                    {
                        F_vec.add_vector(F_rhs, dof_id_scratch);
                    }
                }
                qp_offset += n_qp;
            }
        }

        // Restore local form vectors.
        X_petsc_vec->restore_array();
        if (is_ghosted)
        {
            int ierr = VecRestoreArray(F_local_form, &F_local_soln);
            IBTK_CHKERRQ(ierr);
            ierr = VecGhostRestoreLocalForm(F_petsc_vec->vec(), &F_local_form);
            IBTK_CHKERRQ(ierr);

            if (close_F)
            {
                ierr = VecGhostUpdateBegin(F_petsc_vec->vec(), ADD_VALUES, SCATTER_REVERSE);
                IBTK_CHKERRQ(ierr);
                ierr = VecGhostUpdateEnd(F_petsc_vec->vec(), ADD_VALUES, SCATTER_REVERSE);
                IBTK_CHKERRQ(ierr);
            }
        }
    }

    // Accumulate data.
    if (close_F) F_vec.close();

    IBTK_TIMER_STOP(t_interp_weighted);
    return;
} // interpWeighted

void
FEDataManager::interp(const int f_data_idx,
                      NumericVector<double>& F_vec,
                      NumericVector<double>& X_vec,
                      const std::string& system_name,
                      const std::vector<Pointer<RefineSchedule<NDIM> > >& f_refine_scheds,
                      const double fill_data_time,
                      const bool close_X)
{
    interp(f_data_idx, F_vec, X_vec, system_name, d_default_interp_spec, f_refine_scheds, fill_data_time, close_X);
    return;
} // interp

void
FEDataManager::interp(const int f_data_idx,
                      NumericVector<double>& F_vec,
                      NumericVector<double>& X_vec,
                      const std::string& system_name,
                      const FEDataManager::InterpSpec& interp_spec,
                      const std::vector<Pointer<RefineSchedule<NDIM> > >& f_refine_scheds,
                      const double fill_data_time,
                      const bool close_X)
{
    IBTK_TIMER_START(t_interp);

    // Interpolate quantity at quadrature points and filter it to nodal points.
    std::unique_ptr<NumericVector<double> > F_rhs_vec = F_vec.zero_clone();
    interpWeighted(f_data_idx,
                   *F_rhs_vec,
                   X_vec,
                   system_name,
                   interp_spec,
                   f_refine_scheds,
                   fill_data_time,
                   /*close_F*/ true,
                   close_X);

    // Solve for the nodal values.
    computeL2Projection(
        F_vec, *F_rhs_vec, system_name, interp_spec.use_consistent_mass_matrix, true /*close_U*/, false /*close_F*/);

    IBTK_TIMER_STOP(t_interp);
    return;
} // interp

void
FEDataManager::restrictData(const int f_data_idx,
                            NumericVector<double>& F_vec,
                            NumericVector<double>& X_vec,
                            const std::string& system_name,
                            const bool use_consistent_mass_matrix,
                            const bool close_X)
{
    IBTK_TIMER_START(t_restrict_data);

    // NOTE #1: This routine is sepcialized for a staggered-grid Eulerian
    // discretization.  It should be straightforward to generalize it to work
    // with other data centerings.
    //
    // NOTE #2: This code is specialized for isoparametric elements.  It is less
    // clear how to relax this assumption.
    //
    // NOTE #3: This implementation uses the pointwise value of J = det(dX/ds)
    // to convert a Lagrangian density into an Eulerian density.  We should
    // investigate whether there is any advantage to using a projection of J
    // onto a (discontinuous) FE basis instead of evaluating J directly from the
    // discrete deformation.

    // Extract the mesh.
    const MeshBase& mesh = d_fe_data->d_es->get_mesh();
    const unsigned int dim = mesh.mesh_dimension();
    TBOX_ASSERT(dim == NDIM);

    // Extract the FE systems and DOF maps, and setup the FE object.
    System& F_system = d_fe_data->d_es->get_system(system_name);
    const unsigned int n_vars = F_system.n_vars();
    const DofMap& F_dof_map = F_system.get_dof_map();
    FEData::SystemDofMapCache& F_dof_map_cache = *getDofMapCache(system_name);
    System& X_system = d_fe_data->d_es->get_system(COORDINATES_SYSTEM_NAME);
    const DofMap& X_dof_map = X_system.get_dof_map();
    FEData::SystemDofMapCache& X_dof_map_cache = *getDofMapCache(COORDINATES_SYSTEM_NAME);
    FEType F_fe_type = F_dof_map.variable_type(0);
    for (unsigned i = 0; i < n_vars; ++i)
    {
        TBOX_ASSERT(F_dof_map.variable_type(i) == F_fe_type);
    }
    FEType X_fe_type = X_dof_map.variable_type(0);
    for (unsigned d = 0; d < NDIM; ++d)
    {
        TBOX_ASSERT(X_dof_map.variable_type(d) == X_fe_type);
    }
    std::unique_ptr<FEBase> F_fe_autoptr(FEBase::build(dim, F_fe_type)), X_fe_autoptr;
    if (F_fe_type != X_fe_type)
    {
        X_fe_autoptr = std::unique_ptr<FEBase>(FEBase::build(dim, X_fe_type));
    }
    FEBase* F_fe = F_fe_autoptr.get();
    FEBase* X_fe = X_fe_autoptr.get() ? X_fe_autoptr.get() : F_fe_autoptr.get();
    const std::vector<std::vector<double> >& phi_F = F_fe->get_phi();
    const std::vector<std::vector<VectorValue<double> > >& dphi_X = X_fe->get_dphi();

    // Communicate any unsynchronized ghost data and extract the underlying
    // solution data.
    if (close_X) X_vec.close();
    auto X_petsc_vec = static_cast<PetscVector<double>*>(&X_vec);
    const double* const X_local_soln = X_petsc_vec->get_array_read();

    // Loop over the patches to assemble the right-hand-side vector used to
    // solve for F.
    std::unique_ptr<NumericVector<double> > F_rhs_vec = F_vec.zero_clone();
    std::vector<DenseVector<double> > F_rhs_e(n_vars);
    TensorValue<double> dX_ds;
    boost::multi_array<double, 2> X_node;
    std::vector<libMesh::Point> s_node_cache, X_node_cache;
    Point X_min, X_max;
    std::vector<libMesh::Point> intersection_ref_coords;
    std::vector<SideIndex<NDIM> > intersection_indices;
    Pointer<PatchLevel<NDIM> > level = d_hierarchy->getPatchLevel(d_fe_data->d_level_number);
    const IntVector<NDIM>& ratio = level->getRatio();
    const Pointer<CartesianGridGeometry<NDIM> > grid_geom = level->getGridGeometry();
    int local_patch_num = 0;
    for (PatchLevel<NDIM>::Iterator p(level); p; p++, ++local_patch_num)
    {
        // The relevant collection of elements.
        const std::vector<Elem*>& patch_elems = d_active_patch_elem_map[local_patch_num];
        const size_t num_active_patch_elems = patch_elems.size();
        if (!num_active_patch_elems) continue;

        const Pointer<Patch<NDIM> > patch = level->getPatch(p());
        Pointer<SideData<NDIM, double> > f_data = patch->getPatchData(f_data_idx);
        const Box<NDIM>& patch_box = patch->getBox();
        const CellIndex<NDIM>& patch_lower = patch_box.lower();
        const Pointer<CartesianPatchGeometry<NDIM> > patch_geom = patch->getPatchGeometry();
        const double* const patch_x_lower = patch_geom->getXLower();
        const double* const patch_dx = patch_geom->getDx();
        double dV = 1.0;
        for (unsigned int d = 0; d < NDIM; ++d) dV *= patch_dx[d];

        std::array<Box<NDIM>, NDIM> side_boxes;
        for (unsigned int axis = 0; axis < NDIM; ++axis)
        {
            side_boxes[axis] = SideGeometry<NDIM>::toSideBox(patch_box, axis);
            if (!patch_geom->getTouchesRegularBoundary(axis, 1)) side_boxes[axis].growUpper(axis, -1);
        }

        SideData<NDIM, bool> interpolated_value_at_loc(patch_box, 1, IntVector<NDIM>(0));
        interpolated_value_at_loc.fillAll(false);

        // Loop over the elements.
        std::vector<libMesh::dof_id_type> dof_id_scratch;
        for (unsigned int e_idx = 0; e_idx < num_active_patch_elems; ++e_idx)
        {
            Elem* const elem = patch_elems[e_idx];
            const unsigned int n_node = elem->n_nodes();
            const auto& X_dof_indices = X_dof_map_cache.dof_indices(elem);

            // Cache the nodal and physical coordinates of the element,
            // determine the bounding box of the current configuration of the
            // element, and set the nodal coordinates of the element to
            // correspond to the physical coordinates.
            s_node_cache.resize(n_node);
            X_node_cache.resize(n_node);
            X_min = Point::Constant(std::numeric_limits<double>::max());
            X_max = Point::Constant(-std::numeric_limits<double>::max());
            for (unsigned int k = 0; k < n_node; ++k)
            {
                s_node_cache[k] = elem->point(k);
                for (int d = 0; d < NDIM; ++d)
                {
                    X_node_cache[k](d) = X_vec(X_dof_indices[d][k]);
                    X_min[d] = std::min(X_min[d], X_node_cache[k](d));
                    X_max[d] = std::max(X_max[d], X_node_cache[k](d));
                }
                elem->point(k) = X_node_cache[k];
            }

            Box<NDIM> box(IndexUtilities::getCellIndex(&X_min[0], grid_geom, ratio),
                          IndexUtilities::getCellIndex(&X_max[0], grid_geom, ratio));
            box.grow(IntVector<NDIM>(1));
            box = box * patch_box;

            // Loop over coordinate directions and look for Eulerian grid points
            // that are covered by the element.
            intersection_ref_coords.clear();
            intersection_indices.clear();
            for (unsigned int axis = 0; axis < NDIM; ++axis)
            {
                // Loop over the relevant range of indices.
                for (SideIterator<NDIM> b(box, axis); b; b++)
                {
                    const SideIndex<NDIM>& i_s = b();
                    if (side_boxes[axis].contains(i_s) && !interpolated_value_at_loc(i_s))
                    {
                        libMesh::Point p;
                        for (unsigned int d = 0; d < NDIM; ++d)
                        {
                            p(d) = patch_x_lower[d] + patch_dx[d] * (static_cast<double>(i_s(d) - patch_lower[d]) +
                                                                     (d == axis ? 0.0 : 0.5));
                        }
                        static const double TOL = std::sqrt(std::numeric_limits<double>::epsilon());
                        const libMesh::Point ref_coords = FEInterface::inverse_map(dim, X_fe_type, elem, p, TOL, false);
                        if (FEInterface::on_reference_element(ref_coords, elem->type(), TOL))
                        {
                            intersection_ref_coords.push_back(ref_coords);
                            intersection_indices.push_back(i_s);
                            interpolated_value_at_loc(i_s) = true;
                        }
                    }
                }
            }

            // Restore the nodal coordinates.
            for (unsigned int k = 0; k < n_node; ++k)
            {
                elem->point(k) = s_node_cache[k];
            }

            // If there are no intersection points, then continue on to the next
            // element.
            if (intersection_ref_coords.empty()) continue;

            // Evaluate the Eulerian value and rescale it by 1.0/det(dX/ds).
            F_fe->reinit(elem, &intersection_ref_coords);
            if (X_fe != F_fe) X_fe->reinit(elem, &intersection_ref_coords);
            const auto& F_dof_indices = F_dof_map_cache.dof_indices(elem);
            for (unsigned int i = 0; i < n_vars; ++i)
            {
                F_rhs_e[i].resize(static_cast<int>(F_dof_indices[i].size()));
            }
            get_values_for_interpolation(X_node, *X_petsc_vec, X_local_soln, X_dof_indices);
            const size_t n_basis = F_dof_indices[0].size();
            for (unsigned int qp = 0; qp < intersection_ref_coords.size(); ++qp)
            {
                const SideIndex<NDIM>& i_s = intersection_indices[qp];
                const int axis = i_s.getAxis();
                jacobian(dX_ds, qp, X_node, dphi_X);
                const double J = std::abs(dX_ds.det());
                const double F_qp = (*f_data)(i_s)*dV / J;
                for (unsigned int k = 0; k < n_basis; ++k)
                {
                    F_rhs_e[axis](k) += F_qp * phi_F[k][qp];
                }
            }
            for (unsigned int i = 0; i < n_vars; ++i)
            {
                dof_id_scratch = F_dof_indices[i];
                F_dof_map.constrain_element_vector(F_rhs_e[i], dof_id_scratch);
                F_rhs_vec->add_vector(F_rhs_e[i], dof_id_scratch);
            }
        }
    }

    X_petsc_vec->restore_array();

    // Solve for the nodal values.
    F_rhs_vec->close();
    computeL2Projection(F_vec, *F_rhs_vec, system_name, use_consistent_mass_matrix, true /*close_U*/, true /*close_F*/);

    IBTK_TIMER_STOP(t_restrict_data);
    return;
} // restrictData

std::pair<LinearSolver<double>*, SparseMatrix<double>*>
FEDataManager::buildL2ProjectionSolver(const std::string& system_name)
{
    IBTK_TIMER_START(t_build_l2_projection_solver);

    if (!d_fe_data->d_L2_proj_solver.count(system_name) || !d_fe_data->d_L2_proj_matrix.count(system_name))
    {
        if (d_enable_logging)
        {
            plog << "FEDataManager::buildL2ProjectionSolver(): building L2 projection solver for system: "
                 << system_name << "\n";
        }

        // Extract the mesh.
        const MeshBase& mesh = d_fe_data->d_es->get_mesh();
        const Parallel::Communicator& comm = mesh.comm();
        const unsigned int dim = mesh.mesh_dimension();

        // Extract the FE system and DOF map, and setup the FE object.
        System& system = d_fe_data->d_es->get_system(system_name);
        const int sys_num = system.number();
        DofMap& dof_map = system.get_dof_map();
        FEData::SystemDofMapCache& dof_map_cache = *getDofMapCache(system_name);
        dof_map.compute_sparsity(mesh);
        FEType fe_type = dof_map.variable_type(0);
        std::unique_ptr<QBase> qrule = fe_type.default_quadrature_rule(dim);
        std::unique_ptr<FEBase> fe(FEBase::build(dim, fe_type));
        fe->attach_quadrature_rule(qrule.get());
        const std::vector<double>& JxW = fe->get_JxW();
        const std::vector<std::vector<double> >& phi = fe->get_phi();

        // Build solver components.
        std::unique_ptr<LinearSolver<double> > solver = LinearSolver<double>::build(comm);
        solver->init();

        std::unique_ptr<SparseMatrix<double> > M_mat = SparseMatrix<double>::build(comm);
        M_mat->attach_dof_map(dof_map);
        M_mat->init();

        // Loop over the mesh to construct the system matrix.
        DenseMatrix<double> M_e;
        std::vector<libMesh::dof_id_type> dof_id_scratch;
        const MeshBase::const_element_iterator el_begin = mesh.active_local_elements_begin();
        const MeshBase::const_element_iterator el_end = mesh.active_local_elements_end();
        for (MeshBase::const_element_iterator el_it = el_begin; el_it != el_end; ++el_it)
        {
            const Elem* const elem = *el_it;
            fe->reinit(elem);

            const auto& dof_indices = dof_map_cache.dof_indices(elem);
            for (unsigned int var_num = 0; var_num < dof_map.n_variables(); ++var_num)
            {
                const auto& dof_indices_var = dof_indices[var_num];
                const auto dof_indices_sz = static_cast<unsigned int>(dof_indices_var.size());
                M_e.resize(dof_indices_sz, dof_indices_sz);
                const size_t n_basis = dof_indices_var.size();
                const unsigned int n_qp = qrule->n_points();
                for (unsigned int i = 0; i < n_basis; ++i)
                {
                    for (unsigned int j = 0; j < n_basis; ++j)
                    {
                        for (unsigned int qp = 0; qp < n_qp; ++qp)
                        {
                            M_e(i, j) += (phi[i][qp] * phi[j][qp]) * JxW[qp];
                        }
                    }
                }
                dof_id_scratch = dof_indices_var;
                dof_map.constrain_element_matrix(M_e, dof_id_scratch);
                M_mat->add_matrix(M_e, dof_id_scratch);
            }
        }

        // Flush assemble the matrix.
        M_mat->close();

        // Reset values at Dirichlet boundaries.
        for (MeshBase::const_element_iterator el_it = el_begin; el_it != el_end; ++el_it)
        {
            Elem* const elem = *el_it;
            for (unsigned int side = 0; side < elem->n_sides(); ++side)
            {
                if (elem->neighbor_ptr(side)) continue;
                static const boundary_id_type dirichlet_bdry_id_set[3] = { ZERO_DISPLACEMENT_X_BDRY_ID,
                                                                           ZERO_DISPLACEMENT_Y_BDRY_ID,
                                                                           ZERO_DISPLACEMENT_Z_BDRY_ID };
                std::vector<boundary_id_type> bdry_ids;
                mesh.boundary_info->boundary_ids(elem, side, bdry_ids);
                const boundary_id_type dirichlet_bdry_ids = get_dirichlet_bdry_ids(bdry_ids);
                if (!dirichlet_bdry_ids) continue;
                fe->reinit(elem);
                for (unsigned int n = 0; n < elem->n_nodes(); ++n)
                {
                    if (elem->is_node_on_side(n, side))
                    {
                        const Node* const node = elem->node_ptr(n);
                        const auto& dof_indices = dof_map_cache.dof_indices(elem);
                        for (unsigned int var_num = 0; var_num < dof_map.n_variables(); ++var_num)
                        {
                            const unsigned int n_comp = node->n_comp(sys_num, var_num);
                            for (unsigned int comp = 0; comp < n_comp; ++comp)
                            {
                                if (!(dirichlet_bdry_ids & dirichlet_bdry_id_set[comp])) continue;
                                const unsigned int node_dof_index = node->dof_number(sys_num, var_num, comp);
                                if (!dof_map.is_constrained_dof(node_dof_index)) continue;
                                for (const auto& idx : dof_indices[var_num])
                                {
                                    M_mat->set(node_dof_index, idx, (node_dof_index == idx ? 1.0 : 0.0));
                                    M_mat->set(idx, node_dof_index, (node_dof_index == idx ? 1.0 : 0.0));
                                }
                            }
                        }
                    }
                }
            }
        }

        // Assemble the matrix.
        M_mat->close();

        // Setup the solver.
        solver->reuse_preconditioner(true);

        // Store the solver, mass matrix, and configuration options.
        d_fe_data->d_L2_proj_solver[system_name] = std::move(solver);
        d_fe_data->d_L2_proj_matrix[system_name] = std::move(M_mat);
    }

    IBTK_TIMER_STOP(t_build_l2_projection_solver);
    return std::make_pair(d_fe_data->d_L2_proj_solver[system_name].get(),
                          d_fe_data->d_L2_proj_matrix[system_name].get());
} // buildL2ProjectionSolver

NumericVector<double>*
FEDataManager::buildDiagonalL2MassMatrix(const std::string& system_name)
{
    IBTK_TIMER_START(t_build_diagonal_l2_mass_matrix);

    if (!d_fe_data->d_L2_proj_matrix_diag.count(system_name))
    {
        if (d_enable_logging)
        {
            plog << "FEDataManager::buildDiagonalL2MassMatrix(): building diagonal L2 mass matrix for system: "
                 << system_name << "\n";
        }

        // Extract the mesh.
        const MeshBase& mesh = d_fe_data->d_es->get_mesh();
        const unsigned int dim = mesh.mesh_dimension();

        // Extract the FE system and DOF map, and setup the FE object.
        System& system = d_fe_data->d_es->get_system(system_name);
        const int sys_num = system.number();
        DofMap& dof_map = system.get_dof_map();
        FEData::SystemDofMapCache& dof_map_cache = *getDofMapCache(system_name);
        dof_map.compute_sparsity(mesh);
        FEType fe_type = dof_map.variable_type(0);
        std::unique_ptr<QBase> qrule = fe_type.default_quadrature_rule(dim);
        std::unique_ptr<FEBase> fe(FEBase::build(dim, fe_type));
        fe->attach_quadrature_rule(qrule.get());
        const std::vector<double>& JxW = fe->get_JxW();
        const std::vector<std::vector<double> >& phi = fe->get_phi();

        // Build solver components.
        std::unique_ptr<NumericVector<double> > M_vec = system.solution->zero_clone();

        // Loop over the mesh to construct the system matrix.
        DenseMatrix<double> M_e;
        DenseVector<double> M_e_vec;
        std::vector<libMesh::dof_id_type> dof_id_scratch;
        const MeshBase::const_element_iterator el_begin = mesh.active_local_elements_begin();
        const MeshBase::const_element_iterator el_end = mesh.active_local_elements_end();
        for (MeshBase::const_element_iterator el_it = el_begin; el_it != el_end; ++el_it)
        {
            const Elem* const elem = *el_it;
            fe->reinit(elem);
            const auto& dof_indices = dof_map_cache.dof_indices(elem);
            for (unsigned int var_num = 0; var_num < dof_map.n_variables(); ++var_num)
            {
                const auto dof_indices_sz = static_cast<unsigned int>(dof_indices[var_num].size());
                M_e.resize(dof_indices_sz, dof_indices_sz);
                M_e_vec.resize(dof_indices_sz);
                const size_t n_basis = dof_indices[var_num].size();
                const unsigned int n_qp = qrule->n_points();
                for (unsigned int i = 0; i < n_basis; ++i)
                {
                    for (unsigned int j = 0; j < n_basis; ++j)
                    {
                        for (unsigned int qp = 0; qp < n_qp; ++qp)
                        {
                            M_e(i, j) += (phi[i][qp] * phi[j][qp]) * JxW[qp];
                        }
                    }
                }

                const double vol = elem->volume();
                double tr_M = 0.0;
                for (unsigned int i = 0; i < n_basis; ++i) tr_M += M_e(i, i);
                for (unsigned int i = 0; i < n_basis; ++i)
                {
                    M_e_vec(i) = vol * M_e(i, i) / tr_M;
                }

                dof_id_scratch = dof_indices[var_num];
                dof_map.constrain_element_vector(M_e_vec, dof_id_scratch);
                M_vec->add_vector(M_e_vec, dof_id_scratch);
            }
        }

        // Flush assemble the matrix.
        M_vec->close();

        // Reset values at Dirichlet boundaries.
        for (MeshBase::const_element_iterator el_it = el_begin; el_it != el_end; ++el_it)
        {
            Elem* const elem = *el_it;
            for (unsigned int side = 0; side < elem->n_sides(); ++side)
            {
                if (elem->neighbor_ptr(side)) continue;
                static const boundary_id_type dirichlet_bdry_id_set[3] = { ZERO_DISPLACEMENT_X_BDRY_ID,
                                                                           ZERO_DISPLACEMENT_Y_BDRY_ID,
                                                                           ZERO_DISPLACEMENT_Z_BDRY_ID };
                std::vector<boundary_id_type> bdry_ids;
                mesh.boundary_info->boundary_ids(elem, side, bdry_ids);
                const boundary_id_type dirichlet_bdry_ids = get_dirichlet_bdry_ids(bdry_ids);
                if (!dirichlet_bdry_ids) continue;
                fe->reinit(elem);
                for (unsigned int n = 0; n < elem->n_nodes(); ++n)
                {
                    if (elem->is_node_on_side(n, side))
                    {
                        const Node* const node = elem->node_ptr(n);
                        for (unsigned int var_num = 0; var_num < dof_map.n_variables(); ++var_num)
                        {
                            const unsigned int n_comp = node->n_comp(sys_num, var_num);
                            for (unsigned int comp = 0; comp < n_comp; ++comp)
                            {
                                if (!(dirichlet_bdry_ids & dirichlet_bdry_id_set[comp])) continue;
                                const unsigned int node_dof_index = node->dof_number(sys_num, var_num, comp);
                                if (!dof_map.is_constrained_dof(node_dof_index)) continue;
                                M_vec->set(node_dof_index, 1.0);
                            }
                        }
                    }
                }
            }
        }

        // Assemble the vector.
        M_vec->close();

        // Store the diagonal mass matrix.
        d_fe_data->d_L2_proj_matrix_diag[system_name] = std::move(M_vec);
    }

    IBTK_TIMER_STOP(t_build_diagonal_l2_mass_matrix);
    return d_fe_data->d_L2_proj_matrix_diag[system_name].get();
} // buildDiagonalL2MassMatrix

bool
FEDataManager::computeL2Projection(NumericVector<double>& U_vec,
                                   NumericVector<double>& F_vec,
                                   const std::string& system_name,
                                   const bool consistent_mass_matrix,
                                   const bool close_U,
                                   const bool close_F,
                                   const double tol,
                                   const unsigned int max_its)
{
    IBTK_TIMER_START(t_compute_l2_projection);

    int ierr;
    bool converged = false;

    if (close_F) F_vec.close();
    const System& system = d_fe_data->d_es->get_system(system_name);
    const DofMap& dof_map = system.get_dof_map();
    if (consistent_mass_matrix)
    {
        std::pair<libMesh::LinearSolver<double>*, SparseMatrix<double>*> proj_solver_components =
            buildL2ProjectionSolver(system_name);
        auto solver = static_cast<PetscLinearSolver<double>*>(proj_solver_components.first);
        auto M_mat = static_cast<PetscMatrix<double>*>(proj_solver_components.second);
        PetscBool rtol_set;
        double runtime_rtol;
        ierr = PetscOptionsGetReal(nullptr, "", "-ksp_rtol", &runtime_rtol, &rtol_set);
        IBTK_CHKERRQ(ierr);
        PetscBool max_it_set;
        int runtime_max_it;
        ierr = PetscOptionsGetInt(nullptr, "", "-ksp_max_it", &runtime_max_it, &max_it_set);
        IBTK_CHKERRQ(ierr);
        ierr = KSPSetFromOptions(solver->ksp());
        IBTK_CHKERRQ(ierr);
        solver->solve(
            *M_mat, *M_mat, U_vec, F_vec, rtol_set ? runtime_rtol : tol, max_it_set ? runtime_max_it : max_its);
        KSPConvergedReason reason;
        ierr = KSPGetConvergedReason(solver->ksp(), &reason);
        IBTK_CHKERRQ(ierr);
        converged = reason > 0;
    }
    else
    {
        auto M_diag_vec = static_cast<PetscVector<double>*>(buildDiagonalL2MassMatrix(system_name));
        Vec M_diag_petsc_vec = M_diag_vec->vec();
        Vec U_petsc_vec = static_cast<PetscVector<double>*>(&U_vec)->vec();
        Vec F_petsc_vec = static_cast<PetscVector<double>*>(&F_vec)->vec();
        ierr = VecPointwiseDivide(U_petsc_vec, F_petsc_vec, M_diag_petsc_vec);
        IBTK_CHKERRQ(ierr);
        converged = true;
    }
    if (close_U) U_vec.close();
    dof_map.enforce_constraints_exactly(system, &U_vec);

    IBTK_TIMER_STOP(t_compute_l2_projection);
    return converged;
} // computeL2Projection

bool
FEDataManager::updateQuadratureRule(std::unique_ptr<QBase>& qrule,
                                    QuadratureType type,
                                    Order order,
                                    bool use_adaptive_quadrature,
                                    double point_density,
                                    const Elem* const elem,
                                    const boost::multi_array<double, 2>& X_node,
                                    const double dx_min)
{
    unsigned int elem_dim = elem->dim();
    const unsigned int elem_p_level = elem->p_level();
    bool qrule_updated = false;

    ElemType elem_type;
    std::tie(elem_type, type, order) =
        getQuadratureKey(type, order, use_adaptive_quadrature, point_density, elem, X_node, dx_min);

    if (!qrule || qrule->type() != type || qrule->get_dim() != elem_dim || qrule->get_order() != order ||
        qrule->get_elem_type() != elem_type || qrule->get_p_level() != elem_p_level)
    {
        qrule =
            (type == QGRID ? std::unique_ptr<QBase>(new QGrid(elem_dim, order)) : QBase::build(type, elem_dim, order));
        // qrule->allow_rules_with_negative_weights = false;
        qrule->init(elem_type, elem_p_level);
        qrule_updated = true;
    }
    return qrule_updated;
}

bool
FEDataManager::updateInterpQuadratureRule(std::unique_ptr<QBase>& qrule,
                                          const FEDataManager::InterpSpec& spec,
                                          const Elem* const elem,
                                          const boost::multi_array<double, 2>& X_node,
                                          const double dx_min)
{
    return updateQuadratureRule(
        qrule, spec.quad_type, spec.quad_order, spec.use_adaptive_quadrature, spec.point_density, elem, X_node, dx_min);
}

bool
FEDataManager::updateSpreadQuadratureRule(std::unique_ptr<QBase>& qrule,
                                          const FEDataManager::SpreadSpec& spec,
                                          const Elem* const elem,
                                          const boost::multi_array<double, 2>& X_node,
                                          const double dx_min)
{
    return updateQuadratureRule(
        qrule, spec.quad_type, spec.quad_order, spec.use_adaptive_quadrature, spec.point_density, elem, X_node, dx_min);
}

void
FEDataManager::addWorkloadEstimate(Pointer<PatchHierarchy<NDIM> > hierarchy,
                                   const int workload_data_idx,
                                   const int coarsest_ln_in,
                                   const int finest_ln_in)
{
    IBTK_TIMER_START(t_update_workload_estimates);

    const int coarsest_ln = (coarsest_ln_in == -1) ? d_coarsest_ln : coarsest_ln_in;
    const int finest_ln = (finest_ln_in == -1) ? d_finest_ln : finest_ln_in;
    TBOX_ASSERT(coarsest_ln >= d_coarsest_ln && coarsest_ln <= d_finest_ln);
    TBOX_ASSERT(finest_ln >= d_coarsest_ln && finest_ln <= d_finest_ln);

    // Workload estimates are computed only on the level to which the FE mesh
    // has been assigned.
    const int ln = d_fe_data->d_level_number;
    if (coarsest_ln <= ln && ln <= finest_ln)
    {
        updateQuadPointCountData(ln, ln);
        HierarchyCellDataOpsReal<NDIM, double> hier_cc_data_ops(hierarchy, ln, ln);
        hier_cc_data_ops.axpy(
            workload_data_idx, d_default_workload_spec.q_point_weight, d_qp_count_idx, workload_data_idx);
    }

    IBTK_TIMER_STOP(t_update_workload_estimates);
    return;
} // addWorkloadEstimate

void
FEDataManager::initializeLevelData(const Pointer<BasePatchHierarchy<NDIM> > hierarchy,
                                   const int level_number,
                                   const double /*init_data_time*/,
                                   const bool /*can_be_refined*/,
                                   const bool /*initial_time*/,
                                   const Pointer<BasePatchLevel<NDIM> > old_level,
                                   const bool /*allocate_data*/)
{
    IBTK_TIMER_START(t_initialize_level_data);

    TBOX_ASSERT(hierarchy);
    TBOX_ASSERT((level_number >= 0) && (level_number <= hierarchy->getFinestLevelNumber()));
    if (old_level)
    {
        TBOX_ASSERT(level_number == old_level->getLevelNumber());
    }
    TBOX_ASSERT(hierarchy->getPatchLevel(level_number));

    IBTK_TIMER_STOP(t_initialize_level_data);
    return;
} // initializeLevelData

void
FEDataManager::resetHierarchyConfiguration(const Pointer<BasePatchHierarchy<NDIM> > hierarchy,
                                           const int coarsest_ln,
                                           const int finest_ln)
{
    IBTK_TIMER_START(t_reset_hierarchy_configuration);

    TBOX_ASSERT(hierarchy);
    TBOX_ASSERT((coarsest_ln >= 0) && (coarsest_ln <= finest_ln) && (finest_ln <= hierarchy->getFinestLevelNumber()));
    for (int ln = 0; ln <= finest_ln; ++ln)
    {
        TBOX_ASSERT(hierarchy->getPatchLevel(ln));
    }

    // Reset the patch hierarchy and levels.
    setPatchHierarchy(hierarchy);
    setPatchLevels(0, d_hierarchy->getFinestLevelNumber());

    IBTK_TIMER_STOP(t_reset_hierarchy_configuration);
    return;
} // resetHierarchyConfiguration

void
FEDataManager::applyGradientDetector(const Pointer<BasePatchHierarchy<NDIM> > hierarchy,
                                     const int level_number,
                                     const double /*error_data_time*/,
                                     const int tag_index,
                                     const bool initial_time,
                                     const bool /*uses_richardson_extrapolation_too*/)
{
    if (level_number >= d_fe_data->d_level_number) return;

    IBTK_TIMER_START(t_apply_gradient_detector);

    TBOX_ASSERT(hierarchy);
    TBOX_ASSERT((level_number >= 0) && (level_number <= hierarchy->getFinestLevelNumber()));
    TBOX_ASSERT(hierarchy->getPatchLevel(level_number));
    TBOX_ASSERT(hierarchy == d_hierarchy);

    if (initial_time)
    {
        // Determine the active elements associated with the prescribed patch
        // level.
        std::vector<std::vector<Elem*> > active_level_elem_map;
        const IntVector<NDIM> ghost_width = 1;
        collectActivePatchElements(active_level_elem_map, level_number, ghost_width);
        std::vector<unsigned int> X_ghost_dofs;
        std::vector<Elem*> active_level_elems;
        collect_unique_elems(active_level_elems, active_level_elem_map);
        collectGhostDOFIndices(X_ghost_dofs, active_level_elems, COORDINATES_SYSTEM_NAME);

        // Extract the mesh.
        const MeshBase& mesh = d_fe_data->d_es->get_mesh();
        const Parallel::Communicator& comm = mesh.comm();
        const unsigned int dim = mesh.mesh_dimension();

        // Extract the FE system and DOF map, and setup the FE object.
        System& X_system = d_fe_data->d_es->get_system(COORDINATES_SYSTEM_NAME);
        const DofMap& X_dof_map = X_system.get_dof_map();
        FEData::SystemDofMapCache& X_dof_map_cache = *getDofMapCache(COORDINATES_SYSTEM_NAME);
        FEType fe_type = X_dof_map.variable_type(0);
        for (unsigned d = 0; d < NDIM; ++d)
        {
            TBOX_ASSERT(X_dof_map.variable_type(d) == fe_type);
        }
        using quad_key_type = std::tuple<libMesh::ElemType, libMesh::QuadratureType, libMesh::Order>;
        FECache X_fe_cache(dim, fe_type, FEUpdateFlags::update_phi);

        // Setup and extract the underlying solution data.
        NumericVector<double>* X_vec = getCoordsVector();
        std::unique_ptr<NumericVector<double> > X_ghost_vec = NumericVector<double>::build(comm);
        X_ghost_vec->init(X_vec->size(), X_vec->local_size(), X_ghost_dofs, true, GHOSTED);
        copy_and_synch(*X_vec, *X_ghost_vec, /*close_v_in*/ false);
        auto X_petsc_vec = static_cast<PetscVector<double>*>(X_ghost_vec.get());
        const double* const X_local_soln = X_petsc_vec->get_array_read();

        // Tag cells for refinement whenever they contain active element
        // quadrature points.
        boost::multi_array<double, 2> X_node;
        Point X_qp;
        Pointer<PatchLevel<NDIM> > level = d_hierarchy->getPatchLevel(level_number);
        const IntVector<NDIM>& ratio = level->getRatio();
        const Pointer<CartesianGridGeometry<NDIM> > grid_geom = level->getGridGeometry();
        int local_patch_num = 0;
        for (PatchLevel<NDIM>::Iterator p(level); p; p++, ++local_patch_num)
        {
            // The relevant collection of elements.
            const std::vector<Elem*>& patch_elems = active_level_elem_map[local_patch_num];
            const size_t num_active_patch_elems = patch_elems.size();
            if (!num_active_patch_elems) continue;

            const Pointer<Patch<NDIM> > patch = level->getPatch(p());
            const Pointer<CartesianPatchGeometry<NDIM> > patch_geom = patch->getPatchGeometry();
            const double* const patch_dx = patch_geom->getDx();
            const double patch_dx_min = *std::min_element(patch_dx, patch_dx + NDIM);

            Pointer<CellData<NDIM, int> > tag_data = patch->getPatchData(tag_index);

            for (unsigned int e_idx = 0; e_idx < num_active_patch_elems; ++e_idx)
            {
                Elem* const elem = patch_elems[e_idx];
                const auto& X_dof_indices = X_dof_map_cache.dof_indices(elem);
                get_values_for_interpolation(X_node, *X_petsc_vec, X_local_soln, X_dof_indices);

                const quad_key_type key = getQuadratureKey(d_default_interp_spec.quad_type,
                                                           d_default_interp_spec.quad_order,
                                                           d_default_interp_spec.use_adaptive_quadrature,
                                                           d_default_interp_spec.point_density,
                                                           elem,
                                                           X_node,
                                                           patch_dx_min);
<<<<<<< HEAD
                FEBase& X_fe = X_fe_cache[key];
                QBase& qrule = d_quadrature_cache[key];

                // See the note in interpWeighted to explain why we override
                // libMesh's reinit logic here
                if (used_quadratures.find(key) == used_quadratures.end())
                {
                    X_fe.get_phi();
                    X_fe.reinit(elem);
                    used_quadratures.insert(key);
                }
                const std::vector<std::vector<double> >& X_phi = X_fe.get_phi();
=======
                const FEBase& X_fe = X_fe_cache(key, elem);
                const QBase& qrule = d_fe_data->d_quadrature_cache[key];
                const std::vector<std::vector<double> >& X_phi = X_fe.get_phi();
                TBOX_ASSERT(qrule.n_points() == X_phi[0].size());
>>>>>>> be771f42

                for (unsigned int qp = 0; qp < qrule.n_points(); ++qp)
                {
                    interpolate(&X_qp[0], qp, X_node, X_phi);

                    const Index<NDIM> i = IndexUtilities::getCellIndex(X_qp, grid_geom, ratio);
                    tag_data->fill(1, Box<NDIM>(i - Index<NDIM>(1), i + Index<NDIM>(1)));
                }
            }
        }

        X_petsc_vec->restore_array();
    }
    else if (level_number + 1 == d_fe_data->d_level_number && level_number < d_hierarchy->getFinestLevelNumber())
    {
        Pointer<PatchLevel<NDIM> > finer_level = d_hierarchy->getPatchLevel(level_number + 1);
        Pointer<PatchLevel<NDIM> > level = d_hierarchy->getPatchLevel(level_number);

        // Update the node count data and coarsen it from the finer level.
        updateQuadPointCountData(level_number, level_number + 1);
        Pointer<CoarsenOperator<NDIM> > coarsen_op = new CartesianCellDoubleWeightedAverage<NDIM>();
        Pointer<CoarsenAlgorithm<NDIM> > coarsen_alg = new CoarsenAlgorithm<NDIM>();
        coarsen_alg->registerCoarsen(d_qp_count_idx, d_qp_count_idx, coarsen_op);
        coarsen_alg->createSchedule(level, finer_level)->coarsenData();

        // Tag cells for refinement whenever they contain element quadrature
        // points.
        for (PatchLevel<NDIM>::Iterator p(level); p; p++)
        {
            const Pointer<Patch<NDIM> > patch = level->getPatch(p());
            const Box<NDIM>& patch_box = patch->getBox();
            Pointer<CellData<NDIM, int> > tag_data = patch->getPatchData(tag_index);
            Pointer<CellData<NDIM, double> > qp_count_data = patch->getPatchData(d_qp_count_idx);
            for (CellIterator<NDIM> b(patch_box); b; b++)
            {
                const CellIndex<NDIM>& i_c = b();
                if ((*qp_count_data)(i_c) > 0.0)
                {
                    (*tag_data)(i_c) = 1;
                }
            }
        }
    }

    IBTK_TIMER_STOP(t_apply_gradient_detector);
    return;
} // applyGradientDetector

void
FEDataManager::putToDatabase(Pointer<Database> db)
{
    IBTK_TIMER_START(t_put_to_database);
    d_fe_data->putToDatabase(db);

    TBOX_ASSERT(db);
    db->putInteger("FE_DATA_MANAGER_VERSION", FE_DATA_MANAGER_VERSION);
    db->putInteger("d_coarsest_ln", d_coarsest_ln);
    db->putInteger("d_finest_ln", d_finest_ln);

    IBTK_TIMER_STOP(t_put_to_database);
    return;
} // putToDatabase

/////////////////////////////// PROTECTED ////////////////////////////////////

FEDataManager::FEDataManager(std::shared_ptr<FEData> fe_data,
                             std::string object_name,
                             FEDataManager::InterpSpec default_interp_spec,
                             FEDataManager::SpreadSpec default_spread_spec,
                             FEDataManager::WorkloadSpec default_workload_spec,
                             IntVector<NDIM> ghost_width,
                             bool register_for_restart)
    : d_fe_data(fe_data),
      COORDINATES_SYSTEM_NAME(d_fe_data->d_coordinates_system_name),
      d_object_name(std::move(object_name)),
      d_registered_for_restart(register_for_restart),
      d_default_workload_spec(default_workload_spec),
      d_default_interp_spec(default_interp_spec),
      d_default_spread_spec(default_spread_spec),
      d_ghost_width(std::move(ghost_width))
{
    TBOX_ASSERT(!d_object_name.empty());

    if (d_registered_for_restart)
    {
        RestartManager::getManager()->registerRestartItem(d_object_name, this);
    }

    const bool from_restart = RestartManager::getManager()->isFromRestart();
    if (from_restart)
    {
        FEDataManager::getFromRestart();
    }

    // Create/look up the variable context.
    VariableDatabase<NDIM>* var_db = VariableDatabase<NDIM>::getDatabase();
    d_context = var_db->getContext(d_object_name + "::CONTEXT");

    // Register the node count variable with the VariableDatabase.
    d_qp_count_var = new CellVariable<NDIM, double>(d_object_name + "::qp_count");
    d_qp_count_idx = var_db->registerVariableAndContext(d_qp_count_var, d_context, 0);

    // Setup Timers.
    IBTK_DO_ONCE(
        t_reinit_element_mappings =
            TimerManager::getManager()->getTimer("IBTK::FEDataManager::reinitElementMappings()");
        t_build_ghosted_solution_vector =
            TimerManager::getManager()->getTimer("IBTK::FEDataManager::buildGhostedSolutionVector()");
        t_spread = TimerManager::getManager()->getTimer("IBTK::FEDataManager::spread()");
        t_prolong_data = TimerManager::getManager()->getTimer("IBTK::FEDataManager::prolongData()");
        t_interp_weighted = TimerManager::getManager()->getTimer("IBTK::FEDataManager::interpWeighted()");
        t_interp = TimerManager::getManager()->getTimer("IBTK::FEDataManager::interp()");
        t_restrict_data = TimerManager::getManager()->getTimer("IBTK::FEDataManager::restrictData()");
        t_build_l2_projection_solver =
            TimerManager::getManager()->getTimer("IBTK::FEDataManager::buildL2ProjectionSolver()");
        t_build_diagonal_l2_mass_matrix =
            TimerManager::getManager()->getTimer("IBTK::FEDataManager::buildDiagonalL2MassMatrix()");
        t_compute_l2_projection = TimerManager::getManager()->getTimer("IBTK::FEDataManager::computeL2Projection()");
        t_update_workload_estimates =
            TimerManager::getManager()->getTimer("IBTK::FEDataManager::updateWorkloadEstimates()");
        t_initialize_level_data = TimerManager::getManager()->getTimer("IBTK::FEDataManager::initializeLevelData()");
        t_reset_hierarchy_configuration =
            TimerManager::getManager()->getTimer("IBTK::FEDataManager::resetHierarchyConfiguration()");
        t_apply_gradient_detector =
            TimerManager::getManager()->getTimer("IBTK::FEDataManager::applyGradientDetector()");
        t_put_to_database = TimerManager::getManager()->getTimer("IBTK::FEDataManager::putToDatabase()");)
    return;
} // FEDataManager

FEDataManager::FEDataManager(std::string object_name,
                             FEDataManager::InterpSpec default_interp_spec,
                             FEDataManager::SpreadSpec default_spread_spec,
                             FEDataManager::WorkloadSpec default_workload_spec,
                             IntVector<NDIM> ghost_width,
                             bool register_for_restart)
    : FEDataManager(std::make_shared<FEData>(object_name + "::fe_data", register_for_restart),
                    object_name,
                    default_interp_spec,
                    default_spread_spec,
                    default_workload_spec,
                    ghost_width,
                    register_for_restart)
{
} // FEDataManager

FEDataManager::~FEDataManager()
{
    if (d_registered_for_restart)
    {
        RestartManager::getManager()->unregisterRestartItem(d_object_name);
    }
} // ~FEDataManager

void
FEDataManager::setLoggingEnabled(bool enable_logging)
{
    d_enable_logging = enable_logging;
    return;
} // setLoggingEnabled

bool
FEDataManager::getLoggingEnabled() const
{
    return d_enable_logging;
} // getLoggingEnabled

/////////////////////////////// PRIVATE //////////////////////////////////////

void
FEDataManager::updateQuadPointCountData(const int coarsest_ln, const int finest_ln)
{
    // Set the node count data on the specified range of levels of the
    // hierarchy.
    unsigned long n_local_q_points = 0;
    for (int ln = coarsest_ln; ln <= finest_ln; ++ln)
    {
        Pointer<PatchLevel<NDIM> > level = d_hierarchy->getPatchLevel(ln);
        const IntVector<NDIM>& ratio = level->getRatio();
        const Pointer<CartesianGridGeometry<NDIM> > grid_geom = level->getGridGeometry();
        if (!level->checkAllocated(d_qp_count_idx)) level->allocatePatchData(d_qp_count_idx);
        HierarchyCellDataOpsReal<NDIM, double> hier_cc_data_ops(d_hierarchy, ln, ln);
        hier_cc_data_ops.setToScalar(d_qp_count_idx, 0.0);
        if (ln != d_fe_data->d_level_number) continue;

        // Extract the mesh.
        const MeshBase& mesh = d_fe_data->d_es->get_mesh();
        const unsigned int dim = mesh.mesh_dimension();

        // Extract the FE system and DOF map, and setup the FE object.
        System& X_system = d_fe_data->d_es->get_system(COORDINATES_SYSTEM_NAME);
        const DofMap& X_dof_map = X_system.get_dof_map();
        FEData::SystemDofMapCache& X_dof_map_cache = *getDofMapCache(COORDINATES_SYSTEM_NAME);
        FEType fe_type = X_dof_map.variable_type(0);
        for (unsigned d = 0; d < NDIM; ++d)
        {
            TBOX_ASSERT(X_dof_map.variable_type(d) == fe_type);
        }

        // convenience alias for the quadrature key type used by FECache and FEMapCache
        using quad_key_type = std::tuple<libMesh::ElemType, libMesh::QuadratureType, libMesh::Order>;
        FECache X_fe_cache(dim, fe_type, FEUpdateFlags::update_phi);

        // Extract the underlying solution data.
        NumericVector<double>* X_ghost_vec = buildGhostedCoordsVector();
        auto X_petsc_vec = static_cast<PetscVector<double>*>(X_ghost_vec);
        const double* const X_local_soln = X_petsc_vec->get_array_read();

        // Determine the number of element quadrature points associated with
        // each Cartesian grid cell.
        boost::multi_array<double, 2> X_node;
        Point X_qp;
        int local_patch_num = 0;
        for (PatchLevel<NDIM>::Iterator p(level); p; p++, ++local_patch_num)
        {
            const std::vector<Elem*>& patch_elems = d_active_patch_elem_map[local_patch_num];
            const size_t num_active_patch_elems = patch_elems.size();
            if (!num_active_patch_elems) continue;

            const Pointer<Patch<NDIM> > patch = level->getPatch(p());
            const Box<NDIM>& patch_box = patch->getBox();
            const Pointer<CartesianPatchGeometry<NDIM> > patch_geom = patch->getPatchGeometry();
            const double* const patch_dx = patch_geom->getDx();
            const double patch_dx_min = *std::min_element(patch_dx, patch_dx + NDIM);

            Pointer<CellData<NDIM, double> > qp_count_data = patch->getPatchData(d_qp_count_idx);

            for (unsigned int e_idx = 0; e_idx < num_active_patch_elems; ++e_idx)
            {
                Elem* const elem = patch_elems[e_idx];
                const auto& X_dof_indices = X_dof_map_cache.dof_indices(elem);
                get_values_for_interpolation(X_node, *X_petsc_vec, X_local_soln, X_dof_indices);

                const quad_key_type key = getQuadratureKey(d_default_interp_spec.quad_type,
                                                           d_default_interp_spec.quad_order,
                                                           d_default_interp_spec.use_adaptive_quadrature,
                                                           d_default_interp_spec.point_density,
                                                           elem,
                                                           X_node,
                                                           patch_dx_min);
<<<<<<< HEAD
                FEBase& X_fe = X_fe_cache[key];
                QBase& qrule = d_quadrature_cache[key];

                // See the note in interpWeighted to explain why we override
                // libMesh's reinit logic here
                if (used_quadratures.find(key) == used_quadratures.end())
                {
                    X_fe.get_phi();
                    X_fe.reinit(elem);
                    used_quadratures.insert(key);
                }
                const std::vector<std::vector<double> >& X_phi = X_fe.get_phi();
=======
                const FEBase& X_fe = X_fe_cache(key, elem);
                const QBase& qrule = d_fe_data->d_quadrature_cache[key];
                const std::vector<std::vector<double> >& X_phi = X_fe.get_phi();
                TBOX_ASSERT(qrule.n_points() == X_phi[0].size());
>>>>>>> be771f42

                for (unsigned int qp = 0; qp < qrule.n_points(); ++qp)
                {
                    interpolate(&X_qp[0], qp, X_node, X_phi);
                    const Index<NDIM> i = IndexUtilities::getCellIndex(X_qp, grid_geom, ratio);
                    if (patch_box.contains(i))
                    {
                        (*qp_count_data)(i) += 1.0;
                        ++n_local_q_points;
                    }
                }
            }
        }

        if (d_enable_logging)
        {
            const int n_processes = SAMRAI::tbox::SAMRAI_MPI::getNodes();
            const int current_rank = SAMRAI::tbox::SAMRAI_MPI::getRank();
            const auto right_padding = std::size_t(std::log10(n_processes)) + 1;

<<<<<<< HEAD
            std::vector<int> pids(n_processes);
            pids[current_rank] = getpid();
            int ierr = MPI_Allreduce(
                MPI_IN_PLACE, pids.data(), pids.size(), MPI_INT, MPI_SUM, SAMRAI::tbox::SAMRAI_MPI::commWorld);
            TBOX_ASSERT(ierr == 0);

            std::vector<unsigned long> n_q_points_on_processors(n_processes);
            n_q_points_on_processors[current_rank] = n_local_q_points;

            ierr = MPI_Allreduce(MPI_IN_PLACE,
                                 n_q_points_on_processors.data(),
                                 n_q_points_on_processors.size(),
                                 MPI_UNSIGNED_LONG,
                                 MPI_SUM,
                                 SAMRAI::tbox::SAMRAI_MPI::commWorld);
=======
            std::vector<unsigned long> n_q_points_on_processors(n_processes);
            n_q_points_on_processors[current_rank] = n_local_q_points;

            const int ierr = MPI_Allreduce(MPI_IN_PLACE,
                                           n_q_points_on_processors.data(),
                                           n_q_points_on_processors.size(),
                                           MPI_UNSIGNED_LONG,
                                           MPI_SUM,
                                           SAMRAI::tbox::SAMRAI_MPI::commWorld);
>>>>>>> be771f42
            TBOX_ASSERT(ierr == 0);
            if (current_rank == 0)
            {
                for (int rank = 0; rank < n_processes; ++rank)
                {
                    SAMRAI::tbox::plog << "quadrature points on processor " << std::setw(right_padding) << std::left
<<<<<<< HEAD
                                       << rank << " = " << n_q_points_on_processors[rank] << " (pid is " << pids[rank]
                                       << ")\n";
=======
                                       << rank << " = " << n_q_points_on_processors[rank] << '\n';
>>>>>>> be771f42
                }
            }
        }

        X_petsc_vec->restore_array();
    }
    return;
} // updateQuadPointCountData

std::vector<std::pair<Point, Point> >*
FEDataManager::computeActiveElementBoundingBoxes()
{
    const MeshBase& mesh = d_fe_data->d_es->get_mesh();
    const System& X_system = d_fe_data->d_es->get_system(COORDINATES_SYSTEM_NAME);

    const std::vector<libMesh::BoundingBox> bboxes = get_global_active_element_bounding_boxes(mesh, X_system);
    d_active_elem_bboxes.resize(bboxes.size());
    for (std::size_t i = 0; i < bboxes.size(); ++i)
    {
        for (int d = 0; d < NDIM; ++d)
        {
            d_active_elem_bboxes[i].first[d] = bboxes[i].first(d);
            d_active_elem_bboxes[i].second[d] = bboxes[i].second(d);
        }
    }
    return &d_active_elem_bboxes;
} // computeActiveElementBoundingBoxes

void
FEDataManager::collectActivePatchElements(std::vector<std::vector<Elem*> >& active_patch_elems,
                                          const int level_number,
                                          const IntVector<NDIM>& ghost_width)
{
    // Get the necessary FE data.
    const MeshBase& mesh = d_fe_data->d_es->get_mesh();
    const Parallel::Communicator& comm = mesh.comm();
    const unsigned int dim = mesh.mesh_dimension();
    System& X_system = d_fe_data->d_es->get_system(COORDINATES_SYSTEM_NAME);
    const DofMap& X_dof_map = X_system.get_dof_map();
    FEData::SystemDofMapCache& X_dof_map_cache = *getDofMapCache(COORDINATES_SYSTEM_NAME);
    FEType fe_type = X_dof_map.variable_type(0);
    for (unsigned d = 0; d < NDIM; ++d)
    {
        TBOX_ASSERT(X_dof_map.variable_type(d) == fe_type);
    }
    NumericVector<double>* X_vec = getCoordsVector();
    std::unique_ptr<NumericVector<double> > X_ghost_vec = NumericVector<double>::build(comm);

    // convenience alias for the quadrature key type used by FECache and FEMapCache
    using quad_key_type = std::tuple<libMesh::ElemType, libMesh::QuadratureType, libMesh::Order>;
    FECache X_fe_cache(dim, fe_type, FEUpdateFlags::update_phi);

    // Setup data structures used to assign elements to patches.
    Pointer<PatchLevel<NDIM> > level = d_hierarchy->getPatchLevel(level_number);
    const IntVector<NDIM>& ratio = level->getRatio();
    const Pointer<CartesianGridGeometry<NDIM> > grid_geom = level->getGridGeometry();
    const int num_local_patches = level->getProcessorMapping().getNumberOfLocalIndices();
    std::vector<std::set<Elem*> > local_patch_elems(num_local_patches);
    std::vector<std::set<Elem*> > nonlocal_patch_elems(num_local_patches);
    std::vector<std::set<Elem*> > frontier_patch_elems(num_local_patches);

    // We provisionally associate an element with a Cartesian grid patch if the
    // element's bounding box intersects the patch interior grown by the
    // specified ghost cell width.
    //
    // NOTE: Following the call to computeActiveElementBoundingBoxes, each
    // processor will have access to all of the element bounding boxes.  This is
    // not a scalable approach, but we won't worry about this until it becomes
    // an actual issue.
    computeActiveElementBoundingBoxes();
    int local_patch_num = 0;
    for (PatchLevel<NDIM>::Iterator p(level); p; p++, ++local_patch_num)
    {
        std::set<Elem*>& frontier_elems = frontier_patch_elems[local_patch_num];
        Pointer<Patch<NDIM> > patch = level->getPatch(p());
        const Pointer<CartesianPatchGeometry<NDIM> > pgeom = patch->getPatchGeometry();
        const double* const dx = pgeom->getDx();
        Point x_lower;
        Point x_upper;
        for (unsigned int d = 0; d < NDIM; ++d)
        {
            x_lower[d] = pgeom->getXLower()[d] - dx[d] * ghost_width[d];
            x_upper[d] = pgeom->getXUpper()[d] + dx[d] * ghost_width[d];
        }

        MeshBase::const_element_iterator el_it = mesh.active_elements_begin();
        const MeshBase::const_element_iterator el_end = mesh.active_elements_end();
        for (; el_it != el_end; ++el_it)
        {
            Elem* const elem = *el_it;
            const unsigned int elem_id = elem->id();
            const Point& elem_lower_bound = d_active_elem_bboxes[elem_id].first;
            const Point& elem_upper_bound = d_active_elem_bboxes[elem_id].second;
            bool in_patch = true;
            for (unsigned int d = 0; d < NDIM && in_patch; ++d)
            {
                in_patch = in_patch && ((elem_upper_bound[d] >= x_lower[d] && elem_upper_bound[d] <= x_upper[d]) ||
                                        (elem_lower_bound[d] >= x_lower[d] && elem_lower_bound[d] <= x_upper[d]));
            }
            if (in_patch)
            {
                frontier_elems.insert(elem);
            }
        }
    }

    // Recursively add/remove elements from the active sets that were generated
    // via the bounding box method.
    bool done = false;
    while (!done)
    {
        // Setup an appropriately ghosted temporary coordinates vector.
        std::vector<unsigned int> X_ghost_dofs;
        std::vector<Elem*> frontier_elems;
        collect_unique_elems(frontier_elems, frontier_patch_elems);
        collectGhostDOFIndices(X_ghost_dofs, frontier_elems, COORDINATES_SYSTEM_NAME);
        X_ghost_vec->init(X_vec->size(), X_vec->local_size(), X_ghost_dofs, true, GHOSTED);
        copy_and_synch(*X_vec, *X_ghost_vec, /*close_v_in*/ false);
        auto X_petsc_vec = static_cast<PetscVector<double>*>(X_ghost_vec.get());
        const double* const X_local_soln = X_petsc_vec->get_array_read();

        // Keep only those elements that have a quadrature point on the local
        // patch.
        boost::multi_array<double, 2> X_node;
        Point X_qp;
        int local_patch_num = 0;
        for (PatchLevel<NDIM>::Iterator p(level); p; p++, ++local_patch_num)
        {
            const std::set<Elem*>& frontier_elems = frontier_patch_elems[local_patch_num];
            std::set<Elem*>& local_elems = local_patch_elems[local_patch_num];
            std::set<Elem*>& nonlocal_elems = nonlocal_patch_elems[local_patch_num];
            if (frontier_elems.empty()) continue;

            const Pointer<Patch<NDIM> > patch = level->getPatch(p());
            const Box<NDIM>& patch_box = patch->getBox();
            const Box<NDIM> ghost_box = Box<NDIM>::grow(patch_box, ghost_width);
            const Pointer<CartesianPatchGeometry<NDIM> > patch_geom = patch->getPatchGeometry();
            const double* const patch_dx = patch_geom->getDx();
            const double patch_dx_min = *std::min_element(patch_dx, patch_dx + NDIM);

            auto el_it = frontier_elems.begin();
            const std::set<Elem*>::const_iterator el_end = frontier_elems.end();
            for (; el_it != el_end; ++el_it)
            {
                Elem* const elem = *el_it;
                const auto& X_dof_indices = X_dof_map_cache.dof_indices(elem);
                get_values_for_interpolation(X_node, *X_petsc_vec, X_local_soln, X_dof_indices);

                const quad_key_type key = getQuadratureKey(d_default_interp_spec.quad_type,
                                                           d_default_interp_spec.quad_order,
                                                           d_default_interp_spec.use_adaptive_quadrature,
                                                           d_default_interp_spec.point_density,
                                                           elem,
                                                           X_node,
                                                           patch_dx_min);
<<<<<<< HEAD
                FEBase& X_fe = X_fe_cache[key];
                QBase& qrule = d_quadrature_cache[key];

                // See the note in interpWeighted to explain why we override
                // libMesh's reinit logic here
                if (used_quadratures.find(key) == used_quadratures.end())
                {
                    X_fe.get_phi();
                    X_fe.reinit(elem);
                    used_quadratures.insert(key);
                }
                const std::vector<std::vector<double> >& X_phi = X_fe.get_phi();
=======
                const FEBase& X_fe = X_fe_cache(key, elem);
                const QBase& qrule = d_fe_data->d_quadrature_cache[key];
                const std::vector<std::vector<double> >& X_phi = X_fe.get_phi();
                TBOX_ASSERT(qrule.n_points() == X_phi[0].size());
>>>>>>> be771f42

                bool found_qp = false;
                for (unsigned int qp = 0; qp < qrule.n_points() && !found_qp; ++qp)
                {
                    interpolate(&X_qp[0], qp, X_node, X_phi);
                    const Index<NDIM> i = IndexUtilities::getCellIndex(X_qp, grid_geom, ratio);
                    if (ghost_box.contains(i))
                    {
                        local_elems.insert(elem);
                        found_qp = true;
                    }
                }
                if (!found_qp) nonlocal_elems.insert(elem);
            }
        }

        X_petsc_vec->restore_array();

        // Rebuild the set of frontier elements, which are any neighbors of a
        // local element that has not already been determined to be either a
        // local or a nonlocal element.
        bool new_frontier = false;
        local_patch_num = 0;
        for (PatchLevel<NDIM>::Iterator p(level); p; p++, ++local_patch_num)
        {
            std::set<Elem*>& frontier_elems = frontier_patch_elems[local_patch_num];
            const std::set<Elem*>& local_elems = local_patch_elems[local_patch_num];
            const std::set<Elem*>& nonlocal_elems = nonlocal_patch_elems[local_patch_num];
            frontier_elems.clear();
            if (local_elems.empty()) continue;

            for (const auto& elem : local_elems)
            {
                for (unsigned int n = 0; n < elem->n_neighbors(); ++n)
                {
                    Elem* const nghbr_elem = elem->neighbor_ptr(n);
                    if (nghbr_elem)
                    {
                        const bool is_local_elem = local_elems.find(nghbr_elem) != local_elems.end();
                        const bool is_nonlocal_elem = nonlocal_elems.find(nghbr_elem) != nonlocal_elems.end();
                        if (!(is_local_elem || is_nonlocal_elem))
                        {
                            frontier_elems.insert(nghbr_elem);
                            new_frontier = true;
                        }
                    }
                }
            }
        }

        // Check to see if we are done.
        done = SAMRAI_MPI::sumReduction(new_frontier ? 1 : 0) == 0;
    }

    // Set the active patch element data.
    active_patch_elems.resize(num_local_patches);
    local_patch_num = 0;
    for (PatchLevel<NDIM>::Iterator p(level); p; p++, ++local_patch_num)
    {
        std::vector<Elem*>& active_elems = active_patch_elems[local_patch_num];
        const std::set<Elem*>& local_elems = local_patch_elems[local_patch_num];
        active_elems.resize(local_elems.size());
        int k = 0;
        for (auto cit = local_elems.begin(); cit != local_elems.end(); ++cit, ++k)
        {
            active_elems[k] = *cit;
        }
    }
    return;
} // collectActivePatchElements

void
FEDataManager::collectActivePatchNodes(std::vector<std::vector<Node*> >& active_patch_nodes,
                                       const std::vector<std::vector<Elem*> >& active_patch_elems)
{
    const MeshBase& mesh = d_fe_data->d_es->get_mesh();
    const unsigned int num_local_patches = active_patch_elems.size();
    active_patch_nodes.resize(num_local_patches);
    for (unsigned int k = 0; k < num_local_patches; ++k)
    {
        std::set<dof_id_type> active_node_ids;
        for (const auto& elem : active_patch_elems[k])
        {
            for (unsigned int n = 0; n < elem->n_nodes(); ++n)
            {
                active_node_ids.insert(elem->node_id(n));
            }
        }
        const unsigned int num_active_nodes = active_node_ids.size();
        active_patch_nodes[k].reserve(num_active_nodes);
        for (const auto& active_node_id : active_node_ids)
        {
            active_patch_nodes[k].push_back(const_cast<Node*>(mesh.node_ptr(active_node_id)));
        }
    }
    return;
}

void
FEDataManager::collectGhostDOFIndices(std::vector<unsigned int>& ghost_dofs,
                                      const std::vector<Elem*>& active_elems,
                                      const std::string& system_name)
{
    System& system = d_fe_data->d_es->get_system(system_name);
    const unsigned int sys_num = system.number();
    const DofMap& dof_map = system.get_dof_map();
    const unsigned int first_local_dof = dof_map.first_dof();
    const unsigned int end_local_dof = dof_map.end_dof();

    // Include non-local DOF constraint dependencies for local DOFs in the list
    // of ghost DOFs.
    std::vector<unsigned int> constraint_dependency_dof_list;
    for (auto i = dof_map.constraint_rows_begin(); i != dof_map.constraint_rows_end(); ++i)
    {
        const unsigned int constrained_dof = i->first;
        if (constrained_dof >= first_local_dof && constrained_dof < end_local_dof)
        {
            const DofConstraintRow& constraint_row = i->second;
            for (const auto& elem : constraint_row)
            {
                const unsigned int constraint_dependency = elem.first;
                if (constraint_dependency < first_local_dof || constraint_dependency >= end_local_dof)
                {
                    constraint_dependency_dof_list.push_back(constraint_dependency);
                }
            }
        }
    }

    // Record the local DOFs associated with the active local elements.
    std::set<unsigned int> ghost_dof_set(constraint_dependency_dof_list.begin(), constraint_dependency_dof_list.end());
    for (const auto& elem : active_elems)
    {
        // DOFs associated with the element.
        for (unsigned int var_num = 0; var_num < elem->n_vars(sys_num); ++var_num)
        {
            if (elem->n_dofs(sys_num, var_num) > 0)
            {
                const unsigned int dof_index = elem->dof_number(sys_num, var_num, 0);
                if (dof_index < first_local_dof || dof_index >= end_local_dof)
                {
                    ghost_dof_set.insert(dof_index);
                }
            }
        }

        // DOFs associated with the nodes of the element.
        for (unsigned int k = 0; k < elem->n_nodes(); ++k)
        {
            const Node* const node = elem->node_ptr(k);
            for (unsigned int var_num = 0; var_num < node->n_vars(sys_num); ++var_num)
            {
                if (node->n_dofs(sys_num, var_num) > 0)
                {
                    const unsigned int dof_index = node->dof_number(sys_num, var_num, 0);
                    if (dof_index < first_local_dof || dof_index >= end_local_dof)
                    {
                        ghost_dof_set.insert(dof_index);
                    }
                }
            }
        }
    }
    ghost_dofs.clear();
    ghost_dofs.insert(ghost_dofs.end(), ghost_dof_set.begin(), ghost_dof_set.end());
    return;
} // collectGhostDOFIndices

void
FEDataManager::getFromRestart()
{
    Pointer<Database> restart_db = RestartManager::getManager()->getRootDatabase();

    Pointer<Database> db;
    if (restart_db->isDatabase(d_object_name))
    {
        db = restart_db->getDatabase(d_object_name);
    }
    else
    {
        TBOX_ERROR("Restart database corresponding to " << d_object_name << " not found in restart file.");
    }

    int ver = db->getInteger("FE_DATA_MANAGER_VERSION");
    if (ver != FE_DATA_MANAGER_VERSION)
    {
        TBOX_ERROR(d_object_name << ":  "
                                 << "Restart file version different than class version.");
    }

    d_coarsest_ln = db->getInteger("d_coarsest_ln");
    d_finest_ln = db->getInteger("d_finest_ln");
    return;
} // getFromRestart

/////////////////////////////// NAMESPACE ////////////////////////////////////

} // namespace IBTK

//////////////////////////////////////////////////////////////////////////////<|MERGE_RESOLUTION|>--- conflicted
+++ resolved
@@ -77,19 +77,6 @@
 #include "Variable.h"
 #include "VariableContext.h"
 #include "VariableDatabase.h"
-<<<<<<< HEAD
-#include "boost/multi_array.hpp"
-#include "ibtk/FECache.h"
-#include "ibtk/FEDataManager.h"
-#include "ibtk/FEMapCache.h"
-#include "ibtk/IBTK_CHKERRQ.h"
-#include "ibtk/IndexUtilities.h"
-#include "ibtk/LEInteractor.h"
-#include "ibtk/RobinPhysBdryPatchStrategy.h"
-#include "ibtk/ibtk_utilities.h"
-#include "ibtk/libmesh_utilities.h"
-#include "ibtk/namespaces.h" // IWYU pragma: keep
-=======
 #include "tbox/Database.h"
 #include "tbox/PIO.h"
 #include "tbox/Pointer.h"
@@ -100,7 +87,6 @@
 #include "tbox/TimerManager.h"
 #include "tbox/Utilities.h"
 
->>>>>>> be771f42
 #include "libmesh/dense_matrix.h"
 #include "libmesh/dense_vector.h"
 #include "libmesh/dof_map.h"
@@ -254,49 +240,11 @@
     }
 } // FEData
 
-<<<<<<< HEAD
-/**
- * Return the quadrature key description (see QuadratureCache, FECache, and
- * FEMapCache) of a quadrature rule.
- *
- * @seealso FEDataManager::updateQuadratureRule.
- */
-inline std::tuple<libMesh::ElemType, libMesh::QuadratureType, libMesh::Order>
-getQuadratureKey(const QuadratureType quad_type,
-                 Order order,
-                 const bool use_adaptive_quadrature,
-                 const double point_density,
-                 const Elem* const elem,
-                 const boost::multi_array<double, 2>& X_node,
-                 const double dx_min)
-{
-    const ElemType elem_type = elem->type();
-    TBOX_ASSERT(elem->p_level() == 0); // higher levels are not implemented
-    if (use_adaptive_quadrature)
-    {
-        const double hmax = get_elem_hmax(elem, X_node);
-        const int min_pts = elem->default_order() == FIRST ? 2 : 3;
-        const int npts = std::max(min_pts, int(std::ceil(point_density * hmax / dx_min)));
-        switch (quad_type)
-        {
-        case QGAUSS:
-            order = static_cast<Order>(std::min(2 * npts - 1, static_cast<int>(FORTYTHIRD)));
-            break;
-        case QGRID:
-            order = static_cast<Order>(npts);
-            break;
-        default:
-            TBOX_ERROR("IBTK::getQuadratureKey():\n"
-                       << "  adaptive quadrature rules are available only for quad_type = QGAUSS "
-                          "or QGRID\n");
-        }
-=======
 FEData::~FEData()
 {
     if (d_registered_for_restart)
     {
         RestartManager::getManager()->unregisterRestartItem(d_object_name);
->>>>>>> be771f42
     }
 } // ~FEData
 
@@ -1069,11 +1017,7 @@
                                                            X_nodes[e_idx],
                                                            patch_dx_min);
                 quad_keys[e_idx] = key;
-<<<<<<< HEAD
-                QBase& qrule = d_quadrature_cache[key];
-=======
                 QBase& qrule = d_fe_data->d_quadrature_cache[key];
->>>>>>> be771f42
                 n_qp_patch += qrule.n_points();
             }
             if (!n_qp_patch) continue;
@@ -1088,32 +1032,11 @@
                 Elem* const elem = patch_elems[e_idx];
                 const auto& F_dof_indices = F_dof_map_cache.dof_indices(elem);
                 get_values_for_interpolation(F_node, *F_petsc_vec, F_local_soln, F_dof_indices);
-<<<<<<< HEAD
-                const auto& X_dof_indices = X_dof_map_cache.dof_indices(elem);
-                get_values_for_interpolation(X_node, *X_petsc_vec, X_local_soln, X_dof_indices);
-                const quad_key_type& key = quad_keys[e_idx];
-                FEBase& X_fe = X_fe_cache[key];
-                FEBase& F_fe = F_fe_cache[key];
-                FEMap& fe_map = fe_map_cache[key];
-                QBase& qrule = d_quadrature_cache[key];
-
-                // See the note in interpWeighted to explain why we override
-                // libMesh's reinit logic here
-                if (used_quadratures.find(key) == used_quadratures.end())
-                {
-                    F_fe.get_phi();
-                    F_fe.reinit(elem);
-                    X_fe.get_phi();
-                    X_fe.reinit(elem);
-                    used_quadratures.insert(key);
-                }
-=======
                 const quad_key_type& key = quad_keys[e_idx];
                 const FEBase& X_fe = X_fe_cache(key, elem);
                 const FEBase& F_fe = F_fe_cache(key, elem);
                 FEMap& fe_map = fe_map_cache[key];
                 const QBase& qrule = d_fe_data->d_quadrature_cache[key];
->>>>>>> be771f42
 
                 // JxW depends on the element
                 fe_map.compute_map(dim, qrule.get_weights(), elem, /*second derivatives*/ false);
@@ -1789,11 +1712,7 @@
                                                            elem,
                                                            X_nodes[e_idx],
                                                            patch_dx_min);
-<<<<<<< HEAD
-                QBase& qrule = d_quadrature_cache[key];
-=======
                 QBase& qrule = d_fe_data->d_quadrature_cache[key];
->>>>>>> be771f42
                 n_qp_patch += qrule.n_points();
                 quad_keys[e_idx] = key;
             }
@@ -1808,35 +1727,9 @@
             for (unsigned int e_idx = 0; e_idx < num_active_patch_elems; ++e_idx)
             {
                 Elem* const elem = patch_elems[e_idx];
-<<<<<<< HEAD
-                const auto& X_dof_indices = X_dof_map_cache.dof_indices(elem);
-                get_values_for_interpolation(X_node, *X_petsc_vec, X_local_soln, X_dof_indices);
-                const quad_key_type& key = quad_keys[e_idx];
-                QBase& qrule = d_quadrature_cache[key];
-                FEBase& X_fe = X_fe_cache[key];
-
-                // libMesh::FE defaults to recalculating *everything* when we
-                // call reinit unless we first request things (see
-                // FEGenericBase<>::determine_calculations() for the
-                // reinitialization logic). This only works for Lagrange
-                // elements (and similar nodal value elements).
-                //
-                // Furthermore: we can skip calling reinit() completely as
-                // long as we have called it on this FE object at least once.
-                if (used_X_quadratures.find(key) == used_X_quadratures.end())
-                {
-                    // get_phi changes the state of the object if called
-                    // before reinit
-                    X_fe.get_phi();
-                    X_fe.reinit(elem);
-                    used_X_quadratures.insert(key);
-                }
-
-=======
                 const quad_key_type& key = quad_keys[e_idx];
                 const QBase& qrule = d_fe_data->d_quadrature_cache[key];
                 const FEBase& X_fe = X_fe_cache(key, elem);
->>>>>>> be771f42
                 const std::vector<std::vector<double> >& phi_X = X_fe.get_phi();
 
                 const unsigned int n_node = elem->n_nodes();
@@ -1888,27 +1781,7 @@
 #ifndef NDEBUG
                 for (unsigned int i = 0; i < n_vars; ++i)
                 {
-<<<<<<< HEAD
-                    F_rhs_e[i].resize(static_cast<int>(F_dof_indices[i].size()));
-                }
-                const auto& X_dof_indices = X_dof_map_cache.dof_indices(elem);
-                get_values_for_interpolation(X_node, *X_petsc_vec, X_local_soln, X_dof_indices);
-                const quad_key_type& key = quad_keys[e_idx];
-                FEBase& F_fe = F_fe_cache[key];
-                FEMap& fe_map = fe_map_cache[key];
-                QBase& qrule = d_quadrature_cache[key];
-
-                // Like above: conditionally initialize the FE object if it is
-                // new
-                if (used_F_quadratures.find(key) == used_F_quadratures.end())
-                {
-                    // Same as above
-                    F_fe.get_phi();
-                    F_fe.reinit(elem);
-                    used_F_quadratures.insert(key);
-=======
                     TBOX_ASSERT(F_dof_indices[i].size() == F_dof_indices[0].size());
->>>>>>> be771f42
                 }
 #endif
                 F_rhs_concatenated.resize(n_vars * F_dof_indices[0].size());
@@ -2775,25 +2648,10 @@
                                                            elem,
                                                            X_node,
                                                            patch_dx_min);
-<<<<<<< HEAD
-                FEBase& X_fe = X_fe_cache[key];
-                QBase& qrule = d_quadrature_cache[key];
-
-                // See the note in interpWeighted to explain why we override
-                // libMesh's reinit logic here
-                if (used_quadratures.find(key) == used_quadratures.end())
-                {
-                    X_fe.get_phi();
-                    X_fe.reinit(elem);
-                    used_quadratures.insert(key);
-                }
-                const std::vector<std::vector<double> >& X_phi = X_fe.get_phi();
-=======
                 const FEBase& X_fe = X_fe_cache(key, elem);
                 const QBase& qrule = d_fe_data->d_quadrature_cache[key];
                 const std::vector<std::vector<double> >& X_phi = X_fe.get_phi();
                 TBOX_ASSERT(qrule.n_points() == X_phi[0].size());
->>>>>>> be771f42
 
                 for (unsigned int qp = 0; qp < qrule.n_points(); ++qp)
                 {
@@ -3033,25 +2891,10 @@
                                                            elem,
                                                            X_node,
                                                            patch_dx_min);
-<<<<<<< HEAD
-                FEBase& X_fe = X_fe_cache[key];
-                QBase& qrule = d_quadrature_cache[key];
-
-                // See the note in interpWeighted to explain why we override
-                // libMesh's reinit logic here
-                if (used_quadratures.find(key) == used_quadratures.end())
-                {
-                    X_fe.get_phi();
-                    X_fe.reinit(elem);
-                    used_quadratures.insert(key);
-                }
-                const std::vector<std::vector<double> >& X_phi = X_fe.get_phi();
-=======
                 const FEBase& X_fe = X_fe_cache(key, elem);
                 const QBase& qrule = d_fe_data->d_quadrature_cache[key];
                 const std::vector<std::vector<double> >& X_phi = X_fe.get_phi();
                 TBOX_ASSERT(qrule.n_points() == X_phi[0].size());
->>>>>>> be771f42
 
                 for (unsigned int qp = 0; qp < qrule.n_points(); ++qp)
                 {
@@ -3072,23 +2915,6 @@
             const int current_rank = SAMRAI::tbox::SAMRAI_MPI::getRank();
             const auto right_padding = std::size_t(std::log10(n_processes)) + 1;
 
-<<<<<<< HEAD
-            std::vector<int> pids(n_processes);
-            pids[current_rank] = getpid();
-            int ierr = MPI_Allreduce(
-                MPI_IN_PLACE, pids.data(), pids.size(), MPI_INT, MPI_SUM, SAMRAI::tbox::SAMRAI_MPI::commWorld);
-            TBOX_ASSERT(ierr == 0);
-
-            std::vector<unsigned long> n_q_points_on_processors(n_processes);
-            n_q_points_on_processors[current_rank] = n_local_q_points;
-
-            ierr = MPI_Allreduce(MPI_IN_PLACE,
-                                 n_q_points_on_processors.data(),
-                                 n_q_points_on_processors.size(),
-                                 MPI_UNSIGNED_LONG,
-                                 MPI_SUM,
-                                 SAMRAI::tbox::SAMRAI_MPI::commWorld);
-=======
             std::vector<unsigned long> n_q_points_on_processors(n_processes);
             n_q_points_on_processors[current_rank] = n_local_q_points;
 
@@ -3098,19 +2924,13 @@
                                            MPI_UNSIGNED_LONG,
                                            MPI_SUM,
                                            SAMRAI::tbox::SAMRAI_MPI::commWorld);
->>>>>>> be771f42
             TBOX_ASSERT(ierr == 0);
             if (current_rank == 0)
             {
                 for (int rank = 0; rank < n_processes; ++rank)
                 {
                     SAMRAI::tbox::plog << "quadrature points on processor " << std::setw(right_padding) << std::left
-<<<<<<< HEAD
-                                       << rank << " = " << n_q_points_on_processors[rank] << " (pid is " << pids[rank]
-                                       << ")\n";
-=======
                                        << rank << " = " << n_q_points_on_processors[rank] << '\n';
->>>>>>> be771f42
                 }
             }
         }
@@ -3266,25 +3086,10 @@
                                                            elem,
                                                            X_node,
                                                            patch_dx_min);
-<<<<<<< HEAD
-                FEBase& X_fe = X_fe_cache[key];
-                QBase& qrule = d_quadrature_cache[key];
-
-                // See the note in interpWeighted to explain why we override
-                // libMesh's reinit logic here
-                if (used_quadratures.find(key) == used_quadratures.end())
-                {
-                    X_fe.get_phi();
-                    X_fe.reinit(elem);
-                    used_quadratures.insert(key);
-                }
-                const std::vector<std::vector<double> >& X_phi = X_fe.get_phi();
-=======
                 const FEBase& X_fe = X_fe_cache(key, elem);
                 const QBase& qrule = d_fe_data->d_quadrature_cache[key];
                 const std::vector<std::vector<double> >& X_phi = X_fe.get_phi();
                 TBOX_ASSERT(qrule.n_points() == X_phi[0].size());
->>>>>>> be771f42
 
                 bool found_qp = false;
                 for (unsigned int qp = 0; qp < qrule.n_points() && !found_qp; ++qp)
