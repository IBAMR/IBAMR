--- conflicted
+++ resolved
@@ -87,9 +87,41 @@
         }
     }
     return idx;
-}// getCellIndex
-
-<<<<<<< HEAD
+} // getCellIndex
+
+template <class DoubleArray>
+inline SAMRAI::hier::Index<NDIM>
+IndexUtilities::getCellIndex(const DoubleArray& X,
+                             const SAMRAI::tbox::Pointer<SAMRAI::geom::CartesianPatchGeometry<NDIM> >& patch_geom,
+                             const SAMRAI::hier::Box<NDIM>& patch_box)
+{
+#if !defined(NDEBUG)
+    TBOX_ASSERT(patch_geom);
+#endif
+    return getCellIndex(X, patch_geom->getXLower(), patch_geom->getXUpper(), patch_geom->getDx(), patch_box.lower(),
+                        patch_box.upper());
+} // getCellIndex
+
+template <class DoubleArray>
+inline SAMRAI::hier::Index<NDIM>
+IndexUtilities::getCellIndex(const DoubleArray& X,
+                             const SAMRAI::tbox::Pointer<SAMRAI::geom::CartesianGridGeometry<NDIM> >& grid_geom,
+                             const SAMRAI::hier::IntVector<NDIM>& ratio)
+{
+#if !defined(NDEBUG)
+    TBOX_ASSERT(grid_geom);
+#endif
+    const double* const dx0 = grid_geom->getDx();
+    double dx[NDIM];
+    for (unsigned int d = 0; d < NDIM; ++d)
+    {
+        dx[d] = dx0[d] / static_cast<double>(ratio(d));
+    }
+    const SAMRAI::hier::Box<NDIM>& domain_box =
+        SAMRAI::hier::Box<NDIM>::refine(grid_geom->getPhysicalDomain()[0], ratio);
+    return getCellIndex(X, grid_geom->getXLower(), grid_geom->getXUpper(), dx, domain_box.lower(), domain_box.upper());
+} // getCellIndex
+
 inline int IndexUtilities::mapIndexToInteger(const SAMRAI::hier::Index<NDIM>& i,
                                              const SAMRAI::hier::Index<NDIM>& domain_lower,
                                              const SAMRAI::hier::Index<NDIM>& num_cells,
@@ -99,10 +131,10 @@
 
 #if (NDIM == 1)
     return (i(0) - domain_lower(0) + depth * num_cells(0) + offset);
-#elif(NDIM == 2)
+#elif (NDIM == 2)
     return (i(0) - domain_lower(0) + (i(1) - domain_lower(1)) * num_cells(0) + depth * num_cells(0) * num_cells(1) +
             offset);
-#elif(NDIM == 3)
+#elif (NDIM == 3)
     return (i(0) - domain_lower(0) + (i(1) - domain_lower(1)) * num_cells(0) +
             (i(2) - domain_lower(2)) * num_cells(0) * num_cells(1) +
             depth * num_cells(0) * num_cells(1) * num_cells(2) + offset);
@@ -157,7 +189,7 @@
         }
         j_lower += height;
     }
-#elif(NDIM == 3)
+#elif (NDIM == 3)
 
     const int Nx = subdomains(0);
     const int Ny = subdomains(1);
@@ -202,47 +234,6 @@
     return subdomains;
 } // partitionPatchBox
 
-inline IndexUtilities::IndexUtilities(SAMRAI::tbox::Pointer<SAMRAI::geom::CartesianGridGeometry<NDIM> > grid_geom) : d_grid_geom(grid_geom)
-=======
-template <class DoubleArray>
-inline SAMRAI::hier::Index<NDIM> IndexUtilities::getCellIndex(const DoubleArray& X,
-                                                              const SAMRAI::tbox::Pointer<SAMRAI::geom::CartesianPatchGeometry<NDIM> >& patch_geom,
-                                                              const SAMRAI::hier::Box<NDIM>& patch_box)
->>>>>>> ea4bd1b7
-{
-#if !defined(NDEBUG)
-    TBOX_ASSERT(patch_geom);
-#endif
-    return getCellIndex(X, patch_geom->getXLower(), patch_geom->getXUpper(), patch_geom->getDx(), patch_box.lower(), patch_box.upper());
-} // getCellIndex
-
-template <class DoubleArray>
-inline SAMRAI::hier::Index<NDIM> IndexUtilities::getCellIndex(const DoubleArray& X,
-                                                              const SAMRAI::tbox::Pointer<SAMRAI::geom::CartesianGridGeometry<NDIM> >& grid_geom,
-                                                              const SAMRAI::hier::IntVector<NDIM>& ratio)
-{
-<<<<<<< HEAD
-    const double* const x_lower = d_grid_geom->getXLower();
-    const double* const dx0 = d_grid_geom->getDx();
-    SAMRAI::hier::Index<NDIM> ratio;
-    for (unsigned int d = 0; d < NDIM; ++d)
-    {
-        ratio(d) = round(dx0[d] / dx[d]);
-=======
->>>>>>> ea4bd1b7
-#if !defined(NDEBUG)
-    TBOX_ASSERT(grid_geom);
-#endif
-    const double* const dx0 = grid_geom->getDx();
-    double dx[NDIM];
-    for (unsigned int d = 0; d < NDIM; ++d)
-    {
-        dx[d] = dx0[d] / static_cast<double>(ratio(d));
-    }
-    const SAMRAI::hier::Box<NDIM>& domain_box = SAMRAI::hier::Box<NDIM>::refine(grid_geom->getPhysicalDomain()[0], ratio);
-    return getCellIndex(X, grid_geom->getXLower(), grid_geom->getXUpper(), dx, domain_box.lower(), domain_box.upper());
-} // getCellIndex
- 
 /////////////////////////////// PUBLIC ///////////////////////////////////////
 
 /////////////////////////////// PROTECTED ////////////////////////////////////
