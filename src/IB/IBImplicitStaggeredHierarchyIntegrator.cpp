--- conflicted
+++ resolved
@@ -586,13 +586,8 @@
                                                                                        void* ctx)
 {
     IBImplicitStaggeredHierarchyIntegrator* ib_integrator = static_cast<IBImplicitStaggeredHierarchyIntegrator*>(ctx);
-<<<<<<< HEAD
     return ib_integrator->compositeIBJacobianSetup(snes, x, A, B, mat_structure);
 }
-=======
-    return ib_integrator->compositeIBJacobianSetup(snes, x, A, B);
-} // compositeIBJacobianSetup_SAMRAI
->>>>>>> 0c95992e
 
 PetscErrorCode IBImplicitStaggeredHierarchyIntegrator::compositeIBJacobianSetup(SNES /*snes*/,
                                                                                 Vec x,
