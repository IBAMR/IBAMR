--- conflicted
+++ resolved
@@ -456,12 +456,11 @@
     if (d_enable_logging) plog << d_object_name << "::regridHierarchy(): starting Lagrangian data movement\n";
     d_ib_method_ops->beginDataRedistribution(d_hierarchy, d_gridding_alg);
     if (d_enable_logging) plog << d_object_name << "::regridHierarchy(): regridding the patch hierarchy\n";
-<<<<<<< HEAD
+
+    // TODO: Should this be moved into the base class?
     d_ins_hier_integrator->regridHierarchy();
-=======
     return;
 } // regridHierarchyBeginSpecialized
->>>>>>> be771f42
 
 void
 IBHierarchyIntegrator::regridHierarchyEndSpecialized()
