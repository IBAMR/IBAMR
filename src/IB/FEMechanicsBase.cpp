// ---------------------------------------------------------------------
//
// Copyright (c) 2014 - 2019 by the IBAMR developers
// All rights reserved.
//
// This file is part of IBAMR.
//
// IBAMR is free software and is distributed under the 3-clause BSD
// license. The full text of the license can be found in the file
// COPYRIGHT at the top level directory of IBAMR.
//
// ---------------------------------------------------------------------

/////////////////////////////// INCLUDES /////////////////////////////////////

#include "ibamr/FEMechanicsBase.h"
#include "ibamr/ibamr_enums.h"
#include "ibamr/ibamr_utilities.h"
#include "ibamr/namespaces.h" // IWYU pragma: keep

#include "ibtk/FEDataInterpolation.h"
#include "ibtk/FEDataManager.h"
#include "ibtk/FEProjector.h"
#include "ibtk/IBTK_CHKERRQ.h"
#include "ibtk/IBTK_MPI.h"
#include "ibtk/LibMeshSystemVectors.h"
#include "ibtk/ibtk_utilities.h"
#include "ibtk/libmesh_utilities.h"

#include "tbox/RestartManager.h"

#include "libmesh/boundary_info.h"
#include "libmesh/compare_types.h"
#include "libmesh/dense_matrix.h"
#include "libmesh/dense_vector.h"
#include "libmesh/dof_map.h"
#include "libmesh/edge.h"
#include "libmesh/elem.h"
#include "libmesh/enum_elem_type.h"
#include "libmesh/enum_fe_family.h"
#include "libmesh/enum_order.h"
#include "libmesh/enum_parallel_type.h"
#include "libmesh/enum_quadrature_type.h"
#include "libmesh/enum_xdr_mode.h"
#include "libmesh/equation_systems.h"
#include "libmesh/explicit_system.h"
#include "libmesh/face.h"
#include "libmesh/fe_base.h"
#include "libmesh/fe_type.h"
#include "libmesh/fem_context.h"
#include "libmesh/id_types.h"
#include "libmesh/libmesh_common.h"
#include "libmesh/libmesh_config.h"
#include "libmesh/linear_implicit_system.h"
#include "libmesh/mesh_base.h"
#include "libmesh/node.h"
#include "libmesh/numeric_vector.h"
#include "libmesh/parameters.h"
#include "libmesh/petsc_vector.h"
#include "libmesh/point.h"
#include "libmesh/quadrature.h"
#include "libmesh/quadrature_gauss.h"
#include "libmesh/sparse_matrix.h"
#include "libmesh/string_to_enum.h"
#include "libmesh/system.h"
#include "libmesh/tensor_value.h"
#include "libmesh/type_tensor.h"
#include "libmesh/type_vector.h"
#include "libmesh/variant_filter_iterator.h"
#include "libmesh/vector_value.h"

#include <iterator>
#include <utility>

/////////////////////////////// NAMESPACE ////////////////////////////////////

namespace IBAMR
{
/////////////////////////////// STATIC ///////////////////////////////////////

namespace
{
// Version of FEMechanicsBase restart file data.
const int FE_MECHANICS_BASE_VERSION = 1;

inline boundary_id_type
get_dirichlet_bdry_ids(const std::vector<boundary_id_type>& bdry_ids)
{
    boundary_id_type dirichlet_bdry_ids = 0;
    for (const auto& bdry_id : bdry_ids)
    {
        if (bdry_id == FEDataManager::ZERO_DISPLACEMENT_X_BDRY_ID ||
            bdry_id == FEDataManager::ZERO_DISPLACEMENT_Y_BDRY_ID ||
            bdry_id == FEDataManager::ZERO_DISPLACEMENT_Z_BDRY_ID ||
            bdry_id == FEDataManager::ZERO_DISPLACEMENT_XY_BDRY_ID ||
            bdry_id == FEDataManager::ZERO_DISPLACEMENT_XZ_BDRY_ID ||
            bdry_id == FEDataManager::ZERO_DISPLACEMENT_YZ_BDRY_ID ||
            bdry_id == FEDataManager::ZERO_DISPLACEMENT_XYZ_BDRY_ID)
        {
            dirichlet_bdry_ids |= bdry_id;
        }
    }
    return dirichlet_bdry_ids;
}

inline bool
is_physical_bdry(const Elem* elem,
                 const unsigned short int side,
                 const BoundaryInfo& boundary_info,
                 const DofMap& dof_map)
{
    std::vector<boundary_id_type> bdry_ids;
    boundary_info.boundary_ids(elem, side, bdry_ids);
    bool at_physical_bdry = !elem->neighbor_ptr(side);
    for (const auto& bdry_id : bdry_ids)
    {
        if (dof_map.is_periodic_boundary(bdry_id)) at_physical_bdry = false;
    }
    return at_physical_bdry;
}

inline bool
is_dirichlet_bdry(const Elem* elem,
                  const unsigned short int side,
                  const BoundaryInfo& boundary_info,
                  const DofMap& dof_map)
{
    if (!is_physical_bdry(elem, side, boundary_info, dof_map)) return false;
    std::vector<boundary_id_type> bdry_ids;
    boundary_info.boundary_ids(elem, side, bdry_ids);
    return get_dirichlet_bdry_ids(bdry_ids) != 0;
}

inline void
get_FF(libMesh::TensorValue<double>& FF,
       const std::vector<VectorValue<double> >& grad_x_data,
       const unsigned int dim = NDIM)
{
    FF.zero();
    for (unsigned int i = 0; i < dim; ++i)
    {
        for (unsigned int j = 0; j < dim; ++j)
        {
            FF(i, j) = grad_x_data[i](j);
        }
    }
    for (unsigned int i = dim; i < LIBMESH_DIM; ++i)
    {
        FF(i, i) = 1.0;
    }
}

inline void
get_x_and_FF(libMesh::VectorValue<double>& x,
             libMesh::TensorValue<double>& FF,
             const std::vector<double>& x_data,
             const std::vector<VectorValue<double> >& grad_x_data,
             const unsigned int dim = NDIM)
{
    x.zero();
    FF.zero();
    for (unsigned int i = 0; i < dim; ++i)
    {
        x(i) = x_data[i];
        for (unsigned int j = 0; j < dim; ++j)
        {
            FF(i, j) = grad_x_data[i](j);
        }
    }
    for (unsigned int i = dim; i < LIBMESH_DIM; ++i)
    {
        FF(i, i) = 1.0;
    }
}

inline void
get_Grad_U(libMesh::TensorValue<double>& Grad_U,
           const std::vector<VectorValue<double> >& grad_U_data,
           const unsigned int dim = NDIM)
{
    Grad_U.zero();
    for (unsigned int i = 0; i < dim; ++i)
    {
        for (unsigned int j = 0; j < dim; ++j)
        {
            Grad_U(i, j) = grad_U_data[i](j);
        }
    }
}
} // namespace

const std::string FEMechanicsBase::COORDS_SYSTEM_NAME = "IB coordinates system";
const std::string FEMechanicsBase::COORD_MAPPING_SYSTEM_NAME = "IB coordinate mapping system";
const std::string FEMechanicsBase::FORCE_SYSTEM_NAME = "IB force system";
const std::string FEMechanicsBase::PRESSURE_SYSTEM_NAME = "IB pressure system";
const std::string FEMechanicsBase::VELOCITY_SYSTEM_NAME = "IB velocity system";

/////////////////////////////// PUBLIC ///////////////////////////////////////

FEMechanicsBase::FEMechanicsBase(const std::string& object_name,
                                 const Pointer<Database>& input_db,
                                 MeshBase* mesh,
                                 bool register_for_restart,
                                 const std::string& restart_read_dirname,
                                 unsigned int restart_restore_number)
{
    commonConstructor(object_name,
                      input_db,
                      std::vector<MeshBase*>(1, mesh),
                      register_for_restart,
                      restart_read_dirname,
                      restart_restore_number);
}

FEMechanicsBase::FEMechanicsBase(const std::string& object_name,
                                 const Pointer<Database>& input_db,
                                 const std::vector<MeshBase*>& meshes,
                                 bool register_for_restart,
                                 const std::string& restart_read_dirname,
                                 unsigned int restart_restore_number)
{
    commonConstructor(
        object_name, input_db, meshes, register_for_restart, restart_read_dirname, restart_restore_number);
}

FEMechanicsBase::~FEMechanicsBase()
{
    if (d_registered_for_restart)
    {
        RestartManager::getManager()->unregisterRestartItem(d_object_name);
        d_registered_for_restart = false;
    }
}

libMesh::EquationSystems*
FEMechanicsBase::getEquationSystems(const unsigned int part) const
{
    TBOX_ASSERT(d_fe_equation_systems_initialized);
    TBOX_ASSERT(part < d_meshes.size());
    return d_equation_systems[part].get();
}

std::shared_ptr<FEData>
FEMechanicsBase::getFEData(const unsigned int part) const
{
    TBOX_ASSERT(d_fe_equation_systems_initialized);
    TBOX_ASSERT(part < d_meshes.size());
    return d_fe_data[part];
}

void
FEMechanicsBase::registerInitialCoordinateMappingFunction(const CoordinateMappingFcnData& data, const unsigned int part)
{
    TBOX_ASSERT(part < d_meshes.size());
    d_coordinate_mapping_fcn_data[part] = data;
}

FEMechanicsBase::CoordinateMappingFcnData
FEMechanicsBase::getInitialCoordinateMappingFunction(unsigned int part) const
{
    TBOX_ASSERT(part < d_meshes.size());
    return d_coordinate_mapping_fcn_data[part];
}

void
FEMechanicsBase::registerInitialVelocityFunction(const InitialVelocityFcnData& data, const unsigned int part)
{
    TBOX_ASSERT(part < d_meshes.size());
    d_initial_velocity_fcn_data[part] = data;
}

FEMechanicsBase::InitialVelocityFcnData
FEMechanicsBase::getInitialVelocityFunction(unsigned int part) const
{
    TBOX_ASSERT(part < d_meshes.size());
    return d_initial_velocity_fcn_data[part];
}

void
FEMechanicsBase::registerPK1StressFunction(const PK1StressFcnData& data, const unsigned int part)
{
    TBOX_ASSERT(part < d_meshes.size());
    d_PK1_stress_fcn_data[part].push_back(data);
    if (data.quad_type == INVALID_Q_RULE)
    {
        d_PK1_stress_fcn_data[part].back().quad_type = d_default_quad_type_stress[part];
    }
    if (data.quad_order == INVALID_ORDER)
    {
        d_PK1_stress_fcn_data[part].back().quad_order = d_default_quad_order_stress[part];
    }
}

std::vector<FEMechanicsBase::PK1StressFcnData>
FEMechanicsBase::getPK1StressFunction(unsigned int part) const
{
    TBOX_ASSERT(part < d_meshes.size());
    return d_PK1_stress_fcn_data[part];
}

void
FEMechanicsBase::registerLagBodyForceFunction(const LagBodyForceFcnData& data, const unsigned int part)
{
    TBOX_ASSERT(part < d_meshes.size());
    d_lag_body_force_fcn_data[part] = data;
}

FEMechanicsBase::LagBodyForceFcnData
FEMechanicsBase::getLagBodyForceFunction(unsigned int part) const
{
    TBOX_ASSERT(part < d_meshes.size());
    return d_lag_body_force_fcn_data[part];
}

void
FEMechanicsBase::registerLagSurfacePressureFunction(const LagSurfacePressureFcnData& data, const unsigned int part)
{
    TBOX_ASSERT(part < d_meshes.size());
    d_lag_surface_pressure_fcn_data[part] = data;
}

FEMechanicsBase::LagSurfacePressureFcnData
FEMechanicsBase::getLagSurfacePressureFunction(unsigned int part) const
{
    TBOX_ASSERT(part < d_meshes.size());
    return d_lag_surface_pressure_fcn_data[part];
}

void
FEMechanicsBase::registerLagSurfaceForceFunction(const LagSurfaceForceFcnData& data, const unsigned int part)
{
    TBOX_ASSERT(part < d_meshes.size());
    d_lag_surface_force_fcn_data[part] = data;
}

FEMechanicsBase::LagSurfaceForceFcnData
FEMechanicsBase::getLagSurfaceForceFunction(unsigned int part) const
{
    TBOX_ASSERT(part < d_meshes.size());
    return d_lag_surface_force_fcn_data[part];
}

void
FEMechanicsBase::registerStaticPressurePart(PressureProjectionType projection_type,
                                            VolumetricEnergyDerivativeFcn dU_dJ_fcn,
                                            unsigned int part)
{
    TBOX_ASSERT(d_fe_equation_systems_initialized);
    TBOX_ASSERT(part < d_meshes.size());
    TBOX_ASSERT(!d_dynamic_pressure_part[part]);
    if (d_static_pressure_part[part]) return;
    d_has_static_pressure_parts = true;
    d_static_pressure_part[part] = true;
    auto& P_system = d_equation_systems[part]->add_system<ExplicitSystem>(PRESSURE_SYSTEM_NAME);
    // This system has a single variable so we don't need to also specify diagonal coupling
    P_system.add_variable("P", d_fe_order_pressure[part], d_fe_family_pressure[part]);
    // Setup cached system vectors at restart.
    const bool from_restart = RestartManager::getManager()->isFromRestart();
    IBTK::setup_system_vectors(d_equation_systems[part].get(),
                               { PRESSURE_SYSTEM_NAME },
                               { "current", "half", "new", "tmp", "RHS Vector" },
                               from_restart);
    // Keep track of method parameters.
    d_static_pressure_proj_type[part] = projection_type;
    d_static_pressure_dU_dJ_fcn[part] = dU_dJ_fcn;
}

void
FEMechanicsBase::registerDynamicPressurePart(PressureProjectionType projection_type,
                                             VolumetricEnergyDerivativeFcn d2U_dJ2_fcn,
                                             unsigned int part)
{
    TBOX_ASSERT(d_fe_equation_systems_initialized);
    TBOX_ASSERT(part < d_meshes.size());
    TBOX_ASSERT(!d_static_pressure_part[part]);
    if (d_dynamic_pressure_part[part]) return;
    d_has_dynamic_pressure_parts = true;
    d_dynamic_pressure_part[part] = true;
    auto& P_system = d_equation_systems[part]->add_system<ExplicitSystem>(PRESSURE_SYSTEM_NAME);
    // This system has a single variable so we don't need to also specify diagonal coupling
    P_system.add_variable("P", d_fe_order_pressure[part], d_fe_family_pressure[part]);
    // Setup cached system vectors at restart.
    const bool from_restart = RestartManager::getManager()->isFromRestart();
    IBTK::setup_system_vectors(d_equation_systems[part].get(),
                               { PRESSURE_SYSTEM_NAME },
                               { "current", "half", "new", "tmp", "RHS Vector" },
                               from_restart);
    // Keep track of method parameters.
    d_dynamic_pressure_proj_type[part] = projection_type;
    d_dynamic_pressure_d2U_dJ2_fcn[part] = d2U_dJ2_fcn;
}

void
FEMechanicsBase::preprocessIntegrateData(double current_time, double new_time, int /*num_cycles*/)
{
    // Keep track of the current time step interval.
    d_current_time = current_time;
    d_new_time = new_time;
    d_half_time = current_time + 0.5 * (new_time - current_time);
}

void
FEMechanicsBase::postprocessIntegrateData(double /*current_time*/, double /*new_time*/, int /*num_cycles*/)
{
    // Reset the current time step interval.
    d_current_time = std::numeric_limits<double>::quiet_NaN();
    d_new_time = std::numeric_limits<double>::quiet_NaN();
    d_half_time = std::numeric_limits<double>::quiet_NaN();

    // Update the coordinate mapping dX = X - s.
    for (unsigned part = 0; part < d_meshes.size(); ++part)
    {
        updateCoordinateMapping(part);
    }
}

void
FEMechanicsBase::initializeFEEquationSystems()
{
    if (d_fe_equation_systems_initialized) return;

    // Set up the coupling matrix that will be used by each system.
    d_diagonal_system_coupling.resize(NDIM);
    for (unsigned int i = 0; i < NDIM; ++i)
        for (unsigned int j = 0; j < NDIM; ++j) d_diagonal_system_coupling(i, j) = i == j ? 1 : 0;

    doInitializeFEEquationSystems();
    d_fe_equation_systems_initialized = true;
}

void
FEMechanicsBase::initializeFEData()
{
    if (d_fe_data_initialized) return;

    initializeFEEquationSystems();
    doInitializeFEData(RestartManager::getManager()->isFromRestart());
    d_fe_data_initialized = true;
}

void
FEMechanicsBase::reinitializeFEData()
{
    TBOX_ASSERT(d_fe_data_initialized);
    doInitializeFEData(true);
}

void
FEMechanicsBase::putToDatabase(Pointer<Database> db)
{
    db->putInteger("FE_MECHANICS_BASE_VERSION", FE_MECHANICS_BASE_VERSION);
    db->putBool("d_use_consistent_mass_matrix", d_use_consistent_mass_matrix);
    db->putString("d_libmesh_partitioner_type", enum_to_string<LibmeshPartitionerType>(d_libmesh_partitioner_type));
}

void
FEMechanicsBase::writeFEDataToRestartFile(const std::string& restart_dump_dirname, unsigned int time_step_number)
{
    for (unsigned int part = 0; part < d_meshes.size(); ++part)
    {
        const std::string& file_name =
            libmesh_restart_file_name(restart_dump_dirname, time_step_number, part, d_libmesh_restart_file_extension);
        const XdrMODE xdr_mode = (d_libmesh_restart_file_extension == "xdr" ? ENCODE : WRITE);
        const int write_mode = EquationSystems::WRITE_DATA | EquationSystems::WRITE_ADDITIONAL_DATA;
        d_equation_systems[part]->write(file_name,
                                        xdr_mode,
                                        write_mode,
                                        /*partition_agnostic*/ true);
    }
}

/////////////////////////////// PROTECTED ////////////////////////////////////

void
FEMechanicsBase::computeStaticPressure(PetscVector<double>& P_vec,
                                       PetscVector<double>& X_vec,
                                       const double /*data_time*/,
                                       const unsigned int part)
{
    if (!d_static_pressure_part[part]) return;
    const PressureProjectionType& proj_type = d_static_pressure_proj_type[part];
    const VolumetricEnergyDerivativeFcn& dU_dJ_fcn = d_static_pressure_dU_dJ_fcn[part];

    int map_size = 0;
    if ( part < d_static_pressure_kappa_vector_map.size() )
    {
        map_size = d_static_pressure_kappa_vector_map[part].size();
    }

    // Extract the mesh.
    EquationSystems& equation_systems = *d_equation_systems[part];
    const MeshBase& mesh = equation_systems.get_mesh();
    const unsigned int dim = mesh.mesh_dimension();

    // Setup extra data needed to compute stresses/forces.

    // Extract the FE systems and DOF maps, and setup the FE objects.
    auto& P_system = equation_systems.get_system<ExplicitSystem>(PRESSURE_SYSTEM_NAME);
    const DofMap& P_dof_map = P_system.get_dof_map();
    FEDataManager::SystemDofMapCache& P_dof_map_cache = *d_fe_data[part]->getDofMapCache(PRESSURE_SYSTEM_NAME);
    FEType P_fe_type = P_dof_map.variable_type(0);
    std::vector<int> P_vars = { 0 };
    std::vector<int> no_vars = {};
    auto& X_system = equation_systems.get_system<ExplicitSystem>(COORDS_SYSTEM_NAME);
    std::vector<int> X_vars(NDIM);
    for (unsigned int d = 0; d < NDIM; ++d) X_vars[d] = d;

    FEDataInterpolation fe(dim, d_fe_data[part]);
    std::unique_ptr<QBase> qrule =
        QBase::build(d_default_quad_type_pressure[part], dim, d_default_quad_order_pressure[part]);
    fe.attachQuadratureRule(qrule.get());
    fe.evalQuadraturePoints();
    fe.evalQuadratureWeights();
    fe.registerSystem(P_system, P_vars, no_vars);
    const size_t X_sys_idx = fe.registerInterpolatedSystem(X_system, no_vars, X_vars, &X_vec);
    fe.init();

<<<<<<< HEAD
    //const std::vector<libMesh::Point>& q_point = fe.getQuadraturePoints();
    const std::vector<double>& JxW = fe.getQuadratureWeights();
    const std::vector<std::vector<double> >& phi = fe.getPhi(P_fe_type);

    //const std::vector<std::vector<std::vector<double> > >& fe_interp_var_data = fe.getVarInterpolation();
=======
    const std::vector<double>& JxW = fe.getQuadratureWeights();
    const std::vector<std::vector<double> >& phi = fe.getPhi(P_fe_type);

>>>>>>> 921de107
    const std::vector<std::vector<std::vector<VectorValue<double> > > >& fe_interp_grad_var_data =
        fe.getGradVarInterpolation();

    // Setup global and elemental right-hand-side vectors.
    auto* P_rhs_vec = static_cast<PetscVector<double>*>(P_system.rhs);
    P_rhs_vec->zero();
    DenseVector<double> P_rhs_e;

    TensorValue<double> FF;
    std::vector<libMesh::dof_id_type> dof_id_scratch;
    const MeshBase::const_element_iterator el_begin = mesh.active_local_elements_begin();
    const MeshBase::const_element_iterator el_end = mesh.active_local_elements_end();
    for (MeshBase::const_element_iterator el_it = el_begin; el_it != el_end; ++el_it)
    {
        Elem* const elem = *el_it;
        const auto& P_dof_indices = P_dof_map_cache.dof_indices(elem);
        P_rhs_e.resize(static_cast<int>(P_dof_indices[0].size()));
        fe.reinit(elem);
        fe.collectDataForInterpolation(elem);
        fe.interpolate(elem);

        unsigned int blockID = elem->subdomain_id();
        if(map_size > 0) d_static_pressure_kappa = d_static_pressure_kappa_vector_map[part][blockID];

        const unsigned int n_qp = qrule->n_points();
        const size_t n_basis = phi.size();
        for (unsigned int qp = 0; qp < n_qp; ++qp)
        {
            const std::vector<VectorValue<double> >& grad_x_data = fe_interp_grad_var_data[qp][X_sys_idx];
            get_FF(FF, grad_x_data);
            double J = FF.det();
            const double P = (dU_dJ_fcn ? dU_dJ_fcn(J) : -d_static_pressure_kappa * std::log(J));
            for (unsigned int k = 0; k < n_basis; ++k)
            {
                P_rhs_e(k) += P * phi[k][qp] * JxW[qp];
            }
        }

        // Apply constraints (e.g., enforce periodic boundary conditions)
        // and add the elemental contributions to the global vector.
        copy_dof_ids_to_vector(/*var_num*/ 0, P_dof_indices, dof_id_scratch);
        P_dof_map.constrain_element_vector(P_rhs_e, dof_id_scratch);
        P_rhs_vec->add_vector(P_rhs_e, dof_id_scratch);
    }

    // Solve for P.
    switch (proj_type)
    {
    case CONSISTENT_PROJECTION:
        d_fe_projectors[part]->computeL2Projection(
            P_vec, *P_rhs_vec, PRESSURE_SYSTEM_NAME, /*use_consistent_mass_matrix*/ true);
        break;
    case LUMPED_PROJECTION:
        d_fe_projectors[part]->computeL2Projection(
            P_vec, *P_rhs_vec, PRESSURE_SYSTEM_NAME, /*use_consistent_mass_matrix*/ false);
        break;
    case STABILIZED_PROJECTION:
        if(map_size > 0)
        d_fe_projectors[part]->computeStabilizedL2Projection(
            P_vec, *P_rhs_vec, PRESSURE_SYSTEM_NAME, d_static_pressure_stab_param, &d_static_pressure_stab_param_vector_map[part]);
        else
        d_fe_projectors[part]->computeStabilizedL2Projection(
            P_vec, *P_rhs_vec, PRESSURE_SYSTEM_NAME, d_static_pressure_stab_param);
        break;
    default:
        TBOX_ERROR("unsupported pressure projection type\n");
    }
}

void
FEMechanicsBase::computeDynamicPressureRateOfChange(PetscVector<double>& dP_dt_vec,
                                                    PetscVector<double>& X_vec,
                                                    PetscVector<double>& U_vec,
                                                    const double /*data_time*/,
                                                    const unsigned int part)
{
    if (!d_dynamic_pressure_part[part]) return;
    const PressureProjectionType& proj_type = d_dynamic_pressure_proj_type[part];
    const VolumetricEnergyDerivativeFcn& d2U_dJ2_fcn = d_dynamic_pressure_d2U_dJ2_fcn[part];

    // Extract the mesh.
    EquationSystems& equation_systems = *d_equation_systems[part];
    const MeshBase& mesh = equation_systems.get_mesh();
    const unsigned int dim = mesh.mesh_dimension();

    // Setup extra data needed to compute stresses/forces.

    // Extract the FE systems and DOF maps, and setup the FE objects.
    auto& P_system = equation_systems.get_system<ExplicitSystem>(PRESSURE_SYSTEM_NAME);
    const DofMap& P_dof_map = P_system.get_dof_map();
    FEDataManager::SystemDofMapCache& P_dof_map_cache = *d_fe_data[part]->getDofMapCache(PRESSURE_SYSTEM_NAME);
    FEType P_fe_type = P_dof_map.variable_type(0);
    std::vector<int> P_vars = { 0 };
    std::vector<int> no_vars = {};
    auto& X_system = equation_systems.get_system<ExplicitSystem>(COORDS_SYSTEM_NAME);
    std::vector<int> X_vars(NDIM);
    for (unsigned int d = 0; d < NDIM; ++d) X_vars[d] = d;
    auto& U_system = equation_systems.get_system<ExplicitSystem>(VELOCITY_SYSTEM_NAME);
    std::vector<int> U_vars(NDIM);
    for (unsigned int d = 0; d < NDIM; ++d) U_vars[d] = d;

    FEDataInterpolation fe(dim, d_fe_data[part]);
    std::unique_ptr<QBase> qrule =
        QBase::build(d_default_quad_type_pressure[part], dim, d_default_quad_order_pressure[part]);
    fe.attachQuadratureRule(qrule.get());
    fe.evalQuadraturePoints();
    fe.evalQuadratureWeights();
    fe.registerSystem(P_system, P_vars, no_vars);
    const size_t X_sys_idx = fe.registerInterpolatedSystem(X_system, no_vars, X_vars, &X_vec);
    const size_t U_sys_idx = fe.registerInterpolatedSystem(U_system, no_vars, U_vars, &U_vec);
    fe.init();

    //const std::vector<libMesh::Point>& q_point = fe.getQuadraturePoints();
    const std::vector<double>& JxW = fe.getQuadratureWeights();
    const std::vector<std::vector<double> >& phi = fe.getPhi(P_fe_type);

    //const std::vector<std::vector<std::vector<double> > >& fe_interp_var_data = fe.getVarInterpolation();
    const std::vector<std::vector<std::vector<VectorValue<double> > > >& fe_interp_grad_var_data =
        fe.getGradVarInterpolation();

    // Setup global and elemental right-hand-side vectors.
    auto* dP_dt_rhs_vec = static_cast<PetscVector<double>*>(P_system.rhs);
    dP_dt_rhs_vec->zero();
    DenseVector<double> dP_dt_rhs_e;

    TensorValue<double> FF, FF_inv_trans, Grad_U;
    std::vector<libMesh::dof_id_type> dof_id_scratch;
    const MeshBase::const_element_iterator el_begin = mesh.active_local_elements_begin();
    const MeshBase::const_element_iterator el_end = mesh.active_local_elements_end();
    for (MeshBase::const_element_iterator el_it = el_begin; el_it != el_end; ++el_it)
    {
        Elem* const elem = *el_it;
        const auto& P_dof_indices = P_dof_map_cache.dof_indices(elem);
        dP_dt_rhs_e.resize(static_cast<int>(P_dof_indices[0].size()));
        fe.reinit(elem);
        fe.collectDataForInterpolation(elem);
        fe.interpolate(elem);
        const unsigned int n_qp = qrule->n_points();
        const size_t n_basis = phi.size();
        for (unsigned int qp = 0; qp < n_qp; ++qp)
        {
            const std::vector<VectorValue<double> >& grad_x_data = fe_interp_grad_var_data[qp][X_sys_idx];
            get_FF(FF, grad_x_data);
            FF_inv_trans = tensor_inverse_transpose(FF);
            const std::vector<VectorValue<double> >& grad_U_data = fe_interp_grad_var_data[qp][U_sys_idx];
            get_Grad_U(Grad_U, grad_U_data);
            double J = FF.det();
            const double dP_dt =
                (d2U_dJ2_fcn ? J * d2U_dJ2_fcn(J) : -d_dynamic_pressure_kappa) * FF_inv_trans.contract(Grad_U);
            for (unsigned int k = 0; k < n_basis; ++k)
            {
                dP_dt_rhs_e(k) += dP_dt * phi[k][qp] * JxW[qp];
            }
        }

        // Apply constraints (e.g., enforce periodic boundary conditions)
        // and add the elemental contributions to the global vector.
        copy_dof_ids_to_vector(/*var_num*/ 0, P_dof_indices, dof_id_scratch);
        P_dof_map.constrain_element_vector(dP_dt_rhs_e, dof_id_scratch);
        dP_dt_rhs_vec->add_vector(dP_dt_rhs_e, dof_id_scratch);
    }

    // Solve for P.
    switch (proj_type)
    {
    case CONSISTENT_PROJECTION:
        d_fe_projectors[part]->computeL2Projection(
            dP_dt_vec, *dP_dt_rhs_vec, PRESSURE_SYSTEM_NAME, /*use_consistent_mass_matrix*/ true);
        break;
    case LUMPED_PROJECTION:
        d_fe_projectors[part]->computeL2Projection(
            dP_dt_vec, *dP_dt_rhs_vec, PRESSURE_SYSTEM_NAME, /*use_consistent_mass_matrix*/ false);
        break;
    case STABILIZED_PROJECTION:
        d_fe_projectors[part]->computeStabilizedL2Projection(
            dP_dt_vec, *dP_dt_rhs_vec, PRESSURE_SYSTEM_NAME, d_dynamic_pressure_stab_param);
        break;
    default:
        TBOX_ERROR("unsupported pressure projection type\n");
    }
}

void
FEMechanicsBase::assembleInteriorForceDensityRHS(PetscVector<double>& F_rhs_vec,
                                                 PetscVector<double>& X_vec,
                                                 PetscVector<double>* P_vec,
                                                 const double data_time,
                                                 const unsigned int part)
{
    const bool using_pressure = P_vec != nullptr;

    // Extract the mesh.
    EquationSystems& equation_systems = *d_equation_systems[part];
    const MeshBase& mesh = equation_systems.get_mesh();
    const BoundaryInfo& boundary_info = *mesh.boundary_info;
    const unsigned int dim = mesh.mesh_dimension();

    // Setup global and elemental right-hand-side vectors.
    auto& F_system = equation_systems.get_system<ExplicitSystem>(FORCE_SYSTEM_NAME);
    // During assembly we sum into ghost regions - this only makes sense if we
    // have a ghosted vector.
    int ierr;
    TBOX_ASSERT(F_rhs_vec.type() == GHOSTED);
    Vec F_rhs_vec_local;
    ierr = VecGhostGetLocalForm(F_rhs_vec.vec(), &F_rhs_vec_local);
    IBTK_CHKERRQ(ierr);
    double* F_rhs_local_soln = nullptr;
    ierr = VecGetArray(F_rhs_vec_local, &F_rhs_local_soln);
    IBTK_CHKERRQ(ierr);
    std::array<DenseVector<double>, NDIM> F_rhs_e;
    std::vector<libMesh::dof_id_type> dof_id_scratch;

    // First handle the stress contributions.  These are handled separately
    // because each stress function may use a different quadrature rule.
    const size_t num_PK1_fcns = d_PK1_stress_fcn_data[part].size();
    for (unsigned int k = 0; k < num_PK1_fcns; ++k)
    {
        if (!d_PK1_stress_fcn_data[part][k].fcn) continue;

        // Extract the FE systems and DOF maps, and setup the FE object.
        const DofMap& F_dof_map = F_system.get_dof_map();
        FEDataManager::SystemDofMapCache& F_dof_map_cache = *d_fe_data[part]->getDofMapCache(FORCE_SYSTEM_NAME);
        FEType F_fe_type = F_dof_map.variable_type(0);
        for (unsigned int d = 0; d < NDIM; ++d)
        {
            TBOX_ASSERT(F_dof_map.variable_type(d) == F_fe_type);
        }
        auto& X_system = equation_systems.get_system<ExplicitSystem>(COORDS_SYSTEM_NAME);
        std::vector<int> vars(NDIM);
        for (unsigned int d = 0; d < NDIM; ++d) vars[d] = d;

        FEDataInterpolation fe(dim, d_fe_data[part]);
        std::unique_ptr<QBase> qrule =
            QBase::build(d_PK1_stress_fcn_data[part][k].quad_type, dim, d_PK1_stress_fcn_data[part][k].quad_order);
        std::unique_ptr<QBase> qrule_face =
            QBase::build(d_PK1_stress_fcn_data[part][k].quad_type, dim - 1, d_PK1_stress_fcn_data[part][k].quad_order);
        fe.attachQuadratureRule(qrule.get());
        fe.attachQuadratureRuleFace(qrule_face.get());
        fe.evalNormalsFace();
        fe.evalQuadraturePoints();
        fe.evalQuadraturePointsFace();
        fe.evalQuadratureWeights();
        fe.evalQuadratureWeightsFace();
        fe.registerSystem(F_system, std::vector<int>(), vars); // compute dphi for the force system
        const size_t X_sys_idx = fe.registerInterpolatedSystem(X_system, vars, vars, &X_vec);
        std::vector<size_t> PK1_fcn_system_idxs;
        fe.setupInterpolatedSystemDataIndexes(
            PK1_fcn_system_idxs, d_PK1_stress_fcn_data[part][k].system_data, &equation_systems);
        fe.init();

        const std::vector<libMesh::Point>& q_point = fe.getQuadraturePoints();
        const std::vector<double>& JxW = fe.getQuadratureWeights();
        const std::vector<std::vector<VectorValue<double> > >& dphi = fe.getDphi(F_fe_type);

        const std::vector<libMesh::Point>& q_point_face = fe.getQuadraturePointsFace();
        const std::vector<double>& JxW_face = fe.getQuadratureWeightsFace();
        const std::vector<libMesh::Point>& normal_face = fe.getNormalsFace();
        const std::vector<std::vector<double> >& phi_face = fe.getPhiFace(F_fe_type);

        const std::vector<std::vector<std::vector<double> > >& fe_interp_var_data = fe.getVarInterpolation();
        const std::vector<std::vector<std::vector<VectorValue<double> > > >& fe_interp_grad_var_data =
            fe.getGradVarInterpolation();

        std::vector<const std::vector<double>*> PK1_var_data;
        std::vector<const std::vector<VectorValue<double> >*> PK1_grad_var_data;

        // Loop over the elements to compute the right-hand side vector.  This
        // is computed via
        //
        //    rhs_k = -int{PP(s,t) grad phi_k(s)}ds + int{PP(s,t) N(s,t)
        //    phi_k(s)}dA(s)
        //
        // This right-hand side vector is used to solve for the nodal values of
        // the interior elastic force density.
        TensorValue<double> PP, FF, FF_inv_trans;
        VectorValue<double> F, F_qp, n, x;
        const MeshBase::const_element_iterator el_begin = mesh.active_local_elements_begin();
        const MeshBase::const_element_iterator el_end = mesh.active_local_elements_end();
        for (MeshBase::const_element_iterator el_it = el_begin; el_it != el_end; ++el_it)
        {
            Elem* const elem = *el_it;
            const auto& F_dof_indices = F_dof_map_cache.dof_indices(elem);
            for (unsigned int d = 0; d < NDIM; ++d)
            {
                F_rhs_e[d].resize(static_cast<int>(F_dof_indices[d].size()));
            }
            fe.reinit(elem);
            fe.collectDataForInterpolation(elem);
            fe.interpolate(elem);
            const unsigned int n_qp = qrule->n_points();
            const size_t n_basis = dphi.size();
            for (unsigned int qp = 0; qp < n_qp; ++qp)
            {
                const libMesh::Point& X = q_point[qp];
                const std::vector<double>& x_data = fe_interp_var_data[qp][X_sys_idx];
                const std::vector<VectorValue<double> >& grad_x_data = fe_interp_grad_var_data[qp][X_sys_idx];
                get_x_and_FF(x, FF, x_data, grad_x_data);

                // Compute the value of the first Piola-Kirchhoff stress tensor
                // at the quadrature point and add the corresponding forces to
                // the right-hand-side vector.
                fe.setInterpolatedDataPointers(PK1_var_data, PK1_grad_var_data, PK1_fcn_system_idxs, elem, qp);
                d_PK1_stress_fcn_data[part][k].fcn(
                    PP, FF, x, X, elem, PK1_var_data, PK1_grad_var_data, data_time, d_PK1_stress_fcn_data[part][k].ctx);
                for (unsigned int basis_n = 0; basis_n < n_basis; ++basis_n)
                {
                    F_qp = -PP * dphi[basis_n][qp] * JxW[qp];
                    for (unsigned int i = 0; i < NDIM; ++i)
                    {
                        F_rhs_e[i](basis_n) += F_qp(i);
                    }
                }
            }

            // Loop over the element boundaries.
            for (unsigned int side = 0; side < elem->n_sides(); ++side)
            {
                // Skip non-physical boundaries.
                if (!is_physical_bdry(elem, side, boundary_info, F_dof_map)) continue;

                // Determine if we need to integrate surface forces along this
                // part of the physical boundary; if not, skip the present side.
                const bool at_dirichlet_bdry = is_dirichlet_bdry(elem, side, boundary_info, F_dof_map);
                const bool integrate_normal_stress = (d_include_normal_stress_in_weak_form && !at_dirichlet_bdry) ||
                                                     (!d_include_normal_stress_in_weak_form && at_dirichlet_bdry);
                const bool integrate_tangential_stress =
                    (d_include_tangential_stress_in_weak_form && !at_dirichlet_bdry) ||
                    (!d_include_tangential_stress_in_weak_form && at_dirichlet_bdry);
                if (!integrate_normal_stress && !integrate_tangential_stress) continue;

                fe.reinit(elem, side);
                fe.interpolate(elem, side);
                const unsigned int n_qp_face = qrule_face->n_points();
                const size_t n_basis_face = phi_face.size();
                for (unsigned int qp = 0; qp < n_qp_face; ++qp)
                {
                    const libMesh::Point& X = q_point_face[qp];
                    const std::vector<double>& x_data = fe_interp_var_data[qp][X_sys_idx];
                    const std::vector<VectorValue<double> >& grad_x_data = fe_interp_grad_var_data[qp][X_sys_idx];
                    get_x_and_FF(x, FF, x_data, grad_x_data);
                    tensor_inverse_transpose(FF_inv_trans, FF, NDIM);

                    F.zero();

                    // Compute the value of the first Piola-Kirchhoff stress
                    // tensor at the quadrature point and add the corresponding
                    // traction force to the right-hand-side vector.
                    if (d_PK1_stress_fcn_data[part][k].fcn)
                    {
                        fe.setInterpolatedDataPointers(PK1_var_data, PK1_grad_var_data, PK1_fcn_system_idxs, elem, qp);
                        d_PK1_stress_fcn_data[part][k].fcn(PP,
                                                           FF,
                                                           x,
                                                           X,
                                                           elem,
                                                           PK1_var_data,
                                                           PK1_grad_var_data,
                                                           data_time,
                                                           d_PK1_stress_fcn_data[part][k].ctx);
                        F += PP * normal_face[qp];
                    }

                    n = (FF_inv_trans * normal_face[qp]).unit();

                    if (!integrate_normal_stress)
                    {
                        F -= (F * n) * n; // remove the normal component.
                    }

                    if (!integrate_tangential_stress)
                    {
                        F -= (F - (F * n) * n); // remove the tangential component.
                    }

                    // Add the boundary forces to the right-hand-side vector.
                    for (unsigned int basis_face_n = 0; basis_face_n < n_basis_face; ++basis_face_n)
                    {
                        F_qp = F * phi_face[basis_face_n][qp] * JxW_face[qp];
                        for (unsigned int i = 0; i < NDIM; ++i)
                        {
                            F_rhs_e[i](basis_face_n) += F_qp(i);
                        }
                    }
                }
            }

            // Apply constraints (e.g., enforce periodic boundary conditions)
            // and add the elemental contributions to the global vector.
            for (unsigned int var_n = 0; var_n < NDIM; ++var_n)
            {
                copy_dof_ids_to_vector(var_n, F_dof_indices, dof_id_scratch);
                F_dof_map.constrain_element_vector(F_rhs_e[var_n], dof_id_scratch);
                for (unsigned int j = 0; j < dof_id_scratch.size(); ++j)
                {
                    F_rhs_local_soln[F_rhs_vec.map_global_to_local_index(dof_id_scratch[j])] += F_rhs_e[var_n](j);
                }
            }
        }
    }

    // Now account for any additional force contributions.

    // Extract the FE systems and DOF maps, and setup the FE objects.
    const DofMap& F_dof_map = F_system.get_dof_map();
    FEDataManager::SystemDofMapCache& F_dof_map_cache = *d_fe_data[part]->getDofMapCache(FORCE_SYSTEM_NAME);
    FEType F_fe_type = F_dof_map.variable_type(0);
    for (unsigned int d = 0; d < NDIM; ++d)
    {
        TBOX_ASSERT(F_dof_map.variable_type(d) == F_fe_type);
    }
    auto& X_system = equation_systems.get_system<ExplicitSystem>(COORDS_SYSTEM_NAME);
    System* P_system = using_pressure ? &equation_systems.get_system<ExplicitSystem>(PRESSURE_SYSTEM_NAME) : nullptr;
    std::vector<int> vars(NDIM);
    for (unsigned int d = 0; d < NDIM; ++d) vars[d] = d;
    std::vector<int> P_vars(1, 0);
    std::vector<int> no_vars;

    FEDataInterpolation fe(dim, d_fe_data[part]);
    std::unique_ptr<QBase> qrule = QBase::build(d_default_quad_type_force[part], dim, d_default_quad_order_force[part]);
    std::unique_ptr<QBase> qrule_face =
        QBase::build(d_default_quad_type_force[part], dim - 1, d_default_quad_order_force[part]);
    fe.attachQuadratureRule(qrule.get());
    fe.attachQuadratureRuleFace(qrule_face.get());
    fe.evalNormalsFace();
    fe.evalQuadraturePoints();
    fe.evalQuadraturePointsFace();
    fe.evalQuadratureWeights();
    fe.evalQuadratureWeightsFace();
    fe.registerSystem(F_system, vars, vars); // compute phi and dphi for the force system
    const size_t X_sys_idx = fe.registerInterpolatedSystem(X_system, vars, vars, &X_vec);
    const size_t P_sys_idx = using_pressure ? fe.registerInterpolatedSystem(*P_system, P_vars, no_vars, P_vec) :
                                              std::numeric_limits<size_t>::max();
    std::vector<size_t> body_force_fcn_system_idxs;
    fe.setupInterpolatedSystemDataIndexes(
        body_force_fcn_system_idxs, d_lag_body_force_fcn_data[part].system_data, &equation_systems);
    std::vector<size_t> surface_force_fcn_system_idxs;
    fe.setupInterpolatedSystemDataIndexes(
        surface_force_fcn_system_idxs, d_lag_surface_force_fcn_data[part].system_data, &equation_systems);
    std::vector<size_t> surface_pressure_fcn_system_idxs;
    fe.setupInterpolatedSystemDataIndexes(
        surface_pressure_fcn_system_idxs, d_lag_surface_pressure_fcn_data[part].system_data, &equation_systems);
    fe.init();

    const std::vector<libMesh::Point>& q_point = fe.getQuadraturePoints();
    const std::vector<double>& JxW = fe.getQuadratureWeights();
    const std::vector<std::vector<double> >& phi = fe.getPhi(F_fe_type);
    const std::vector<std::vector<VectorValue<double> > >& dphi = fe.getDphi(F_fe_type);

    const std::vector<libMesh::Point>& q_point_face = fe.getQuadraturePointsFace();
    const std::vector<double>& JxW_face = fe.getQuadratureWeightsFace();
    const std::vector<libMesh::Point>& normal_face = fe.getNormalsFace();
    const std::vector<std::vector<double> >& phi_face = fe.getPhiFace(F_fe_type);

    const std::vector<std::vector<std::vector<double> > >& fe_interp_var_data = fe.getVarInterpolation();
    const std::vector<std::vector<std::vector<VectorValue<double> > > >& fe_interp_grad_var_data =
        fe.getGradVarInterpolation();

    std::vector<const std::vector<double>*> body_force_var_data, surface_force_var_data, surface_pressure_var_data;
    std::vector<const std::vector<VectorValue<double> >*> body_force_grad_var_data, surface_force_grad_var_data,
        surface_pressure_grad_var_data;

    // Loop over the elements to compute the right-hand side vector.
    TensorValue<double> PP, FF, FF_inv_trans;
    VectorValue<double> F, F_b, F_s, F_qp, n, x;
    boost::multi_array<double, 2> X_node;
    boost::multi_array<double, 1> P_node;
    const MeshBase::const_element_iterator el_begin = mesh.active_local_elements_begin();
    const MeshBase::const_element_iterator el_end = mesh.active_local_elements_end();
    for (MeshBase::const_element_iterator el_it = el_begin; el_it != el_end; ++el_it)
    {
        Elem* const elem = *el_it;
        const auto& F_dof_indices = F_dof_map_cache.dof_indices(elem);
        for (unsigned int d = 0; d < NDIM; ++d)
        {
            F_rhs_e[d].resize(static_cast<int>(F_dof_indices[d].size()));
        }
        fe.reinit(elem);
        fe.collectDataForInterpolation(elem);
        fe.interpolate(elem);
        const unsigned int n_qp = qrule->n_points();
        const size_t n_basis = phi.size();
        for (unsigned int qp = 0; qp < n_qp; ++qp)
        {
            const libMesh::Point& X = q_point[qp];
            const std::vector<double>& x_data = fe_interp_var_data[qp][X_sys_idx];
            const std::vector<VectorValue<double> >& grad_x_data = fe_interp_grad_var_data[qp][X_sys_idx];
            get_x_and_FF(x, FF, x_data, grad_x_data);
            const double J = std::abs(FF.det());
            tensor_inverse_transpose(FF_inv_trans, FF, NDIM);

            if (using_pressure)
            {
                const double P = fe_interp_var_data[qp][P_sys_idx][0];

                // Compute the value of the first Piola-Kirchhoff stress tensor
                // at the quadrature point and add the corresponding forces to
                // the right-hand-side vector.
                PP = -J * P * FF_inv_trans;
                for (unsigned int k = 0; k < n_basis; ++k)
                {
                    F_qp = -PP * dphi[k][qp] * JxW[qp];
                    for (unsigned int i = 0; i < NDIM; ++i)
                    {
                        F_rhs_e[i](k) += F_qp(i);
                    }
                }
            }

            if (d_lag_body_force_fcn_data[part].fcn)
            {
                // Compute the value of the body force at the quadrature
                // point and add the corresponding forces to the
                // right-hand-side vector.
                fe.setInterpolatedDataPointers(
                    body_force_var_data, body_force_grad_var_data, body_force_fcn_system_idxs, elem, qp);
                d_lag_body_force_fcn_data[part].fcn(F_b,
                                                    FF,
                                                    x,
                                                    X,
                                                    elem,
                                                    body_force_var_data,
                                                    body_force_grad_var_data,
                                                    data_time,
                                                    d_lag_body_force_fcn_data[part].ctx);
                for (unsigned int k = 0; k < n_basis; ++k)
                {
                    F_qp = F_b * phi[k][qp] * JxW[qp];
                    for (unsigned int i = 0; i < NDIM; ++i)
                    {
                        F_rhs_e[i](k) += F_qp(i);
                    }
                }
            }
        }

        // Loop over the element boundaries.
        for (unsigned int side = 0; side < elem->n_sides(); ++side)
        {
            // Skip non-physical boundaries.
            if (!is_physical_bdry(elem, side, boundary_info, F_dof_map)) continue;

            // Determine if we need to compute surface forces along this
            // part of the physical boundary; if not, skip the present side.
            const bool at_dirichlet_bdry = is_dirichlet_bdry(elem, side, boundary_info, F_dof_map);
            const bool integrate_normal_force = d_include_normal_surface_forces_in_weak_form && !at_dirichlet_bdry;
            const bool integrate_tangential_force =
                d_include_tangential_surface_forces_in_weak_form && !at_dirichlet_bdry;
            if (!integrate_normal_force && !integrate_tangential_force) continue;

            fe.reinit(elem, side);
            fe.interpolate(elem, side);
            const unsigned int n_qp_face = qrule_face->n_points();
            const size_t n_basis_face = phi_face.size();
            for (unsigned int qp = 0; qp < n_qp_face; ++qp)
            {
                const libMesh::Point& X = q_point_face[qp];
                const std::vector<double>& x_data = fe_interp_var_data[qp][X_sys_idx];
                const std::vector<VectorValue<double> >& grad_x_data = fe_interp_grad_var_data[qp][X_sys_idx];
                get_x_and_FF(x, FF, x_data, grad_x_data);
                const double J = std::abs(FF.det());
                tensor_inverse_transpose(FF_inv_trans, FF, NDIM);
                const libMesh::VectorValue<double>& N = normal_face[qp];
                n = (FF_inv_trans * N).unit();

                F.zero();

                if (d_lag_surface_pressure_fcn_data[part].fcn)
                {
                    // Compute the value of the pressure at the quadrature
                    // point and add the corresponding force to the
                    // right-hand-side vector.
                    double P = 0;
                    fe.setInterpolatedDataPointers(surface_pressure_var_data,
                                                   surface_pressure_grad_var_data,
                                                   surface_pressure_fcn_system_idxs,
                                                   elem,
                                                   qp);
                    d_lag_surface_pressure_fcn_data[part].fcn(P,
                                                              n,
                                                              N,
                                                              FF,
                                                              x,
                                                              X,
                                                              elem,
                                                              side,
                                                              surface_pressure_var_data,
                                                              surface_pressure_grad_var_data,
                                                              data_time,
                                                              d_lag_surface_pressure_fcn_data[part].ctx);
                    F -= P * J * FF_inv_trans * normal_face[qp];
                }

                if (d_lag_surface_force_fcn_data[part].fcn)
                {
                    // Compute the value of the surface force at the
                    // quadrature point and add the corresponding force to
                    // the right-hand-side vector.
                    fe.setInterpolatedDataPointers(
                        surface_force_var_data, surface_force_grad_var_data, surface_force_fcn_system_idxs, elem, qp);
                    d_lag_surface_force_fcn_data[part].fcn(F_s,
                                                           n,
                                                           N,
                                                           FF,
                                                           x,
                                                           X,
                                                           elem,
                                                           side,
                                                           surface_force_var_data,
                                                           surface_force_grad_var_data,
                                                           data_time,
                                                           d_lag_surface_force_fcn_data[part].ctx);
                    F += F_s;
                }

                // Remote the normal component of the boundary force when needed.
                if (!integrate_normal_force) F -= (F * n) * n;

                // Remote the tangential component of the boundary force when needed.
                if (!integrate_tangential_force) F -= (F - (F * n) * n);

                // Add the boundary forces to the right-hand-side vector.
                for (unsigned int k = 0; k < n_basis_face; ++k)
                {
                    F_qp = F * phi_face[k][qp] * JxW_face[qp];
                    for (unsigned int i = 0; i < NDIM; ++i)
                    {
                        F_rhs_e[i](k) += F_qp(i);
                    }
                }
            }
        }

        // Apply constraints (e.g., enforce periodic boundary conditions)
        // and add the elemental contributions to the global vector.
        for (unsigned int var_n = 0; var_n < NDIM; ++var_n)
        {
            copy_dof_ids_to_vector(var_n, F_dof_indices, dof_id_scratch);
            F_dof_map.constrain_element_vector(F_rhs_e[var_n], dof_id_scratch);
            for (unsigned int j = 0; j < dof_id_scratch.size(); ++j)
            {
                F_rhs_local_soln[F_rhs_vec.map_global_to_local_index(dof_id_scratch[j])] += F_rhs_e[var_n](j);
            }
        }
    }

    ierr = VecRestoreArray(F_rhs_vec_local, &F_rhs_local_soln);
    IBTK_CHKERRQ(ierr);
    ierr = VecGhostRestoreLocalForm(F_rhs_vec.vec(), &F_rhs_vec_local);
    IBTK_CHKERRQ(ierr);
}

void
FEMechanicsBase::initializeCoordinates(const unsigned int part)
{
    EquationSystems& equation_systems = *d_fe_data[part]->getEquationSystems();
    MeshBase& mesh = equation_systems.get_mesh();
    auto& X_system = equation_systems.get_system<ExplicitSystem>(COORDS_SYSTEM_NAME);
    const unsigned int X_sys_num = X_system.number();
    NumericVector<double>& X_coords = *X_system.solution;
    const bool identity_mapping = !d_coordinate_mapping_fcn_data[part].fcn;
    auto it = mesh.local_nodes_begin();
    const auto end_it = mesh.local_nodes_end();
    for (; it != end_it; ++it)
    {
        Node* n = *it;
        if (n->n_vars(X_sys_num))
        {
            TBOX_ASSERT(n->n_vars(X_sys_num) == NDIM);
            const libMesh::Point& X = *n;
            libMesh::Point x = X;
            if (!identity_mapping)
            {
                d_coordinate_mapping_fcn_data[part].fcn(x, X, d_coordinate_mapping_fcn_data[part].ctx);
            }
            for (unsigned int d = 0; d < NDIM; ++d)
            {
                const int dof_index = n->dof_number(X_sys_num, d, 0);
                X_coords.set(dof_index, x(d));
            }
        }
    }
    X_coords.close();
    X_system.get_dof_map().enforce_constraints_exactly(X_system, &X_coords);
    copy_and_synch(X_coords,
                   *X_system.current_local_solution,
                   /*close_v_in*/ false);
}

void
FEMechanicsBase::updateCoordinateMapping(const unsigned int part)
{
    EquationSystems& equation_systems = *d_fe_data[part]->getEquationSystems();
    MeshBase& mesh = equation_systems.get_mesh();
    auto& X_system = equation_systems.get_system<ExplicitSystem>(COORDS_SYSTEM_NAME);
    const unsigned int X_sys_num = X_system.number();
    NumericVector<double>& X_coords = *X_system.solution;
    auto& dX_system = equation_systems.get_system<ExplicitSystem>(COORD_MAPPING_SYSTEM_NAME);
    const unsigned int dX_sys_num = dX_system.number();
    NumericVector<double>& dX_coords = *dX_system.solution;
    auto it = mesh.local_nodes_begin();
    const auto end_it = mesh.local_nodes_end();
    for (; it != end_it; ++it)
    {
        Node* n = *it;
        if (n->n_vars(X_sys_num))
        {
            TBOX_ASSERT(n->n_vars(X_sys_num) == NDIM);
            TBOX_ASSERT(n->n_vars(dX_sys_num) == NDIM);
            const libMesh::Point& X = *n;
            for (unsigned int d = 0; d < NDIM; ++d)
            {
                const int X_dof_index = n->dof_number(X_sys_num, d, 0);
                const int dX_dof_index = n->dof_number(dX_sys_num, d, 0);
                dX_coords.set(dX_dof_index, X_coords(X_dof_index) - X(d));
            }
        }
    }
    copy_and_synch(dX_coords, *dX_system.current_local_solution);
}

void
FEMechanicsBase::initializeVelocity(const unsigned int part)
{
    EquationSystems& equation_systems = *d_fe_data[part]->getEquationSystems();
    MeshBase& mesh = equation_systems.get_mesh();
    auto& U_system = equation_systems.get_system<ExplicitSystem>(VELOCITY_SYSTEM_NAME);
    const unsigned int U_sys_num = U_system.number();
    NumericVector<double>& U_vec = *U_system.solution;
    VectorValue<double> U;
    if (!d_initial_velocity_fcn_data[part].fcn)
    {
        U.zero();
    }
    else
    {
        auto it = mesh.local_nodes_begin();
        const auto end_it = mesh.local_nodes_end();
        for (; it != end_it; ++it)
        {
            Node* n = *it;
            if (n->n_vars(U_sys_num))
            {
                TBOX_ASSERT(n->n_vars(U_sys_num) == NDIM);
                const libMesh::Point& X = *n;
                d_initial_velocity_fcn_data[part].fcn(U, X, d_initial_velocity_fcn_data[part].ctx);
            }
            for (unsigned int d = 0; d < NDIM; ++d)
            {
                const int dof_index = n->dof_number(U_sys_num, d, 0);
                U_vec.set(dof_index, U(d));
            }
        }
    }
    U_vec.close();
    U_system.get_dof_map().enforce_constraints_exactly(U_system, &U_vec);
    copy_and_synch(U_vec, *U_system.current_local_solution, /*close_v_in*/ false);
}

void
FEMechanicsBase::setup_system_vectors(EquationSystems* equation_systems,
                                      const std::vector<std::string>& system_names,
                                      const std::vector<std::string>& vector_names)
{
    IBAMR_DEPRECATED_MEMBER_FUNCTION1("FEMechanicsBase", "setup_system_vectors");
    IBTK::setup_system_vectors(
        equation_systems, system_names, vector_names, RestartManager::getManager()->isFromRestart());
}

void
FEMechanicsBase::setup_system_vector(System& system, const std::string& vector_name)
{
    IBAMR_DEPRECATED_MEMBER_FUNCTION1("FEMechanicsBase", "setup_system_vector");
    IBTK::setup_system_vector(system, vector_name, RestartManager::getManager()->isFromRestart());
}

std::string
FEMechanicsBase::libmesh_restart_file_name(const std::string& restart_dump_dirname,
                                           unsigned int time_step_number,
                                           unsigned int part,
                                           const std::string& extension)
{
    std::ostringstream file_name_prefix;
    file_name_prefix << restart_dump_dirname << "/libmesh_data_part_" << part << "." << std::setw(6)
                     << std::setfill('0') << std::right << time_step_number << "." << extension;
    return file_name_prefix.str();
}

/////////////////////////////// PRIVATE //////////////////////////////////////

void
FEMechanicsBase::commonConstructor(const std::string& object_name,
                                   const Pointer<Database>& input_db,
                                   const std::vector<libMesh::MeshBase*>& meshes,
                                   bool register_for_restart,
                                   const std::string& restart_read_dirname,
                                   unsigned int restart_restore_number)
{
    // Set the object name and register it with the restart manager.
    d_object_name = object_name;
    d_registered_for_restart = false;
    if (register_for_restart)
    {
        RestartManager::getManager()->registerRestartItem(d_object_name, this);
        d_registered_for_restart = true;
    }
    d_libmesh_restart_read_dir = restart_read_dirname;
    d_libmesh_restart_restore_number = restart_restore_number;

    // Store the mesh pointers.
    d_meshes = meshes;
    const auto n_parts = d_meshes.size();

    // Set some default values.
    d_fe_order_position.resize(n_parts, INVALID_ORDER);
    d_fe_order_force.resize(n_parts, INVALID_ORDER);
    d_fe_order_pressure.resize(n_parts, INVALID_ORDER);
    d_fe_family_position.resize(n_parts, INVALID_FE);
    d_fe_family_force.resize(n_parts, INVALID_FE);
    d_fe_family_pressure.resize(n_parts, INVALID_FE);
    d_default_quad_type_stress.resize(n_parts, INVALID_Q_RULE);
    d_default_quad_type_force.resize(n_parts, INVALID_Q_RULE);
    d_default_quad_type_pressure.resize(n_parts, INVALID_Q_RULE);
    d_default_quad_order_stress.resize(n_parts, INVALID_ORDER);
    d_default_quad_order_force.resize(n_parts, INVALID_ORDER);
    d_default_quad_order_pressure.resize(n_parts, INVALID_ORDER);

    // Initialize function data to NULL.
    d_coordinate_mapping_fcn_data.resize(n_parts);
    d_initial_velocity_fcn_data.resize(n_parts);
    d_PK1_stress_fcn_data.resize(n_parts);
    d_lag_body_force_fcn_data.resize(n_parts);
    d_lag_surface_pressure_fcn_data.resize(n_parts);
    d_lag_surface_force_fcn_data.resize(n_parts);

    // Indicate that all of the parts do NOT use static pressures by default.
    d_static_pressure_part.resize(n_parts, false);
    d_static_pressure_proj_type.resize(n_parts, UNKNOWN_PRESSURE_TYPE);
    d_static_pressure_dU_dJ_fcn.resize(n_parts, nullptr);

    // Indicate that all of the parts do NOT use dynamic pressures by default.
    d_dynamic_pressure_part.resize(n_parts, false);
    d_dynamic_pressure_proj_type.resize(n_parts, UNKNOWN_PRESSURE_TYPE);
    d_dynamic_pressure_d2U_dJ2_fcn.resize(n_parts, nullptr);

    // Determine whether we should use first-order or second-order shape
    // functions for each part of the structure.
    for (unsigned int part = 0; part < n_parts; ++part)
    {
        const MeshBase& mesh = *meshes[part];
        bool mesh_has_first_order_elems = false;
        bool mesh_has_second_order_elems = false;
        MeshBase::const_element_iterator el_it = mesh.elements_begin();
        const MeshBase::const_element_iterator el_end = mesh.elements_end();
        for (; el_it != el_end; ++el_it)
        {
            const Elem* const elem = *el_it;
            mesh_has_first_order_elems = mesh_has_first_order_elems || elem->default_order() == FIRST;
            mesh_has_second_order_elems = mesh_has_second_order_elems || elem->default_order() == SECOND;
        }
        mesh_has_first_order_elems = IBTK_MPI::maxReduction(mesh_has_first_order_elems ? 1 : 0);
        mesh_has_second_order_elems = IBTK_MPI::maxReduction(mesh_has_second_order_elems ? 1 : 0);
        if ((mesh_has_first_order_elems && mesh_has_second_order_elems) ||
            (!mesh_has_first_order_elems && !mesh_has_second_order_elems))
        {
            TBOX_ERROR(d_object_name << "::FEMechanicsBase():\n"
                                     << "  each FE mesh part must contain only FIRST "
                                        "order elements or only SECOND order elements"
                                     << std::endl);
        }
        d_fe_family_position[part] = LAGRANGE;
        d_fe_family_force[part] = LAGRANGE;
        d_fe_family_pressure[part] = LAGRANGE;
        d_default_quad_type_stress[part] = QGAUSS;
        d_default_quad_type_force[part] = QGAUSS;
        d_default_quad_type_pressure[part] = QGAUSS;
        if (mesh_has_first_order_elems)
        {
            d_fe_order_position[part] = FIRST;
            d_fe_order_force[part] = FIRST;
            d_fe_order_pressure[part] = FIRST;
            d_default_quad_order_stress[part] = THIRD;
            d_default_quad_order_force[part] = THIRD;
            d_default_quad_order_pressure[part] = THIRD;
        }
        if (mesh_has_second_order_elems)
        {
            d_fe_order_position[part] = SECOND;
            d_fe_order_force[part] = SECOND;
            d_fe_order_pressure[part] = SECOND;
            d_default_quad_order_stress[part] = FIFTH;
            d_default_quad_order_force[part] = FIFTH;
            d_default_quad_order_pressure[part] = FIFTH;
        }
    }

    // Initialize object with data read from the input and restart databases.
    bool from_restart = RestartManager::getManager()->isFromRestart();
    if (from_restart) getFromRestart();
    if (input_db) getFromInput(input_db, from_restart);

    // Report configuration for each part.
    for (unsigned int part = 0; part < n_parts; ++part)
    {
        pout << "\n";
        pout << d_object_name << ": mesh part " << part << " is using ";
        if ((d_fe_family_position[part] == d_fe_family_force[part]) &&
            (d_fe_family_force[part] == d_fe_family_pressure[part]) &&
            (d_fe_order_position[part] == d_fe_order_force[part]) &&
            (d_fe_order_force[part] == d_fe_order_pressure[part]))
        {
            pout << Utility::enum_to_string<Order>(d_fe_order_position[part]) << " order "
                 << Utility::enum_to_string<FEFamily>(d_fe_family_position[part]) << " finite elements.\n";
        }
        else
        {
            pout << "  " << Utility::enum_to_string<Order>(d_fe_order_position[part]) << " order "
                 << Utility::enum_to_string<FEFamily>(d_fe_family_position[part]) << " elements for positions\n"
                 << "  " << Utility::enum_to_string<Order>(d_fe_order_force[part]) << " order "
                 << Utility::enum_to_string<FEFamily>(d_fe_family_pressure[part]) << " elements for forces\n"
                 << "  " << Utility::enum_to_string<Order>(d_fe_order_pressure[part]) << " order "
                 << Utility::enum_to_string<FEFamily>(d_fe_family_pressure[part]) << " elements for pressures\n";
        }
        pout << "\n";
    }
}

void
FEMechanicsBase::getFromInput(const Pointer<Database>& db, bool /*is_from_restart*/)
{
    // libMesh parallelization settings.
    d_libmesh_partitioner_type =
        string_to_enum<LibmeshPartitionerType>(db->getStringWithDefault("libmesh_partitioner_type", "LIBMESH_DEFAULT"));

    // Force computation settings.
    if (db->isBool("use_consistent_mass_matrix"))
        d_use_consistent_mass_matrix = db->getBool("use_consistent_mass_matrix");

    // Pressure settings.
    if (db->isDouble("static_pressure_kappa")) d_static_pressure_kappa = db->getDouble("static_pressure_kappa");
    if (db->isDouble("static_pressure_stab_param"))
        d_static_pressure_stab_param = db->getDouble("static_pressure_stab_param");

    if (db->isDouble("dynamic_pressure_kappa")) d_dynamic_pressure_kappa = db->getDouble("dynamic_pressure_kappa");
    if (db->isDouble("dynamic_pressure_stab_param"))
        d_dynamic_pressure_stab_param = db->getDouble("dynamic_pressure_stab_param");

    // Restart settings.
    if (db->isString("libmesh_restart_file_extension"))
    {
        d_libmesh_restart_file_extension = db->getString("libmesh_restart_file_extension");
    }
    else
    {
        d_libmesh_restart_file_extension = "xdr";
    }

    // Other settings.
    if (db->keyExists("do_log"))
        d_do_log = db->getBool("do_log");
    else if (db->keyExists("enable_logging"))
        d_do_log = db->getBool("enable_logging");
}

void
FEMechanicsBase::getFromRestart()
{
    Pointer<Database> restart_db = RestartManager::getManager()->getRootDatabase();
    Pointer<Database> db;
    if (restart_db->isDatabase(d_object_name))
    {
        db = restart_db->getDatabase(d_object_name);
    }
    else
    {
        TBOX_ERROR(d_object_name << ":  Restart database corresponding to " << d_object_name
                                 << " not found in restart file." << std::endl);
    }
    int ver = db->getInteger("FE_MECHANICS_BASE_VERSION");
    if (ver != FE_MECHANICS_BASE_VERSION)
    {
        TBOX_ERROR(d_object_name << ":  Restart file version different than class version." << std::endl);
    }
    d_use_consistent_mass_matrix = db->getBool("d_use_consistent_mass_matrix");
    d_libmesh_partitioner_type = string_to_enum<LibmeshPartitionerType>(db->getString("d_libmesh_partitioner_type"));
}


void
FEMechanicsBase::add_static_pressure_kappa_vector_map_entry(double kappa, unsigned int blockID, int part)
{
    int vec_size = d_static_pressure_kappa_vector_map.size();
    // if we have not created the map for this part
    // then create it
    if(vec_size == part )
    {
      d_static_pressure_kappa_vector_map.push_back( std::map<unsigned int, double>() );
    }
    // insert new entry
    if( vec_size >= part )
    {
      d_static_pressure_kappa_vector_map[part].insert(std::pair<unsigned int, double>(blockID, kappa));
    }
    // throw an error
    else
    {
      TBOX_ERROR(d_object_name << " adding kappa entry to part " << part << ", but the vector size is only " << vec_size << std::endl);
    }
}

void
FEMechanicsBase::add_static_pressure_stab_param_vector_map_entry(double tau, unsigned int blockID, int part)
{
    int vec_size = d_static_pressure_stab_param_vector_map.size();
    // if we have not created the map for this part
    // then create it
    if(vec_size == part )
    {
      d_static_pressure_stab_param_vector_map.push_back( std::map<unsigned int, double>() );
    }
    // insert new entry
    if( vec_size >= part )
    {
      d_static_pressure_stab_param_vector_map[part].insert(std::pair<unsigned int, double>(blockID, tau));
    }
    // throw an error
    else
    {
      TBOX_ERROR(d_object_name << " adding kappa entry to part " << part << ", but the vector size is only " << vec_size << std::endl);
    }
}

/////////////////////////////// NAMESPACE ////////////////////////////////////

} // namespace IBAMR

//////////////////////////////////////////////////////////////////////////////<|MERGE_RESOLUTION|>--- conflicted
+++ resolved
@@ -515,17 +515,9 @@
     const size_t X_sys_idx = fe.registerInterpolatedSystem(X_system, no_vars, X_vars, &X_vec);
     fe.init();
 
-<<<<<<< HEAD
-    //const std::vector<libMesh::Point>& q_point = fe.getQuadraturePoints();
     const std::vector<double>& JxW = fe.getQuadratureWeights();
     const std::vector<std::vector<double> >& phi = fe.getPhi(P_fe_type);
 
-    //const std::vector<std::vector<std::vector<double> > >& fe_interp_var_data = fe.getVarInterpolation();
-=======
-    const std::vector<double>& JxW = fe.getQuadratureWeights();
-    const std::vector<std::vector<double> >& phi = fe.getPhi(P_fe_type);
-
->>>>>>> 921de107
     const std::vector<std::vector<std::vector<VectorValue<double> > > >& fe_interp_grad_var_data =
         fe.getGradVarInterpolation();
 
