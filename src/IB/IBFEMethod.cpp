--- conflicted
+++ resolved
@@ -68,23 +68,6 @@
 #include "SideIndex.h"
 #include "Variable.h"
 #include "VariableDatabase.h"
-<<<<<<< HEAD
-#include "boost/multi_array.hpp"
-#include "ibamr/IBFEMethod.h"
-#include "ibamr/IBHierarchyIntegrator.h"
-#include "ibamr/INSHierarchyIntegrator.h"
-#include "ibamr/StokesSpecifications.h"
-#include "ibamr/namespaces.h" // IWYU pragma: keep
-#include "ibtk/BoxPartitioner.h"
-#include "ibtk/FEDataInterpolation.h"
-#include "ibtk/FEDataManager.h"
-#include "ibtk/IBTK_CHKERRQ.h"
-#include "ibtk/IndexUtilities.h"
-#include "ibtk/LEInteractor.h"
-#include "ibtk/RobinPhysBdryPatchStrategy.h"
-#include "ibtk/ibtk_utilities.h"
-#include "ibtk/libmesh_utilities.h"
-=======
 #include "tbox/Array.h"
 #include "tbox/Database.h"
 #include "tbox/MathUtilities.h"
@@ -94,7 +77,6 @@
 #include "tbox/SAMRAI_MPI.h"
 #include "tbox/Utilities.h"
 
->>>>>>> be771f42
 #include "libmesh/boundary_info.h"
 #include "libmesh/compare_types.h"
 #include "libmesh/dense_vector.h"
@@ -1165,10 +1147,6 @@
     {
         // Create FE data managers.
         const std::string manager_name = "IBFEMethod FEDataManager::" + std::to_string(part);
-<<<<<<< HEAD
-        d_fe_data_managers[part] =
-            FEDataManager::getManager(manager_name, d_interp_spec[part], d_spread_spec[part], d_workload_spec[part]);
-=======
         d_primary_fe_data_managers[part] =
             FEDataManager::getManager(manager_name, d_interp_spec[part], d_spread_spec[part], d_workload_spec[part]);
         if (d_use_scratch_hierarchy)
@@ -1184,7 +1162,6 @@
         {
             d_active_fe_data_managers[part] = d_primary_fe_data_managers[part];
         }
->>>>>>> be771f42
 
         d_active_fe_data_managers[part]->setLoggingEnabled(d_do_log);
         d_ghosts = IntVector<NDIM>::max(d_ghosts, d_active_fe_data_managers[part]->getGhostCellWidth());
@@ -1512,58 +1489,32 @@
         const int n_processes = SAMRAI::tbox::SAMRAI_MPI::getNodes();
         const int current_rank = SAMRAI::tbox::SAMRAI_MPI::getRank();
 
-<<<<<<< HEAD
-        std::vector<int> pids(n_processes);
-        pids[current_rank] = getpid();
-        int ierr = MPI_Allreduce(
-            MPI_IN_PLACE, pids.data(), pids.size(), MPI_INT, MPI_SUM, SAMRAI::tbox::SAMRAI_MPI::commWorld);
-        TBOX_ASSERT(ierr == 0);
-
-=======
->>>>>>> be771f42
         std::vector<double> workload_per_processor(n_processes);
         HierarchyCellDataOpsReal<NDIM, double> hier_cc_data_ops(hierarchy);
         workload_per_processor[current_rank] = hier_cc_data_ops.L1Norm(workload_data_idx, IBTK::invalid_index, true);
 
         const auto right_padding = std::size_t(std::log10(n_processes)) + 1;
 
-<<<<<<< HEAD
-        ierr = MPI_Allreduce(MPI_IN_PLACE,
-                             workload_per_processor.data(),
-                             workload_per_processor.size(),
-                             MPI_DOUBLE,
-                             MPI_SUM,
-                             SAMRAI::tbox::SAMRAI_MPI::commWorld);
-=======
         int ierr = MPI_Allreduce(MPI_IN_PLACE,
                                  workload_per_processor.data(),
                                  workload_per_processor.size(),
                                  MPI_DOUBLE,
                                  MPI_SUM,
                                  SAMRAI::tbox::SAMRAI_MPI::commWorld);
->>>>>>> be771f42
         TBOX_ASSERT(ierr == 0);
         if (current_rank == 0)
         {
             for (int rank = 0; rank < n_processes; ++rank)
             {
                 SAMRAI::tbox::plog << "workload estimate on processor " << std::setw(right_padding) << std::left << rank
-<<<<<<< HEAD
-                                   << " = " << long(workload_per_processor[rank]) << " (pid is " << pids[rank] << ")\n";
-=======
                                    << " = " << long(workload_per_processor[rank]) << '\n';
->>>>>>> be771f42
             }
         }
 
         std::vector<std::size_t> dofs_per_processor(n_processes);
         for (unsigned int part = 0; part < d_num_parts; ++part)
         {
-<<<<<<< HEAD
-            auto& equation_systems = *d_fe_data_managers[part]->getEquationSystems();
-=======
             auto& equation_systems = *d_active_fe_data_managers[part]->getEquationSystems();
->>>>>>> be771f42
             for (unsigned int system_n = 0; system_n < equation_systems.n_systems(); ++system_n)
             {
                 dofs_per_processor[current_rank] += equation_systems.get_system(system_n).n_local_dofs();
@@ -1582,11 +1533,7 @@
             for (int rank = 0; rank < n_processes; ++rank)
             {
                 SAMRAI::tbox::plog << "local active DoFs on processor " << std::setw(right_padding) << std::left << rank
-<<<<<<< HEAD
-                                   << " = " << dofs_per_processor[rank] << " (pid is " << pids[rank] << ")\n";
-=======
                                    << " = " << dofs_per_processor[rank] << '\n';
->>>>>>> be771f42
             }
         }
     }
@@ -3389,13 +3336,10 @@
     if (db->keyExists("libmesh_partitioner_type"))
     {
         d_libmesh_partitioner_type = string_to_enum<LibmeshPartitionerType>(db->getString("libmesh_partitioner_type"));
-<<<<<<< HEAD
-=======
     }
     if (db->keyExists("workload_quad_point_weight"))
     {
         d_default_workload_spec.q_point_weight = db->getDouble("workload_quad_point_weight");
->>>>>>> be771f42
     }
     return;
 } // getFromInput
