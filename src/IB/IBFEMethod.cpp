// Filename: IBFEMethod.cpp
//  Created on 5 Oct 2011 by Boyce Griffith
//
// Copyright (c) 2002-2017, Boyce Griffith
// All rights reserved.
//
// Redistribution and use in source and binary forms, with or without
// modification, are permitted provided that the following conditions are met:
//
//    * Redistributions of source code must retain the above copyright notice,
//      this list of conditions and the following disclaimer.
//
//    * Redistributions in binary form must reproduce the above copyright
//      notice, this list of conditions and the following disclaimer in the
//      documentation and/or other materials provided with the distribution.
//
//    * Neither the name of The University of North Carolina nor the names of
//      its contributors may be used to endorse or promote products derived from
//      this software without specific prior written permission.
//
// THIS SOFTWARE IS PROVIDED BY THE COPYRIGHT HOLDERS AND CONTRIBUTORS "AS IS"
// AND ANY EXPRESS OR IMPLIED WARRANTIES, INCLUDING, BUT NOT LIMITED TO, THE
// IMPLIED WARRANTIES OF MERCHANTABILITY AND FITNESS FOR A PARTICULAR PURPOSE
// ARE DISCLAIMED. IN NO EVENT SHALL THE COPYRIGHT HOLDER OR CONTRIBUTORS BE
// LIABLE FOR ANY DIRECT, INDIRECT, INCIDENTAL, SPECIAL, EXEMPLARY, OR
// CONSEQUENTIAL DAMAGES (INCLUDING, BUT NOT LIMITED TO, PROCUREMENT OF
// SUBSTITUTE GOODS OR SERVICES; LOSS OF USE, DATA, OR PROFITS; OR BUSINESS
// INTERRUPTION) HOWEVER CAUSED AND ON ANY THEORY OF LIABILITY, WHETHER IN
// CONTRACT, STRICT LIABILITY, OR TORT (INCLUDING NEGLIGENCE OR OTHERWISE)
// ARISING IN ANY WAY OUT OF THE USE OF THIS SOFTWARE, EVEN IF ADVISED OF THE
// POSSIBILITY OF SUCH DAMAGE.

/////////////////////////////// INCLUDES /////////////////////////////////////

#include <algorithm>
#include <cmath>
#include <limits>
#include <ostream>
#include <set>
#include <stdbool.h>
#include <stddef.h>
#include <string>
#include <utility>
#include <vector>

#include "BasePatchHierarchy.h"
#include "BasePatchLevel.h"
#include "Box.h"
#include "CartesianPatchGeometry.h"
#include "CellIndex.h"
#include "GriddingAlgorithm.h"
#include "HierarchyDataOpsManager.h"
#include "HierarchyDataOpsReal.h"
#include "Index.h"
#include "IntVector.h"
#include "LoadBalancer.h"
#include "MultiblockDataTranslator.h"
#include "Patch.h"
#include "PatchHierarchy.h"
#include "PatchLevel.h"
#include "SideData.h"
#include "SideIndex.h"
#include "Variable.h"
#include "VariableDatabase.h"
#include "boost/multi_array.hpp"
#include "ibamr/IBFEMethod.h"
#include "ibamr/IBHierarchyIntegrator.h"
#include "ibamr/INSHierarchyIntegrator.h"
#include "ibamr/StokesSpecifications.h"
#include "ibamr/namespaces.h" // IWYU pragma: keep
#include "ibtk/FEDataInterpolation.h"
#include "ibtk/FEDataManager.h"
#include "ibtk/IBTK_CHKERRQ.h"
#include "ibtk/IndexUtilities.h"
#include "ibtk/LEInteractor.h"
#include "ibtk/RobinPhysBdryPatchStrategy.h"
#include "ibtk/ibtk_utilities.h"
#include "ibtk/libmesh_utilities.h"
#include "libmesh/auto_ptr.h"
#include "libmesh/boundary_info.h"
#include "libmesh/boundary_info.h"
#include "libmesh/compare_types.h"
#include "libmesh/dense_vector.h"
#include "libmesh/dof_map.h"
#include "libmesh/edge.h"
#include "libmesh/elem.h"
#include "libmesh/enum_fe_family.h"
#include "libmesh/enum_order.h"
#include "libmesh/enum_quadrature_type.h"
#include "libmesh/equation_systems.h"
#include "libmesh/fe_interface.h"
#include "libmesh/fe_type.h"
#include "libmesh/fem_context.h"
#include "libmesh/linear_implicit_system.h"
#include "libmesh/mesh.h"
#include "libmesh/mesh_base.h"
#include "libmesh/node.h"
#include "libmesh/numeric_vector.h"
#include "libmesh/periodic_boundaries.h"
#include "libmesh/periodic_boundary.h"
#include "libmesh/petsc_vector.h"
#include "libmesh/point.h"
#include "libmesh/point_locator_base.h"
#include "libmesh/point_locator_tree.h"
#include "libmesh/quadrature.h"
#include "libmesh/sparse_matrix.h"
#include "libmesh/string_to_enum.h"
#include "libmesh/system.h"
#include "libmesh/tensor_value.h"
#include "libmesh/transient_system.h"
#include "libmesh/type_tensor.h"
#include "libmesh/type_vector.h"
#include "libmesh/variant_filter_iterator.h"
#include "libmesh/vector_value.h"
#include "petscvec.h"
#include "tbox/Array.h"
#include "tbox/Database.h"
#include "tbox/MathUtilities.h"
#include "tbox/PIO.h"
#include "tbox/Pointer.h"
#include "tbox/RestartManager.h"
#include "tbox/SAMRAI_MPI.h"
#include "tbox/Utilities.h"

namespace SAMRAI
{
namespace xfer
{
template <int DIM>
class RefineSchedule;
template <int DIM>
class CoarsenSchedule;
} // namespace xfer
} // namespace SAMRAI

using namespace libMesh;

/////////////////////////////// NAMESPACE ////////////////////////////////////

namespace IBAMR
{
/////////////////////////////// STATIC ///////////////////////////////////////

namespace
{
// Version of IBFEMethod restart file data.
static const int IBFE_METHOD_VERSION = 1;

inline short int
get_dirichlet_bdry_ids(const std::vector<short int>& bdry_ids)
{
    short int dirichlet_bdry_ids = 0;
    for (std::vector<short int>::const_iterator cit = bdry_ids.begin(); cit != bdry_ids.end(); ++cit)
    {
        const short int bdry_id = *cit;
        if (bdry_id == FEDataManager::ZERO_DISPLACEMENT_X_BDRY_ID ||
            bdry_id == FEDataManager::ZERO_DISPLACEMENT_Y_BDRY_ID ||
            bdry_id == FEDataManager::ZERO_DISPLACEMENT_Z_BDRY_ID ||
            bdry_id == FEDataManager::ZERO_DISPLACEMENT_XY_BDRY_ID ||
            bdry_id == FEDataManager::ZERO_DISPLACEMENT_XZ_BDRY_ID ||
            bdry_id == FEDataManager::ZERO_DISPLACEMENT_YZ_BDRY_ID ||
            bdry_id == FEDataManager::ZERO_DISPLACEMENT_XYZ_BDRY_ID)
        {
            dirichlet_bdry_ids |= bdry_id;
        }
    }
    return dirichlet_bdry_ids;
}

inline bool
is_physical_bdry(const Elem* elem,
                 const unsigned short int side,
                 const BoundaryInfo& boundary_info,
                 const DofMap& dof_map)
{
    const std::vector<short int>& bdry_ids = boundary_info.boundary_ids(elem, side);
    bool at_physical_bdry = !elem->neighbor(side);
    for (std::vector<short int>::const_iterator cit = bdry_ids.begin(); cit != bdry_ids.end(); ++cit)
    {
        if (dof_map.is_periodic_boundary(*cit)) at_physical_bdry = false;
    }
    return at_physical_bdry;
}

inline bool
is_dirichlet_bdry(const Elem* elem,
                  const unsigned short int side,
                  const BoundaryInfo& boundary_info,
                  const DofMap& dof_map)
{
    if (!is_physical_bdry(elem, side, boundary_info, dof_map)) return false;
    const std::vector<short int>& bdry_ids = boundary_info.boundary_ids(elem, side);
    return get_dirichlet_bdry_ids(bdry_ids) != 0;
}

inline bool
has_physical_bdry(const Elem* elem, const BoundaryInfo& boundary_info, const DofMap& dof_map)
{
    bool has_physical_bdry = false;
    for (unsigned short int side = 0; side < elem->n_sides() && !has_physical_bdry; ++side)
    {
        has_physical_bdry = has_physical_bdry || is_physical_bdry(elem, side, boundary_info, dof_map);
    }
    return has_physical_bdry;
}

inline void
get_x_and_FF(libMesh::VectorValue<double>& x,
             libMesh::TensorValue<double>& FF,
             const std::vector<double>& x_data,
             const std::vector<VectorValue<double> >& grad_x_data,
             const unsigned int dim = NDIM)
{
    x.zero();
    FF.zero();
    for (unsigned int i = 0; i < dim; ++i)
    {
        x(i) = x_data[i];
        for (unsigned int j = 0; j < dim; ++j)
        {
            FF(i, j) = grad_x_data[i](j);
        }
    }
    for (unsigned int i = dim; i < LIBMESH_DIM; ++i)
    {
        FF(i, i) = 1.0;
    }
    return;
}

<<<<<<< HEAD
inline void
get_U_and_gradU(libMesh::VectorValue<double>& U,
                libMesh::TensorValue<double>& gradU,
                const std::vector<double>& U_data,
                const std::vector<VectorValue<double> >& grad_U_data,
                const unsigned int dim = NDIM)
{
    U.zero();
    gradU.zero();
    for (unsigned int i = 0; i < dim; ++i)
    {
        U(i) = U_data[i];
        for (unsigned int j = 0; j < dim; ++j)
        {
            gradU(i, j) = grad_U_data[i](j);
        }
    }
    for (unsigned int i = dim; i < LIBMESH_DIM; ++i)
    {
        gradU(i, i) = 1.0;
    }
    return;
}

static const Real PENALTY = 1.e10;
=======
// initial condition for the stress normalization function Phi
// which solves the heat equation.
Number
heat_initial_condition(const libMesh::Point& p, const Parameters& parameters, const std::string&, const std::string&)
{
    const Real x = p(0);
    const Real y = p(1);
    const Real z = p(2);

    return 0.0;
}
>>>>>>> d1b24a0f

void
assemble_cg_heat(EquationSystems& es, const std::string& system_name)
{
    const MeshBase& mesh = es.get_mesh();
    const BoundaryInfo& boundary_info = *mesh.boundary_info;
    const unsigned int dim = mesh.mesh_dimension();
    TransientLinearImplicitSystem& system = es.get_system<TransientLinearImplicitSystem>(IBFEMethod::PHI_SYSTEM_NAME);
    const DofMap& dof_map = system.get_dof_map();
    FEType fe_type = dof_map.variable_type(0);

    UniquePtr<FEBase> fe(FEBase::build(dim, fe_type));
    QGauss qrule(dim, FIFTH);
    fe->attach_quadrature_rule(&qrule);
    UniquePtr<FEBase> fe_face(FEBase::build(dim, fe_type));
    QGauss qface(dim - 1, FIFTH);
    fe_face->attach_quadrature_rule(&qface);

    const std::vector<Real>& JxW = fe->get_JxW();
    const std::vector<std::vector<Real> >& phi = fe->get_phi();
    const std::vector<std::vector<RealGradient> >& dphi = fe->get_dphi();

    const std::vector<std::vector<Real> >& phi_face = fe_face->get_phi();
    const std::vector<Real>& JxW_face = fe_face->get_JxW();

    DenseMatrix<Number> Ke;
    std::vector<dof_id_type> dof_indices;

    const Real dt = es.parameters.get<Real>("dt");
    const Real PENALTY = es.parameters.get<Real>("cg_penalty");
    const Real diffusion = es.parameters.get<Real>("Phi_diffusion");

    MeshBase::const_element_iterator el = mesh.active_local_elements_begin();
    const MeshBase::const_element_iterator end_el = mesh.active_local_elements_end();
    for (; el != end_el; ++el)
    {
        const Elem* elem = *el;
        dof_map.dof_indices(elem, dof_indices);
        fe->reinit(elem);
        unsigned int Ke_size = static_cast<unsigned int>(dof_indices.size());
        Ke.resize(Ke_size, Ke_size);
        for (unsigned int qp = 0; qp < qrule.n_points(); qp++)
        {
            for (unsigned int i = 0; i < phi.size(); i++)
            {
                for (unsigned int j = 0; j < phi.size(); j++)
                {
                    Ke(i, j) +=
                        (phi[i][qp] * phi[j][qp] + diffusion * 0.5 * dt * (dphi[i][qp] * dphi[j][qp])) * JxW[qp];
                }
            }
        }

        for (unsigned int side = 0; side < elem->n_sides(); side++)
        {
            // penalty method to apply boundary conditions
            if (is_physical_bdry(elem, side, boundary_info, dof_map))
            {
                fe_face->reinit(elem, side);
                for (unsigned int qp = 0; qp < qface.n_points(); qp++)
                {
                    for (unsigned int i = 0; i < phi_face.size(); ++i)
                    {
                        for (unsigned int j = 0; j < phi_face.size(); ++j)
                        {
                            Ke(i, j) += PENALTY * phi_face[i][qp] * phi_face[j][qp] * JxW_face[qp];
                        }
                    }
                }
            }
        }

        dof_map.constrain_element_matrix(Ke, dof_indices);
        system.matrix->add_matrix(Ke, dof_indices);
    }
}

// for building linear system to compute DG approximation to the stress normalization function
void
assemble_ipdg_poisson(EquationSystems& es, const std::string& system_name)
{
    const MeshBase& mesh = es.get_mesh();
    const BoundaryInfo& boundary_info = *mesh.boundary_info;
    const PointLocatorTree& point_locator(mesh);
    point_locator.build(TREE_ELEMENTS, mesh);

    const unsigned int dim = mesh.mesh_dimension();
    LinearImplicitSystem& system = es.get_system<LinearImplicitSystem>(IBFEMethod::PHI_SYSTEM_NAME);
    const Real jump0_penalty = es.parameters.get<Real>("ipdg_jump0_penalty");
    const Real jump1_penalty = es.parameters.get<Real>("ipdg_jump1_penalty");
    const Real beta0 = es.parameters.get<Real>("ipdg_beta0");
    const Real beta1 = es.parameters.get<Real>("ipdg_beta1");
    const double epsilon = es.parameters.get<Real>("Phi_epsilon");
    const double epsilon_inv = (std::abs(epsilon) > std::numeric_limits<double>::epsilon() ? 1.0 / epsilon : 0.0);
    const Real diffusion = es.parameters.get<Real>("Phi_diffusion");

    // had to remove the 'const' qualifier for dof_map because I need info about periodic boundaries
    DofMap& dof_map = system.get_dof_map();
    PeriodicBoundaries* periodic_boundaries = dof_map.get_periodic_boundaries();

    FEType fe_type = system.variable_type(0);

    UniquePtr<FEBase> fe(FEBase::build(dim, fe_type));
    UniquePtr<FEBase> fe_elem_face(FEBase::build(dim, fe_type));
    UniquePtr<FEBase> fe_neighbor_face(FEBase::build(dim, fe_type));

    // Quadrature rules for numerical integration on volumes and faces
    QGauss qrule(dim, fe_type.default_quadrature_order());
    fe->attach_quadrature_rule(&qrule);

    QGauss qface(dim - 1, fe_type.default_quadrature_order());
    fe_elem_face->attach_quadrature_rule(&qface);
    fe_neighbor_face->attach_quadrature_rule(&qface);

    // for volume integrals
    const std::vector<Real>& JxW = fe->get_JxW();
    const std::vector<std::vector<RealGradient> >& dphi = fe->get_dphi();
    const std::vector<std::vector<Real> >& phi = fe->get_phi();

    //  for surface integrals
    const std::vector<std::vector<Real> >& phi_face = fe_elem_face->get_phi();
    const std::vector<std::vector<RealGradient> >& dphi_face = fe_elem_face->get_dphi();
    const std::vector<Real>& JxW_face = fe_elem_face->get_JxW();
    const std::vector<libMesh::Point>& qface_normals = fe_elem_face->get_normals();

    // for surface integrals on the neighbor boundary
    const std::vector<std::vector<Real> >& phi_neighbor_face = fe_neighbor_face->get_phi();
    const std::vector<std::vector<RealGradient> >& dphi_neighbor_face = fe_neighbor_face->get_dphi();

    // local matrices
    DenseMatrix<Number> Ke;
    DenseMatrix<Number> Kne;
    DenseMatrix<Number> Ken;
    DenseMatrix<Number> Kee;
    DenseMatrix<Number> Knn;

    // vector for degree of freedom indices on a particular element
    std::vector<dof_id_type> dof_indices;

    // loop over elements
    MeshBase::const_element_iterator el = mesh.active_local_elements_begin();
    const MeshBase::const_element_iterator end_el = mesh.active_local_elements_end();

    for (; el != end_el; ++el)
    {
        const Elem* elem = *el;
        dof_map.dof_indices(elem, dof_indices);
        const unsigned int n_dofs = dof_indices.size();
        fe->reinit(elem);

        // initializing local matrix and local rhs
        Ke.resize(n_dofs, n_dofs);

        for (unsigned int qp = 0; qp < qrule.n_points(); qp++)
        {
            for (unsigned int i = 0; i < n_dofs; i++)
            {
                for (unsigned int j = 0; j < n_dofs; j++)
                {
                    Ke(i, j) +=
                        JxW[qp] * (epsilon_inv * phi[i][qp] * phi[j][qp] + diffusion * dphi[i][qp] * dphi[j][qp]);
                }
            }
        }

        // looping over element sides
        for (unsigned int side = 0; side < elem->n_sides(); side++)
        {
            // we enter here if the element side is on a physical boundary
            if (is_physical_bdry(elem, side, boundary_info, dof_map))
            {
                // Pointer to the element face
                fe_elem_face->reinit(elem, side);

                UniquePtr<Elem> elem_side(elem->build_side(side));
                const double h0_elem = pow(elem->volume() / elem_side->volume(), beta0);

                for (unsigned int qp = 0; qp < qface.n_points(); qp++)
                {
                    for (unsigned int i = 0; i < n_dofs; i++)
                    {
                        // Matrix contribution
                        for (unsigned int j = 0; j < n_dofs; j++)
                        {
                            // stability
                            Ke(i, j) += JxW_face[qp] * jump0_penalty / h0_elem * phi_face[i][qp] * phi_face[j][qp];

                            // consistency
                            Ke(i, j) -= JxW_face[qp] * (phi_face[i][qp] * (dphi_face[j][qp] * qface_normals[qp]) +
                                                        phi_face[j][qp] * (dphi_face[i][qp] * qface_normals[qp]));
                        }
                    }
                }
            }

            // we enter here if element side is either in the interior of the domain or
            // on a periodic boundary.
            // element side is either in the interior of the domain or
            // on a periodic boundary.
            else
            {
                // get topological neighbor of element
                const Elem* neighbor = elem->topological_neighbor(side, mesh, point_locator, periodic_boundaries);

                // find id of corresponding neighbor side,
                // since elements with periodic boundaries may not share the same
                // side in physical space.
                int blah = 0;
                for (int foo = 0; foo < neighbor->n_sides(); foo++)
                {
                    const Elem* foo_elem =
                        neighbor->topological_neighbor(foo, mesh, point_locator, periodic_boundaries);

                    if (!(foo_elem == libmesh_nullptr))
                    {
                        if (foo_elem->id() == elem->id())
                        {
                            blah = foo;
                        }
                    }
                }
                const int neighbor_side = blah;

                // Get the global element id of the element and the neighbor
                const unsigned int elem_id = elem->id();
                const unsigned int neighbor_id = neighbor->id();

                if ((neighbor->active() && (neighbor->level() == elem->level()) && (elem_id < neighbor_id)) ||
                    (neighbor->level() < elem->level()))
                {
                    // Pointer to the element side
                    UniquePtr<Elem> elem_side(elem->build_side(side));

                    // penalty parameters
                    const double h0_elem = pow(elem->volume() / elem_side->volume(), beta0);
                    const double h1_elem = pow(elem->volume() / elem_side->volume(), beta1);

                    // vectors to store quad point locations in physical space
                    // and the reference element
                    std::vector<libMesh::Point> qface_neighbor_point;
                    std::vector<libMesh::Point> qface_neighbor_ref_point;
                    std::vector<libMesh::Point> temp;
                    std::vector<libMesh::Point> qface_point;

                    // initialize shape functions on element side
                    fe_elem_face->reinit(elem, side);

                    // if this is true, we are in fact on a periodic boundary
                    if (elem->neighbor(side) == libmesh_nullptr)
                    {
                        // grab the boundary id (sideset id) of the neighbor side
                        const short int bdry_id = boundary_info.boundary_id(neighbor, neighbor_side);
                        libMesh::PeriodicBoundaryBase* periodic_boundary = periodic_boundaries->boundary(bdry_id);

                        // re init this temporarily to get the physical locations of the
                        // quad points on the the neighbor side
                        fe_neighbor_face->reinit(neighbor, neighbor_side);

                        // Get the physical locations of the element quadrature points
                        qface_neighbor_point = fe_neighbor_face->get_xyz();
                        qface_point = fe_elem_face->get_xyz();

                        // Find their ref locations of neighbor side quad points
                        FEInterface::inverse_map(neighbor->dim(),
                                                 fe->get_fe_type(),
                                                 neighbor,
                                                 qface_neighbor_point,
                                                 qface_neighbor_ref_point);

                        // rearrange ref points on the neighbor side for boundary integration
                        // to be consistent with those on the element side
                        for (int ii = 0; ii < qface_point.size(); ii++)
                        {
                            for (int jj = 0; jj < qface_neighbor_point.size(); ++jj)
                            {
                                libMesh::Point pp = periodic_boundary->get_corresponding_pos(qface_neighbor_point[jj]);
                                libMesh::Point diff = qface_point[ii] - pp;
                                if (diff.norm() / qface_point[ii].norm() < TOLERANCE)
                                {
                                    temp.push_back(qface_neighbor_ref_point[jj]);
                                }
                            }
                        }
                        // Calculate the neighbor element shape functions at those locations
                        fe_neighbor_face->reinit(neighbor, &temp);
                    }
                    // otherwise, we are on an interior edge and the element and its neighbor
                    // share a side in physical space
                    else
                    {
                        // Get the physical locations of the element quadrature points
                        qface_point = fe_elem_face->get_xyz();

                        // Find their locations on the neighbor
                        FEInterface::inverse_map(
                            elem->dim(), fe->get_fe_type(), neighbor, qface_point, qface_neighbor_ref_point);

                        // Calculate the neighbor element shape functions at those locations
                        fe_neighbor_face->reinit(neighbor, &qface_neighbor_ref_point);
                    }

                    std::vector<dof_id_type> neighbor_dof_indices;
                    dof_map.dof_indices(neighbor, neighbor_dof_indices);
                    const unsigned int n_neighbor_dofs = neighbor_dof_indices.size();

                    // initialize local  matrices for surface integrals
                    Kne.resize(n_neighbor_dofs, n_dofs);
                    Ken.resize(n_dofs, n_neighbor_dofs);
                    Kee.resize(n_dofs, n_dofs);
                    Knn.resize(n_neighbor_dofs, n_neighbor_dofs);

                    for (unsigned int qp = 0; qp < qface.n_points(); qp++)
                    {
                        for (unsigned int i = 0; i < n_dofs; i++)
                        {
                            for (unsigned int j = 0; j < n_dofs; j++)
                            {
                                // consistency
                                Kee(i, j) -=
                                    0.5 * JxW_face[qp] * (phi_face[j][qp] * (qface_normals[qp] * dphi_face[i][qp]) +
                                                          phi_face[i][qp] * (qface_normals[qp] * dphi_face[j][qp]));

                                // stability
                                Kee(i, j) += JxW_face[qp] * jump0_penalty / h0_elem * phi_face[j][qp] * phi_face[i][qp];
                                Kee(i, j) += JxW_face[qp] * jump1_penalty / h1_elem *
                                             (qface_normals[qp] * dphi_face[j][qp]) *
                                             (qface_normals[qp] * dphi_face[i][qp]);
                            }
                        }

                        for (unsigned int i = 0; i < n_neighbor_dofs; i++)
                        {
                            for (unsigned int j = 0; j < n_neighbor_dofs; j++)
                            {
                                // consistency
                                Knn(i, j) +=
                                    0.5 * JxW_face[qp] *
                                    (phi_neighbor_face[j][qp] * (qface_normals[qp] * dphi_neighbor_face[i][qp]) +
                                     phi_neighbor_face[i][qp] * (qface_normals[qp] * dphi_neighbor_face[j][qp]));

                                // stability
                                Knn(i, j) += JxW_face[qp] * jump0_penalty / h0_elem * phi_neighbor_face[j][qp] *
                                             phi_neighbor_face[i][qp];
                                Knn(i, j) += JxW_face[qp] * jump1_penalty / h1_elem *
                                             (qface_normals[qp] * dphi_neighbor_face[j][qp]) *
                                             (qface_normals[qp] * dphi_neighbor_face[i][qp]);
                            }
                        }

                        for (unsigned int i = 0; i < n_neighbor_dofs; i++)
                        {
                            for (unsigned int j = 0; j < n_dofs; j++)
                            {
                                // consistency
                                Kne(i, j) += 0.5 * JxW_face[qp] *
                                             (phi_neighbor_face[i][qp] * (qface_normals[qp] * dphi_face[j][qp]) -
                                              phi_face[j][qp] * (qface_normals[qp] * dphi_neighbor_face[i][qp]));

                                // stability
                                Kne(i, j) -=
                                    JxW_face[qp] * jump0_penalty / h0_elem * phi_face[j][qp] * phi_neighbor_face[i][qp];
                                Kne(i, j) -= JxW_face[qp] * jump1_penalty / h1_elem *
                                             (qface_normals[qp] * dphi_face[j][qp]) *
                                             (qface_normals[qp] * dphi_neighbor_face[i][qp]);
                            }
                        }

                        for (unsigned int i = 0; i < n_dofs; i++)
                        {
                            for (unsigned int j = 0; j < n_neighbor_dofs; j++)
                            {
                                // consistency
                                Ken(i, j) += 0.5 * JxW_face[qp] *
                                             (phi_neighbor_face[j][qp] * (qface_normals[qp] * dphi_face[i][qp]) -
                                              phi_face[i][qp] * (qface_normals[qp] * dphi_neighbor_face[j][qp]));

                                // stability
                                Ken(i, j) -=
                                    JxW_face[qp] * jump0_penalty / h0_elem * phi_face[i][qp] * phi_neighbor_face[j][qp];
                                Ken(i, j) -= JxW_face[qp] * jump1_penalty / h1_elem *
                                             (qface_normals[qp] * dphi_face[i][qp]) *
                                             (qface_normals[qp] * dphi_neighbor_face[j][qp]);
                            }
                        }
                    }

                    Kne *= diffusion;
                    Ken *= diffusion;
                    Knn *= diffusion;
                    Kee *= diffusion;

                    system.matrix->add_matrix(Kne, neighbor_dof_indices, dof_indices);
                    system.matrix->add_matrix(Ken, dof_indices, neighbor_dof_indices);
                    system.matrix->add_matrix(Kee, dof_indices);
                    system.matrix->add_matrix(Knn, neighbor_dof_indices);
                }
            }
        }
        system.matrix->add_matrix(Ke, dof_indices);
    }
    system.matrix->close();
}

void
assemble_cg_poisson(EquationSystems& es, const std::string& /*system_name*/)
{
    const MeshBase& mesh = es.get_mesh();
    const BoundaryInfo& boundary_info = *mesh.boundary_info;
    const unsigned int dim = mesh.mesh_dimension();
    TransientLinearImplicitSystem& system = es.get_system<TransientLinearImplicitSystem>(IBFEMethod::PHI_SYSTEM_NAME);
    const DofMap& dof_map = system.get_dof_map();
    FEType fe_type = dof_map.variable_type(0);

    UniquePtr<FEBase> fe(FEBase::build(dim, fe_type));
    QGauss qrule(dim, FIFTH);
    fe->attach_quadrature_rule(&qrule);
    UniquePtr<FEBase> fe_face(FEBase::build(dim, fe_type));
    QGauss qface(dim - 1, FIFTH);
    fe_face->attach_quadrature_rule(&qface);

    const std::vector<Real>& JxW = fe->get_JxW();
    const std::vector<std::vector<Real> >& phi = fe->get_phi();
    const std::vector<std::vector<RealGradient> >& dphi = fe->get_dphi();

    const std::vector<std::vector<Real> >& phi_face = fe_face->get_phi();
    const std::vector<Real>& JxW_face = fe_face->get_JxW();

    DenseMatrix<Number> Ke;
    std::vector<dof_id_type> dof_indices;

    const double epsilon = es.parameters.get<Real>("Phi_epsilon");
    const double epsilon_inv = (std::abs(epsilon) > std::numeric_limits<double>::epsilon() ? 1.0 / epsilon : 0.0);

    const Real PENALTY = es.parameters.get<Real>("cg_penalty");
    const Real diffusion = es.parameters.get<Real>("Phi_diffusion");

    MeshBase::const_element_iterator el = mesh.active_local_elements_begin();
    const MeshBase::const_element_iterator end_el = mesh.active_local_elements_end();
    for (; el != end_el; ++el)
    {
        const Elem* elem = *el;
        dof_map.dof_indices(elem, dof_indices);
        fe->reinit(elem);
        unsigned int Ke_size = static_cast<unsigned int>(dof_indices.size());
        Ke.resize(Ke_size, Ke_size);
        for (unsigned int qp = 0; qp < qrule.n_points(); qp++)
        {
            for (unsigned int i = 0; i < phi.size(); i++)
            {
                for (unsigned int j = 0; j < phi.size(); j++)
                {
                    Ke(i, j) +=
                        (epsilon_inv * phi[i][qp] * phi[j][qp] + diffusion * (dphi[i][qp] * dphi[j][qp])) * JxW[qp];
                }
            }
        }
        for (unsigned int side = 0; side < elem->n_sides(); side++)
        {
            if (is_physical_bdry(elem, side, boundary_info, dof_map))
            {
                fe_face->reinit(elem, side);
                for (unsigned int qp = 0; qp < qface.n_points(); qp++)
                {
                    for (unsigned int i = 0; i < phi_face.size(); ++i)
                    {
                        for (unsigned int j = 0; j < phi_face.size(); ++j)
                        {
                            Ke(i, j) += PENALTY * phi_face[i][qp] * phi_face[j][qp] * JxW_face[qp];
                        }
                    }
                }
            }
        }

        dof_map.constrain_element_matrix(Ke, dof_indices);
        system.matrix->add_matrix(Ke, dof_indices);
    }

    system.matrix->close();
}

std::string
libmesh_restart_file_name(const std::string& restart_dump_dirname,
                          unsigned int time_step_number,
                          unsigned int part,
                          const std::string& extension)
{
    std::ostringstream file_name_prefix;
    file_name_prefix << restart_dump_dirname << "/libmesh_data_part_" << part << "." << std::setw(6)
                     << std::setfill('0') << std::right << time_step_number << "." << extension;
    return file_name_prefix.str();
}
}

const std::string IBFEMethod::COORDS_SYSTEM_NAME = "IB coordinates system";
const std::string IBFEMethod::COORD_MAPPING_SYSTEM_NAME = "IB coordinate mapping system";
const std::string IBFEMethod::FORCE_SYSTEM_NAME = "IB force system";
const std::string IBFEMethod::PHI_SYSTEM_NAME = "IB stress normalization system";
const std::string IBFEMethod::SOURCE_SYSTEM_NAME = "IB source system";
const std::string IBFEMethod::VELOCITY_SYSTEM_NAME = "IB velocity system";
const std::string IBFEMethod::VMS_PRESSURE_SYSTEM_NAME = "VMS pressure system";

/////////////////////////////// PUBLIC ///////////////////////////////////////

IBFEMethod::IBFEMethod(const std::string& object_name,
                       Pointer<Database> input_db,
                       Mesh* mesh,
                       int max_level_number,
                       bool register_for_restart,
                       const std::string& restart_read_dirname,
                       unsigned int restart_restore_number)
    : d_num_parts(1)
{
    commonConstructor(object_name,
                      input_db,
                      std::vector<Mesh*>(1, mesh),
                      max_level_number,
                      register_for_restart,
                      restart_read_dirname,
                      restart_restore_number);
    return;
} // IBFEMethod

IBFEMethod::IBFEMethod(const std::string& object_name,
                       Pointer<Database> input_db,
                       const std::vector<Mesh*>& meshes,
                       int max_level_number,
                       bool register_for_restart,
                       const std::string& restart_read_dirname,
                       unsigned int restart_restore_number)
    : d_num_parts(static_cast<int>(meshes.size()))
{
    commonConstructor(object_name,
                      input_db,
                      meshes,
                      max_level_number,
                      register_for_restart,
                      restart_read_dirname,
                      restart_restore_number);
    return;
} // IBFEMethod

IBFEMethod::~IBFEMethod()
{
    for (unsigned int part = 0; part < d_num_parts; ++part)
    {
        delete d_equation_systems[part];
    }
    if (d_registered_for_restart)
    {
        RestartManager::getManager()->unregisterRestartItem(d_object_name);
        d_registered_for_restart = false;
    }
    return;
} // ~IBFEMethod

FEDataManager*
IBFEMethod::getFEDataManager(const unsigned int part) const
{
    TBOX_ASSERT(d_fe_equation_systems_initialized);
    TBOX_ASSERT(part < d_num_parts);
    return d_fe_data_managers[part];
} // getFEDataManager

void
IBFEMethod::registerStressNormalizationPart(unsigned int part)
{
    TBOX_ASSERT(d_fe_equation_systems_initialized);
    TBOX_ASSERT(part < d_num_parts);
    if (d_stress_normalization_part[part]) return;
    d_has_stress_normalization_parts = true;
    d_stress_normalization_part[part] = true;

    System& Phi_system = d_equation_systems[part]->add_system<TransientLinearImplicitSystem>(PHI_SYSTEM_NAME);

    d_equation_systems[part]->parameters.set<Real>("Phi_epsilon") = d_epsilon;
    d_equation_systems[part]->parameters.set<Real>("ipdg_jump0_penalty") = ipdg_jump0_penalty;
    d_equation_systems[part]->parameters.set<Real>("ipdg_jump1_penalty") = ipdg_jump1_penalty;
    d_equation_systems[part]->parameters.set<Real>("ipdg_beta0") = ipdg_beta0;
    d_equation_systems[part]->parameters.set<Real>("ipdg_beta1") = ipdg_beta1;
    d_equation_systems[part]->parameters.set<Real>("cg_penalty") = cg_penalty;
    d_equation_systems[part]->parameters.set<std::string>("Phi_solver") = Phi_solver;
    d_equation_systems[part]->parameters.set<Real>("dt") = Phi_dt;
    d_equation_systems[part]->parameters.set<Real>("Phi_diffusion") = Phi_diffusion;

    // assign function for building Phi linear system.  defaults to CG discretization
    if (Phi_solver.compare("CG") == 0)
    {
        Phi_system.attach_assemble_function(assemble_cg_poisson);
        Phi_system.add_variable("Phi_CG", d_fe_order[part], d_fe_family[part]);
    }
    else if (Phi_solver.compare("IPDG") == 0)
    {
        Phi_system.attach_assemble_function(assemble_ipdg_poisson);
        Phi_system.add_variable("Phi_IPDG", Phi_fe_order, MONOMIAL);
    }
    else if (Phi_solver.compare("CG_HEAT") == 0)
    {
        // here we attach first the assemble function for poisson to have the
        // initial conditions for the heat equation be computed as the solution
        // to the steady state heat equation
        Phi_system.attach_assemble_function(assemble_cg_poisson);
        Phi_system.add_variable("Phi_Heat", d_fe_order[part], d_fe_family[part]);
    }
    else
    {
        Phi_system.attach_assemble_function(assemble_cg_poisson);
        Phi_system.add_variable("Phi_CG", d_fe_order[part], d_fe_family[part]);
    }

    return;
} // registerStressNormalizationPart

void
IBFEMethod::registerVMSStabilizationPart(unsigned int part)
{
    TBOX_ASSERT(d_fe_equation_systems_initialized);
    TBOX_ASSERT(part < d_num_parts);
    if (d_VMS_stabilization_part[part]) return;
    d_has_VMS_stabilization_parts = true;
    d_VMS_stabilization_part[part] = true;
    System& VMS_P_system = d_equation_systems[part]->add_system<LinearImplicitSystem>(VMS_PRESSURE_SYSTEM_NAME);
    VMS_P_system.add_variable("VMS pressure", d_fe_order[part], d_fe_family[part]);
    return;
} // registerVMSStabilizationPart

void
IBFEMethod::registerInitialCoordinateMappingFunction(const CoordinateMappingFcnData& data, const unsigned int part)
{
    TBOX_ASSERT(part < d_num_parts);
    d_coordinate_mapping_fcn_data[part] = data;
    return;
} // registerInitialCoordinateMappingFunction

void
IBFEMethod::registerPK1StressFunction(const PK1StressFcnData& data, const unsigned int part)
{
    TBOX_ASSERT(part < d_num_parts);
    d_PK1_stress_fcn_data[part].push_back(data);
    if (data.quad_type == INVALID_Q_RULE)
    {
        d_PK1_stress_fcn_data[part].back().quad_type = d_default_quad_type[part];
    }
    if (data.quad_order == INVALID_ORDER)
    {
        d_PK1_stress_fcn_data[part].back().quad_order = d_default_quad_order[part];
    }
    return;
} // registerPK1StressFunction

void
IBFEMethod::registerLagBodyForceFunction(const LagBodyForceFcnData& data, const unsigned int part)
{
    TBOX_ASSERT(part < d_num_parts);
    d_lag_body_force_fcn_data[part] = data;
    return;
} // registerLagBodyForceFunction

void
IBFEMethod::registerLagSurfacePressureFunction(const LagSurfacePressureFcnData& data, const unsigned int part)
{
    TBOX_ASSERT(part < d_num_parts);
    d_lag_surface_pressure_fcn_data[part] = data;
    return;
} // registerLagSurfacePressureFunction

void
IBFEMethod::registerLagSurfaceForceFunction(const LagSurfaceForceFcnData& data, const unsigned int part)
{
    TBOX_ASSERT(part < d_num_parts);
    d_lag_surface_force_fcn_data[part] = data;
    return;
} // registerLagSurfaceForceFunction

void
IBFEMethod::registerLagBodySourceFunction(const LagBodySourceFcnData& data, const unsigned int part)
{
    TBOX_ASSERT(part < d_num_parts);
    if (d_lag_body_source_part[part]) return;
    d_has_lag_body_source_parts = true;
    d_lag_body_source_part[part] = true;
    d_lag_body_source_fcn_data[part] = data;
    System& Q_system = d_equation_systems[part]->add_system<ExplicitSystem>(SOURCE_SYSTEM_NAME);
    Q_system.add_variable("Q", d_fe_order[part], d_fe_family[part]);
    return;
} // registerLagBodySourceFunction

const IntVector<NDIM>&
IBFEMethod::getMinimumGhostCellWidth() const
{
    return d_ghosts;
} // getMinimumGhostCellWidth

void
IBFEMethod::setupTagBuffer(Array<int>& tag_buffer, Pointer<GriddingAlgorithm<NDIM> > gridding_alg) const
{
    const int finest_hier_ln = gridding_alg->getMaxLevels() - 1;
    const int tsize = tag_buffer.size();
    tag_buffer.resizeArray(finest_hier_ln);
    for (int i = tsize; i < finest_hier_ln; ++i) tag_buffer[i] = 0;
    for (unsigned int part = 0; part < d_num_parts; ++part)
    {
        const int gcw = d_fe_data_managers[part]->getGhostCellWidth().max();
        const int tag_ln = d_fe_data_managers[part]->getLevelNumber() - 1;
        if (tag_ln >= 0 && tag_ln < finest_hier_ln)
        {
            tag_buffer[tag_ln] = std::max(tag_buffer[tag_ln], gcw);
        }
    }
    for (int ln = finest_hier_ln - 2; ln >= 0; --ln)
    {
        tag_buffer[ln] =
            std::max(tag_buffer[ln], tag_buffer[ln + 1] / gridding_alg->getRatioToCoarserLevel(ln + 1).max() + 1);
    }
    return;
} // setupTagBuffer

void
IBFEMethod::preprocessIntegrateData(double current_time, double new_time, int /*num_cycles*/)
{
    d_current_time = current_time;
    d_new_time = new_time;
    d_half_time = current_time + 0.5 * (new_time - current_time);

    // Extract the FE data.
    d_X_systems.resize(d_num_parts);
    d_X_current_vecs.resize(d_num_parts);
    d_X_new_vecs.resize(d_num_parts);
    d_X_half_vecs.resize(d_num_parts);
    d_X_IB_ghost_vecs.resize(d_num_parts);

    d_U_systems.resize(d_num_parts);
    d_U_current_vecs.resize(d_num_parts);
    d_U_new_vecs.resize(d_num_parts);
    d_U_half_vecs.resize(d_num_parts);

    d_F_systems.resize(d_num_parts);
    d_F_half_vecs.resize(d_num_parts);
    d_F_IB_ghost_vecs.resize(d_num_parts);

    d_Q_systems.resize(d_num_parts);
    d_Q_half_vecs.resize(d_num_parts);
    d_Q_IB_ghost_vecs.resize(d_num_parts);

    d_Phi_systems.resize(d_num_parts);
    d_Phi_half_vecs.resize(d_num_parts);
    
    d_VMS_P_systems.resize(d_num_parts);
    d_VMS_P_current_vecs.resize(d_num_parts);
    d_VMS_P_new_vecs.resize(d_num_parts);
    d_VMS_P_half_vecs.resize(d_num_parts);
    d_VMS_RHS_current_vecs.resize(d_num_parts);
    d_VMS_RHS_new_vecs.resize(d_num_parts);
    d_VMS_RHS_half_vecs.resize(d_num_parts);
    
    for (unsigned int part = 0; part < d_num_parts; ++part)
    {
        d_X_systems[part] = &d_equation_systems[part]->get_system(COORDS_SYSTEM_NAME);
        d_X_current_vecs[part] = dynamic_cast<PetscVector<double>*>(d_X_systems[part]->current_local_solution.get());
        d_X_new_vecs[part] = dynamic_cast<PetscVector<double>*>(
            d_X_current_vecs[part]->clone().release()); // WARNING: must be manually deleted
        d_X_half_vecs[part] = dynamic_cast<PetscVector<double>*>(
            d_X_current_vecs[part]->clone().release()); // WARNING: must be manually deleted
        d_X_IB_ghost_vecs[part] = dynamic_cast<PetscVector<double>*>(
            d_fe_data_managers[part]->buildGhostedCoordsVector(/*localize_data*/ false));

        d_U_systems[part] = &d_equation_systems[part]->get_system(VELOCITY_SYSTEM_NAME);
        d_U_current_vecs[part] = dynamic_cast<PetscVector<double>*>(d_U_systems[part]->current_local_solution.get());
        d_U_new_vecs[part] = dynamic_cast<PetscVector<double>*>(
            d_U_current_vecs[part]->clone().release()); // WARNING: must be manually deleted
        d_U_half_vecs[part] = dynamic_cast<PetscVector<double>*>(
            d_U_current_vecs[part]->clone().release()); // WARNING: must be manually deleted

        d_F_systems[part] = &d_equation_systems[part]->get_system(FORCE_SYSTEM_NAME);
        d_F_half_vecs[part] = dynamic_cast<PetscVector<double>*>(d_F_systems[part]->current_local_solution.get());
        d_F_IB_ghost_vecs[part] = dynamic_cast<PetscVector<double>*>(
            d_fe_data_managers[part]->buildGhostedSolutionVector(FORCE_SYSTEM_NAME, /*localize_data*/ false));

        if (d_lag_body_source_part[part])
        {
            d_Q_systems[part] = &d_equation_systems[part]->get_system(SOURCE_SYSTEM_NAME);
            d_Q_half_vecs[part] = dynamic_cast<PetscVector<double>*>(d_Q_systems[part]->current_local_solution.get());
            d_Q_IB_ghost_vecs[part] = dynamic_cast<PetscVector<double>*>(
                d_fe_data_managers[part]->buildGhostedSolutionVector(SOURCE_SYSTEM_NAME, /*localize_data*/ false));
        }

        if (d_stress_normalization_part[part])
        {
            d_Phi_systems[part] = &d_equation_systems[part]->get_system(PHI_SYSTEM_NAME);
            d_Phi_half_vecs[part] =
                dynamic_cast<PetscVector<double>*>(d_Phi_systems[part]->current_local_solution.get());
        }
        
        if(d_VMS_stabilization_part[part])
        {
            d_VMS_P_systems[part] = &d_equation_systems[part]->get_system(VMS_PRESSURE_SYSTEM_NAME);
            
            d_VMS_RHS_current_vecs[part] 
                    = dynamic_cast<PetscVector<double>*>(dynamic_cast<libMesh::LinearImplicitSystem*>(d_VMS_P_systems[part])->rhs);
            d_VMS_RHS_new_vecs[part] = dynamic_cast<PetscVector<double>*>(
                    d_VMS_RHS_current_vecs[part]->clone().release()); // WARNING: must be manually deleted
            d_VMS_RHS_half_vecs[part] = dynamic_cast<PetscVector<double>*>(
                    d_VMS_RHS_current_vecs[part]->clone().release()); // WARNING: must be manually deleted
            
            d_VMS_P_current_vecs[part] = dynamic_cast<PetscVector<double>*>(d_VMS_P_systems[part]->current_local_solution.get());
            d_VMS_P_new_vecs[part] = dynamic_cast<PetscVector<double>*>(
                    d_VMS_P_current_vecs[part]->clone().release()); // WARNING: must be manually deleted
            d_VMS_P_half_vecs[part] = dynamic_cast<PetscVector<double>*>(
                    d_VMS_P_current_vecs[part]->clone().release()); // WARNING: must be manually deleted
        }

        // Initialize X^{n+1/2} and X^{n+1} to equal X^{n}, and initialize
        // U^{n+1/2} and U^{n+1} to equal U^{n}.
        d_X_systems[part]->solution->close();
        d_X_systems[part]->solution->localize(*d_X_current_vecs[part]);
        d_X_systems[part]->solution->localize(*d_X_new_vecs[part]);
        d_X_systems[part]->solution->localize(*d_X_half_vecs[part]);

        d_U_systems[part]->solution->close();
        d_U_systems[part]->solution->localize(*d_U_current_vecs[part]);
        d_U_systems[part]->solution->localize(*d_U_new_vecs[part]);
        d_U_systems[part]->solution->localize(*d_U_half_vecs[part]);

        if (d_VMS_stabilization_part[part])
        {
            // copy rhs member of system into the d_VMS_RHS members
            dynamic_cast<libMesh::LinearImplicitSystem*>(d_VMS_P_systems[part])->rhs->close();
            dynamic_cast<libMesh::LinearImplicitSystem*>(d_VMS_P_systems[part])->rhs->localize(*d_VMS_RHS_current_vecs[part]);
            dynamic_cast<libMesh::LinearImplicitSystem*>(d_VMS_P_systems[part])->rhs->localize(*d_VMS_RHS_new_vecs[part]);
            dynamic_cast<libMesh::LinearImplicitSystem*>(d_VMS_P_systems[part])->rhs->localize(*d_VMS_RHS_half_vecs[part]);
                     
            d_VMS_P_systems[part]->solution->close();
            d_VMS_P_systems[part]->solution->localize(*d_VMS_P_current_vecs[part]);
            d_VMS_P_systems[part]->solution->localize(*d_VMS_P_new_vecs[part]);
            d_VMS_P_systems[part]->solution->localize(*d_VMS_P_half_vecs[part]);
        }
        
        d_F_systems[part]->solution->close();
        d_F_systems[part]->solution->localize(*d_F_half_vecs[part]);

        if (d_lag_body_source_part[part])
        {
            d_Q_systems[part]->solution->close();
            d_Q_systems[part]->solution->localize(*d_Q_half_vecs[part]);
        }

        if (d_stress_normalization_part[part])
        {
            d_Phi_systems[part]->solution->close();
            d_Phi_systems[part]->solution->localize(*d_Phi_half_vecs[part]);
        }
    }

    // Update the mask data.
    getVelocityHierarchyDataOps()->copyData(mask_new_idx, mask_current_idx);
    return;
} // preprocessIntegrateData

void
IBFEMethod::postprocessIntegrateData(double /*current_time*/, double /*new_time*/, int /*num_cycles*/)
{
    for (unsigned part = 0; part < d_num_parts; ++part)
    {
        // Reset time-dependent Lagrangian data.
        d_X_new_vecs[part]->close();
        *d_X_systems[part]->solution = *d_X_new_vecs[part];
        d_X_systems[part]->solution->close();
        d_X_systems[part]->solution->localize(*d_X_systems[part]->current_local_solution);
        delete d_X_new_vecs[part];
        delete d_X_half_vecs[part];

        d_U_new_vecs[part]->close();
        *d_U_systems[part]->solution = *d_U_new_vecs[part];
        d_U_systems[part]->solution->close();
        d_U_systems[part]->solution->localize(*d_U_systems[part]->current_local_solution);
        delete d_U_new_vecs[part];
        delete d_U_half_vecs[part];

        d_F_half_vecs[part]->close();
        *d_F_systems[part]->solution = *d_F_half_vecs[part];
        d_F_systems[part]->solution->close();
        d_F_systems[part]->solution->localize(*d_F_systems[part]->current_local_solution);

        if (d_lag_body_source_part[part])
        {
            d_Q_half_vecs[part]->close();
            *d_Q_systems[part]->solution = *d_Q_half_vecs[part];
            d_Q_systems[part]->solution->close();
            d_Q_systems[part]->solution->localize(*d_Q_systems[part]->current_local_solution);
        }

        if (d_stress_normalization_part[part])
        {
            d_Phi_half_vecs[part]->close();
            *d_Phi_systems[part]->solution = *d_Phi_half_vecs[part];
            d_Phi_systems[part]->solution->close();
            d_Phi_systems[part]->solution->localize(*d_Phi_systems[part]->current_local_solution);
        }
        
        if(d_VMS_stabilization_part[part])
        {
            d_VMS_P_half_vecs[part]->close();
            *d_VMS_P_systems[part]->solution = *d_VMS_P_half_vecs[part];
            d_VMS_P_systems[part]->solution->close();
            d_VMS_P_systems[part]->solution->localize(*d_VMS_P_systems[part]->current_local_solution);
            delete d_VMS_P_new_vecs[part];
            delete d_VMS_P_half_vecs[part];
            
            d_VMS_RHS_half_vecs[part]->close();
            *dynamic_cast<libMesh::LinearImplicitSystem*>(d_VMS_P_systems[part])->rhs = *d_VMS_RHS_half_vecs[part];
            dynamic_cast<libMesh::LinearImplicitSystem*>(d_VMS_P_systems[part])->rhs->close();
            delete d_VMS_RHS_new_vecs[part];
            delete d_VMS_RHS_half_vecs[part];
        }

        // Update the coordinate mapping dX = X - s.
        updateCoordinateMapping(part);
    }

    d_X_systems.clear();
    d_X_current_vecs.clear();
    d_X_new_vecs.clear();
    d_X_half_vecs.clear();
    d_X_IB_ghost_vecs.clear();

    d_U_systems.clear();
    d_U_current_vecs.clear();
    d_U_new_vecs.clear();
    d_U_half_vecs.clear();

    d_F_systems.clear();
    d_F_half_vecs.clear();
    d_F_IB_ghost_vecs.clear();

    d_Q_systems.clear();
    d_Q_half_vecs.clear();
    d_Q_IB_ghost_vecs.clear();

    d_Phi_systems.clear();
    d_Phi_half_vecs.clear();
    
    d_VMS_P_systems.clear();
    d_VMS_P_current_vecs.clear();
    d_VMS_P_new_vecs.clear();
    d_VMS_P_half_vecs.clear();
    d_VMS_RHS_current_vecs.clear();
    d_VMS_RHS_new_vecs.clear();
    d_VMS_RHS_half_vecs.clear();

    // Reset the current time step interval.
    d_current_time = std::numeric_limits<double>::quiet_NaN();
    d_new_time = std::numeric_limits<double>::quiet_NaN();
    d_half_time = std::numeric_limits<double>::quiet_NaN();
    return;
} // postprocessIntegrateData

void
IBFEMethod::interpolateVelocity(const int u_data_idx,
                                const std::vector<Pointer<CoarsenSchedule<NDIM> > >& /*u_synch_scheds*/,
                                const std::vector<Pointer<RefineSchedule<NDIM> > >& u_ghost_fill_scheds,
                                const double data_time)
{
    for (unsigned int part = 0; part < d_num_parts; ++part)
    {
        NumericVector<double>* X_vec = NULL;
        NumericVector<double>* X_ghost_vec = d_X_IB_ghost_vecs[part];
        NumericVector<double>* U_vec = NULL;
        if (MathUtilities<double>::equalEps(data_time, d_current_time))
        {
            X_vec = d_X_current_vecs[part];
            U_vec = d_U_current_vecs[part];
        }
        else if (MathUtilities<double>::equalEps(data_time, d_half_time))
        {
            X_vec = d_X_half_vecs[part];
            U_vec = d_U_half_vecs[part];
        }
        else if (MathUtilities<double>::equalEps(data_time, d_new_time))
        {
            X_vec = d_X_new_vecs[part];
            U_vec = d_U_new_vecs[part];
        }
        X_vec->localize(*X_ghost_vec);
        d_fe_data_managers[part]->interp(
            u_data_idx, *U_vec, *X_ghost_vec, VELOCITY_SYSTEM_NAME, u_ghost_fill_scheds, data_time);
    }
    return;
} // interpolateVelocity

void
IBFEMethod::forwardEulerStep(const double current_time, const double new_time)
{
    const double dt = new_time - current_time;
    const double data_time = 0.5 * (new_time + current_time);
    int ierr;
    for (unsigned int part = 0; part < d_num_parts; ++part)
    {
        ierr = VecWAXPY(d_X_new_vecs[part]->vec(), dt, d_U_current_vecs[part]->vec(), d_X_current_vecs[part]->vec());
        IBTK_CHKERRQ(ierr);
        ierr = VecAXPBYPCZ(
            d_X_half_vecs[part]->vec(), 0.5, 0.5, 0.0, d_X_current_vecs[part]->vec(), d_X_new_vecs[part]->vec());
        IBTK_CHKERRQ(ierr);
        d_X_new_vecs[part]->close();
        d_X_half_vecs[part]->close();
<<<<<<< HEAD
        
        if(d_VMS_stabilization_part[part])
        {
            ierr = VecWAXPY(d_VMS_P_new_vecs[part]->vec(), dt, d_VMS_RHS_current_vecs[part]->vec(), d_VMS_P_current_vecs[part]->vec());
            IBTK_CHKERRQ(ierr);
            ierr = VecAXPBYPCZ(
                    d_VMS_P_half_vecs[part]->vec(), 0.5, 0.5, 0.0, d_VMS_P_current_vecs[part]->vec(), d_VMS_P_new_vecs[part]->vec());
            IBTK_CHKERRQ(ierr);
            d_VMS_P_new_vecs[part]->close();
            d_VMS_P_half_vecs[part]->close();    
            computeVMSStabilization(*d_VMS_RHS_half_vecs[part], *d_X_half_vecs[part], *d_U_half_vecs[part], data_time, part);
=======

        if (Phi_solver.compare("CG_HEAT") == 0)
        {
            EquationSystems* equation_systems = d_equation_systems[part];
            d_equation_systems[part]->parameters.set<Real>("dt") = dt;
            TransientLinearImplicitSystem& Phi_system =
                equation_systems->get_system<TransientLinearImplicitSystem>(PHI_SYSTEM_NAME);
            Phi_system.time = new_time;
            *Phi_system.old_local_solution = *Phi_system.current_local_solution;
>>>>>>> d1b24a0f
        }
    }
    return;
} // eulerStep

void
IBFEMethod::midpointStep(const double current_time, const double new_time)
{
    const double dt = new_time - current_time;
    const double data_time = 0.5 * (new_time + current_time);
    int ierr;
    for (unsigned int part = 0; part < d_num_parts; ++part)
    {
        ierr = VecWAXPY(d_X_new_vecs[part]->vec(), dt, d_U_half_vecs[part]->vec(), d_X_current_vecs[part]->vec());
        IBTK_CHKERRQ(ierr);
        ierr = VecAXPBYPCZ(
            d_X_half_vecs[part]->vec(), 0.5, 0.5, 0.0, d_X_current_vecs[part]->vec(), d_X_new_vecs[part]->vec());
        IBTK_CHKERRQ(ierr);
        d_X_new_vecs[part]->close();
        d_X_half_vecs[part]->close();
        
        if(d_VMS_stabilization_part[part])
        {
            ierr = VecWAXPY(d_VMS_P_new_vecs[part]->vec(), dt, d_VMS_RHS_half_vecs[part]->vec(), d_VMS_P_current_vecs[part]->vec());
            IBTK_CHKERRQ(ierr);
            ierr = VecAXPBYPCZ(
                    d_VMS_P_half_vecs[part]->vec(), 0.5, 0.5, 0.0, d_VMS_P_current_vecs[part]->vec(), d_VMS_P_new_vecs[part]->vec());
            IBTK_CHKERRQ(ierr);
            d_VMS_P_new_vecs[part]->close();
            d_VMS_P_half_vecs[part]->close();
            computeVMSStabilization(*d_VMS_RHS_half_vecs[part], *d_X_half_vecs[part], *d_U_half_vecs[part], data_time, part);
        }
    }
    return;
} // midpointStep

void
IBFEMethod::trapezoidalStep(const double current_time, const double new_time)
{
    const double dt = new_time - current_time;
    const double data_time = 0.5 * (new_time + current_time);
    int ierr;
    for (unsigned int part = 0; part < d_num_parts; ++part)
    {
        ierr =
            VecWAXPY(d_X_new_vecs[part]->vec(), 0.5 * dt, d_U_current_vecs[part]->vec(), d_X_current_vecs[part]->vec());
        IBTK_CHKERRQ(ierr);
        ierr = VecAXPY(d_X_new_vecs[part]->vec(), 0.5 * dt, d_U_new_vecs[part]->vec());
        IBTK_CHKERRQ(ierr);
        ierr = VecAXPBYPCZ(
            d_X_half_vecs[part]->vec(), 0.5, 0.5, 0.0, d_X_current_vecs[part]->vec(), d_X_new_vecs[part]->vec());
        IBTK_CHKERRQ(ierr);
        d_X_new_vecs[part]->close();
        d_X_half_vecs[part]->close();
        
        if(d_VMS_stabilization_part[part])
        {
            ierr =
                    VecWAXPY(d_VMS_P_new_vecs[part]->vec(), 0.5 * dt, d_VMS_RHS_current_vecs[part]->vec(), d_VMS_P_current_vecs[part]->vec());
            IBTK_CHKERRQ(ierr);
            ierr = VecAXPY(d_VMS_P_new_vecs[part]->vec(), 0.5 * dt, d_VMS_RHS_new_vecs[part]->vec());
            IBTK_CHKERRQ(ierr);
            ierr = VecAXPBYPCZ(
                    d_VMS_P_half_vecs[part]->vec(), 0.5, 0.5, 0.0, d_VMS_P_current_vecs[part]->vec(), d_VMS_P_new_vecs[part]->vec());
            IBTK_CHKERRQ(ierr);
            d_VMS_P_new_vecs[part]->close();
            d_VMS_P_half_vecs[part]->close();
            computeVMSStabilization(*d_VMS_RHS_half_vecs[part], *d_X_half_vecs[part], *d_U_half_vecs[part], data_time, part);
        }
    }
        return;
    } // trapezoidalStep

void
IBFEMethod::computeLagrangianForce(const double data_time)
{
    TBOX_ASSERT(MathUtilities<double>::equalEps(data_time, d_half_time));
    for (unsigned part = 0; part < d_num_parts; ++part)
    {
        if (d_stress_normalization_part[part])
        {
            computeStressNormalization(*d_Phi_half_vecs[part], *d_X_half_vecs[part], data_time, part);
        }
        computeInteriorForceDensity(*d_F_half_vecs[part], *d_X_half_vecs[part], d_Phi_half_vecs[part], d_VMS_P_half_vecs[part], data_time, part);
    }
    return;
} // computeLagrangianForce

void
IBFEMethod::spreadForce(const int f_data_idx,
                        RobinPhysBdryPatchStrategy* f_phys_bdry_op,
                        const std::vector<Pointer<RefineSchedule<NDIM> > >& /*f_prolongation_scheds*/,
                        const double data_time)
{
    TBOX_ASSERT(MathUtilities<double>::equalEps(data_time, d_half_time));
    for (unsigned int part = 0; part < d_num_parts; ++part)
    {
        PetscVector<double>* X_vec = d_X_half_vecs[part];
        PetscVector<double>* X_ghost_vec = d_X_IB_ghost_vecs[part];
        PetscVector<double>* F_vec = d_F_half_vecs[part];
        PetscVector<double>* F_ghost_vec = d_F_IB_ghost_vecs[part];
        PetscVector<double>* Phi_vec = d_Phi_half_vecs[part];
        X_vec->localize(*X_ghost_vec);
        F_vec->localize(*F_ghost_vec);
        d_fe_data_managers[part]->spread(
            f_data_idx, *F_ghost_vec, *X_ghost_vec, FORCE_SYSTEM_NAME, f_phys_bdry_op, data_time);
        if (d_split_normal_force || d_split_tangential_force)
        {
            if (d_use_jump_conditions && d_split_normal_force)
            {
                imposeJumpConditions(f_data_idx, *F_ghost_vec, *X_ghost_vec, data_time, part);
            }
            if (!d_use_jump_conditions || d_split_tangential_force)
            {
                spreadTransmissionForceDensity(f_data_idx, Phi_vec, *X_ghost_vec, f_phys_bdry_op, data_time, part);
            }
        }
    }
    return;
} // spreadForce

bool
IBFEMethod::hasFluidSources() const
{
    return d_has_lag_body_source_parts;
}

void
IBFEMethod::computeLagrangianFluidSource(double data_time)
{
    TBOX_ASSERT(MathUtilities<double>::equalEps(data_time, d_half_time));
    for (unsigned int part = 0; part < d_num_parts; ++part)
    {
        if (!d_lag_body_source_part[part]) continue;

        EquationSystems* equation_systems = d_fe_data_managers[part]->getEquationSystems();
        const MeshBase& mesh = equation_systems->get_mesh();
        const unsigned int dim = mesh.mesh_dimension();

        // Extract the FE systems and DOF maps, and setup the FE object.
        ExplicitSystem& Q_system = equation_systems->get_system<ExplicitSystem>(SOURCE_SYSTEM_NAME);
        const DofMap& Q_dof_map = Q_system.get_dof_map();
        FEDataManager::SystemDofMapCache& Q_dof_map_cache =
            *d_fe_data_managers[part]->getDofMapCache(SOURCE_SYSTEM_NAME);
        FEType Q_fe_type = Q_dof_map.variable_type(0);
        std::vector<unsigned int> Q_dof_indices;
        System& X_system = equation_systems->get_system(COORDS_SYSTEM_NAME);
        std::vector<int> vars(NDIM);
        for (unsigned int d = 0; d < NDIM; ++d) vars[d] = d;

        FEDataInterpolation fe(dim, d_fe_data_managers[part]);
        UniquePtr<QBase> qrule = QBase::build(QGAUSS, dim, FIFTH);
        fe.attachQuadratureRule(qrule.get());
        fe.evalQuadraturePoints();
        fe.evalQuadratureWeights();
        fe.registerSystem(Q_system);
        NumericVector<double>& X_vec = *d_X_half_vecs[part];
        const size_t X_sys_idx = fe.registerInterpolatedSystem(X_system, vars, vars, &X_vec);
        std::vector<size_t> Q_fcn_system_idxs;
        fe.setupInterpolatedSystemDataIndexes(
            Q_fcn_system_idxs, d_lag_body_source_fcn_data[part].system_data, equation_systems);
        fe.init(/*use_IB_ghosted_vecs*/ false);

        const std::vector<libMesh::Point>& q_point = fe.getQuadraturePoints();
        const std::vector<double>& JxW = fe.getQuadratureWeights();
        const std::vector<std::vector<double> >& phi = fe.getPhi(Q_fe_type);

        const std::vector<std::vector<std::vector<double> > >& fe_interp_var_data = fe.getVarInterpolation();
        const std::vector<std::vector<std::vector<VectorValue<double> > > >& fe_interp_grad_var_data =
            fe.getGradVarInterpolation();

        std::vector<const std::vector<double>*> Q_var_data;
        std::vector<const std::vector<VectorValue<double> >*> Q_grad_var_data;

        // Setup global and elemental right-hand-side vectors.
        NumericVector<double>* Q_rhs_vec = Q_system.rhs;
        Q_rhs_vec->zero();
        Q_rhs_vec->close();
        DenseVector<double> Q_rhs_e;

        TensorValue<double> FF, FF_inv_trans;
        VectorValue<double> x;
        double Q;
        const MeshBase::const_element_iterator el_begin = mesh.active_local_elements_begin();
        const MeshBase::const_element_iterator el_end = mesh.active_local_elements_end();
        for (MeshBase::const_element_iterator el_it = el_begin; el_it != el_end; ++el_it)
        {
            Elem* const elem = *el_it;
            Q_dof_map_cache.dof_indices(elem, Q_dof_indices, 0);
            Q_rhs_e.resize(static_cast<int>(Q_dof_indices.size()));
            fe.reinit(elem);
            fe.collectDataForInterpolation(elem);
            fe.interpolate(elem);
            const unsigned int n_qp = qrule->n_points();
            const size_t n_basis = phi.size();
            for (unsigned int qp = 0; qp < n_qp; ++qp)
            {
                const libMesh::Point& X = q_point[qp];
                const std::vector<double>& x_data = fe_interp_var_data[qp][X_sys_idx];
                const std::vector<VectorValue<double> >& grad_x_data = fe_interp_grad_var_data[qp][X_sys_idx];
                get_x_and_FF(x, FF, x_data, grad_x_data);

                fe.setInterpolatedDataPointers(Q_var_data, Q_grad_var_data, Q_fcn_system_idxs, elem, qp);
                d_lag_body_source_fcn_data[part].fcn(
                    Q, FF, x, X, elem, Q_var_data, Q_grad_var_data, data_time, d_lag_body_source_fcn_data[part].ctx);
                for (unsigned int k = 0; k < n_basis; ++k)
                {
                    Q_rhs_e(k) += Q * phi[k][qp] * JxW[qp];
                }

                // Apply constraints (e.g., enforce periodic boundary conditions)
                // and add the elemental contributions to the global vector.
                Q_dof_map.constrain_element_vector(Q_rhs_e, Q_dof_indices);
                Q_rhs_vec->add_vector(Q_rhs_e, Q_dof_indices);
            }
        }

        // Solve for Q.
        NumericVector<double>& Q_vec = *d_Q_half_vecs[part];
        d_fe_data_managers[part]->computeL2Projection(
            Q_vec, *Q_rhs_vec, SOURCE_SYSTEM_NAME, d_use_consistent_mass_matrix);
    }
}

void
IBFEMethod::spreadFluidSource(const int q_data_idx,
                              RobinPhysBdryPatchStrategy* q_phys_bdry_op,
                              const std::vector<Pointer<RefineSchedule<NDIM> > >& /*q_prolongation_scheds*/,
                              const double data_time)
{
    TBOX_ASSERT(MathUtilities<double>::equalEps(data_time, d_half_time));
    for (unsigned int part = 0; part < d_num_parts; ++part)
    {
        if (!d_lag_body_source_part[part]) continue;
        PetscVector<double>* X_vec = d_X_half_vecs[part];
        PetscVector<double>* X_ghost_vec = d_X_IB_ghost_vecs[part];
        PetscVector<double>* Q_vec = d_Q_half_vecs[part];
        PetscVector<double>* Q_ghost_vec = d_Q_IB_ghost_vecs[part];
        X_vec->localize(*X_ghost_vec);
        Q_vec->localize(*Q_ghost_vec);
        d_fe_data_managers[part]->spread(
            q_data_idx, *Q_ghost_vec, *X_ghost_vec, SOURCE_SYSTEM_NAME, q_phys_bdry_op, data_time);
    }
    return;
}

FEDataManager::InterpSpec
IBFEMethod::getDefaultInterpSpec() const
{
    return d_default_interp_spec;
}

FEDataManager::SpreadSpec
IBFEMethod::getDefaultSpreadSpec() const
{
    return d_default_spread_spec;
}

void
IBFEMethod::setInterpSpec(const FEDataManager::InterpSpec& interp_spec, const unsigned int part)
{
    TBOX_ASSERT(!d_fe_equation_systems_initialized);
    TBOX_ASSERT(part < d_num_parts);
    d_interp_spec[part] = interp_spec;
    return;
}

void
IBFEMethod::setSpreadSpec(const FEDataManager::SpreadSpec& spread_spec, const unsigned int part)
{
    TBOX_ASSERT(!d_fe_equation_systems_initialized);
    TBOX_ASSERT(part < d_num_parts);
    d_spread_spec[part] = spread_spec;
    return;
}

void
IBFEMethod::initializeFEEquationSystems()
{
    if (d_fe_equation_systems_initialized) return;

    const bool from_restart = RestartManager::getManager()->isFromRestart();

    // Create the FE data managers that manage mappings between the FE mesh
    // parts and the Cartesian grid.
    d_equation_systems.resize(d_num_parts, NULL);
    d_fe_data_managers.resize(d_num_parts, NULL);
    for (unsigned int part = 0; part < d_num_parts; ++part)
    {
        // Create FE data managers.
        std::ostringstream manager_stream;
        manager_stream << "IBFEMethod FEDataManager::" << part;
        const std::string& manager_name = manager_stream.str();
        d_fe_data_managers[part] = FEDataManager::getManager(manager_name, d_interp_spec[part], d_spread_spec[part]);
        d_ghosts = IntVector<NDIM>::max(d_ghosts, d_fe_data_managers[part]->getGhostCellWidth());

        // Create FE equation systems objects and corresponding variables.
        d_equation_systems[part] = new EquationSystems(*d_meshes[part]);
        EquationSystems* equation_systems = d_equation_systems[part];
        d_fe_data_managers[part]->setEquationSystems(equation_systems, d_max_level_number - 1);
        d_fe_data_managers[part]->COORDINATES_SYSTEM_NAME = COORDS_SYSTEM_NAME;
        if (from_restart)
        {
            const std::string& file_name = libmesh_restart_file_name(
                d_libmesh_restart_read_dir, d_libmesh_restart_restore_number, part, d_libmesh_restart_file_extension);
            const XdrMODE xdr_mode = (d_libmesh_restart_file_extension == "xdr" ? DECODE : READ);
            const int read_mode =
                EquationSystems::READ_HEADER | EquationSystems::READ_DATA | EquationSystems::READ_ADDITIONAL_DATA;
            equation_systems->read(file_name, xdr_mode, read_mode, /*partition_agnostic*/ true);
        }
        else
        {
            System& X_system = equation_systems->add_system<System>(COORDS_SYSTEM_NAME);
            for (unsigned int d = 0; d < NDIM; ++d)
            {
                std::ostringstream os;
                os << "X_" << d;
                X_system.add_variable(os.str(), d_fe_order[part], d_fe_family[part]);
            }

            System& dX_system = equation_systems->add_system<System>(COORD_MAPPING_SYSTEM_NAME);
            for (unsigned int d = 0; d < NDIM; ++d)
            {
                std::ostringstream os;
                os << "dX_" << d;
                dX_system.add_variable(os.str(), d_fe_order[part], d_fe_family[part]);
            }

            System& U_system = equation_systems->add_system<System>(VELOCITY_SYSTEM_NAME);
            for (unsigned int d = 0; d < NDIM; ++d)
            {
                std::ostringstream os;
                os << "U_" << d;
                U_system.add_variable(os.str(), d_fe_order[part], d_fe_family[part]);
            }

            System& F_system = equation_systems->add_system<System>(FORCE_SYSTEM_NAME);
            for (unsigned int d = 0; d < NDIM; ++d)
            {
                std::ostringstream os;
                os << "F_" << d;
                F_system.add_variable(os.str(), d_fe_order[part], d_fe_family[part]);
            }
        }
    }
    d_fe_equation_systems_initialized = true;
    return;
}

void
IBFEMethod::initializeFEData()
{
    if (d_fe_data_initialized) return;
    initializeFEEquationSystems();
    const bool from_restart = RestartManager::getManager()->isFromRestart();

    d_X_current_vecs.resize(d_num_parts);
    d_X_systems.resize(d_num_parts);

    for (unsigned int part = 0; part < d_num_parts; ++part)
    {
        // Initialize FE equation systems.
        EquationSystems* equation_systems = d_equation_systems[part];
        if (from_restart)
        {
            equation_systems->reinit();
        }
        else
        {
            equation_systems->init();
            initializeCoordinates(part);
        }
        updateCoordinateMapping(part);

        // Assemble systems.
        System& X_system = equation_systems->get_system<System>(COORDS_SYSTEM_NAME);
        System& dX_system = equation_systems->get_system<System>(COORD_MAPPING_SYSTEM_NAME);
        System& U_system = equation_systems->get_system<System>(VELOCITY_SYSTEM_NAME);
        System& F_system = equation_systems->get_system<System>(FORCE_SYSTEM_NAME);
        
        X_system.assemble_before_solve = false;
        X_system.assemble();

        dX_system.assemble_before_solve = false;
        dX_system.assemble();

        U_system.assemble_before_solve = false;
        U_system.assemble();

        F_system.assemble_before_solve = false;
        F_system.assemble();

        if (d_stress_normalization_part[part])
        {
            TransientLinearImplicitSystem& Phi_system =
                equation_systems->get_system<TransientLinearImplicitSystem>(PHI_SYSTEM_NAME);

            if (Phi_solver.compare("CG_HEAT") == 0)
            {
                // attach assemble function for computing initial condition as solution to
                // steady state heat equation
                PetscVector<double>* X_initial =
                    dynamic_cast<PetscVector<double>*>(X_system.current_local_solution.get());
                PetscVector<double>* Phi_initial =
                    dynamic_cast<PetscVector<double>*>(Phi_system.current_local_solution.get());
                X_system.solution->close();
                X_system.solution->localize(*X_initial);
                Phi_system.assemble_before_solve = false;
                Phi_system.assemble();
                computeStressNormalization(*Phi_initial, *X_initial, 0.0, part);
                Phi_system.solution->localize(*Phi_system.current_local_solution);
                *Phi_system.old_local_solution = *Phi_system.current_local_solution;
                // now we attach heat equation assemble function
                Phi_system.attach_assemble_function(assemble_cg_heat);
            }
            Phi_system.assemble_before_solve = false;
            Phi_system.assemble();
        }
        
        if(d_VMS_stabilization_part[part])
        {
            LinearImplicitSystem& VMS_P_system = equation_systems->get_system<LinearImplicitSystem>(VMS_PRESSURE_SYSTEM_NAME);
            VMS_P_system.assemble_before_solve = false;
            VMS_P_system.assemble();
        }

        // Set up boundary conditions.  Specifically, add appropriate boundary
        // IDs to the BoundaryInfo object associated with the mesh, and add DOF
        // constraints for the nodal forces and velocities.
        const MeshBase& mesh = equation_systems->get_mesh();
        DofMap& F_dof_map = F_system.get_dof_map();
        DofMap& U_dof_map = U_system.get_dof_map();
        const unsigned int F_sys_num = F_system.number();
        const unsigned int U_sys_num = U_system.number();
        MeshBase::const_element_iterator el_it = mesh.elements_begin();
        const MeshBase::const_element_iterator el_end = mesh.elements_end();
        for (; el_it != el_end; ++el_it)
        {
            Elem* const elem = *el_it;
            for (unsigned int side = 0; side < elem->n_sides(); ++side)
            {
                const bool at_mesh_bdry = !elem->neighbor(side);
                if (!at_mesh_bdry) continue;

                static const short int dirichlet_bdry_id_set[3] = { FEDataManager::ZERO_DISPLACEMENT_X_BDRY_ID,
                                                                    FEDataManager::ZERO_DISPLACEMENT_Y_BDRY_ID,
                                                                    FEDataManager::ZERO_DISPLACEMENT_Z_BDRY_ID };
                const short int dirichlet_bdry_ids =
                    get_dirichlet_bdry_ids(mesh.boundary_info->boundary_ids(elem, side));
                if (!dirichlet_bdry_ids) continue;

                for (unsigned int n = 0; n < elem->n_nodes(); ++n)
                {
                    if (!elem->is_node_on_side(n, side)) continue;

                    Node* node = elem->get_node(n);
                    mesh.boundary_info->add_node(node, dirichlet_bdry_ids);
                    for (unsigned int d = 0; d < NDIM; ++d)
                    {
                        if (!(dirichlet_bdry_ids & dirichlet_bdry_id_set[d])) continue;
                        if (node->n_dofs(F_sys_num))
                        {
                            const int F_dof_index = node->dof_number(F_sys_num, d, 0);
                            DofConstraintRow F_constraint_row;
                            F_constraint_row[F_dof_index] = 1.0;
                            F_dof_map.add_constraint_row(F_dof_index, F_constraint_row, 0.0, false);
                        }
                        if (node->n_dofs(U_sys_num))
                        {
                            const int U_dof_index = node->dof_number(U_sys_num, d, 0);
                            DofConstraintRow U_constraint_row;
                            U_constraint_row[U_dof_index] = 1.0;
                            U_dof_map.add_constraint_row(U_dof_index, U_constraint_row, 0.0, false);
                        }
                    }
                }
            }
        }
    }
    d_fe_data_initialized = true;
    return;
} // initializeFEData

void
IBFEMethod::registerEulerianVariables()
{
    const IntVector<NDIM> ghosts = 1;
    mask_var = new SideVariable<NDIM, double>(d_object_name + "::mask");
    registerVariable(mask_current_idx,
                     mask_new_idx,
                     mask_scratch_idx,
                     mask_var,
                     ghosts,
                     "CONSERVATIVE_COARSEN",
                     "CONSERVATIVE_LINEAR_REFINE");

    // register variable for stress normalization function phi
    // represented on the Cartesian mesh
    phi_var = new CellVariable<NDIM, double>(d_object_name + "::phi");
    registerVariable(phi_current_idx,
                     phi_new_idx,
                     phi_scratch_idx,
                     phi_var,
                     ghosts,
                     "CONSERVATIVE_COARSEN",
                     "CONSERVATIVE_LINEAR_REFINE");

    return;
} // registerEulerianVariables

void
IBFEMethod::initializePatchHierarchy(Pointer<PatchHierarchy<NDIM> > hierarchy,
                                     Pointer<GriddingAlgorithm<NDIM> > gridding_alg,
                                     int /*u_data_idx*/,
                                     const std::vector<Pointer<CoarsenSchedule<NDIM> > >& /*u_synch_scheds*/,
                                     const std::vector<Pointer<RefineSchedule<NDIM> > >& /*u_ghost_fill_scheds*/,
                                     int /*integrator_step*/,
                                     double /*init_data_time*/,
                                     bool /*initial_time*/)
{
    // Cache pointers to the patch hierarchy and gridding algorithm.
    d_hierarchy = hierarchy;
    d_gridding_alg = gridding_alg;

    // Initialize the FE data manager.
    for (unsigned int part = 0; part < d_num_parts; ++part)
    {
        d_fe_data_managers[part]->reinitElementMappings();
    }

    d_is_initialized = true;
    return;
} // initializePatchHierarchy

void
IBFEMethod::registerLoadBalancer(Pointer<LoadBalancer<NDIM> > load_balancer, int workload_data_idx)
{
    TBOX_ASSERT(load_balancer);
    d_load_balancer = load_balancer;
    d_workload_idx = workload_data_idx;

    for (unsigned int part = 0; part < d_num_parts; ++part)
    {
        d_fe_data_managers[part]->registerLoadBalancer(load_balancer, workload_data_idx);
    }
    return;
} // registerLoadBalancer

void
IBFEMethod::updateWorkloadEstimates(Pointer<PatchHierarchy<NDIM> > /*hierarchy*/, int /*workload_data_idx*/)
{
    for (unsigned int part = 0; part < d_num_parts; ++part)
    {
        d_fe_data_managers[part]->updateWorkloadEstimates();
    }
    return;
} // updateWorkloadEstimates

void IBFEMethod::beginDataRedistribution(Pointer<PatchHierarchy<NDIM> > /*hierarchy*/,
                                         Pointer<GriddingAlgorithm<NDIM> > /*gridding_alg*/)
{
    // intentionally blank
    return;
} // beginDataRedistribution

void IBFEMethod::endDataRedistribution(Pointer<PatchHierarchy<NDIM> > /*hierarchy*/,
                                       Pointer<GriddingAlgorithm<NDIM> > /*gridding_alg*/)
{
    if (d_is_initialized)
    {
        for (unsigned int part = 0; part < d_num_parts; ++part)
        {
            d_fe_data_managers[part]->reinitElementMappings();
        }
    }
    return;
} // endDataRedistribution

void
IBFEMethod::initializeLevelData(Pointer<BasePatchHierarchy<NDIM> > hierarchy,
                                int level_number,
                                double init_data_time,
                                bool can_be_refined,
                                bool initial_time,
                                Pointer<BasePatchLevel<NDIM> > old_level,
                                bool allocate_data)
{
    const int finest_hier_level = hierarchy->getFinestLevelNumber();
    for (unsigned int part = 0; part < d_num_parts; ++part)
    {
        d_fe_data_managers[part]->setPatchHierarchy(hierarchy);
        d_fe_data_managers[part]->setPatchLevels(0, finest_hier_level);
        d_fe_data_managers[part]->initializeLevelData(
            hierarchy, level_number, init_data_time, can_be_refined, initial_time, old_level, allocate_data);
        if (d_load_balancer && level_number == d_fe_data_managers[part]->getLevelNumber())
        {
            d_load_balancer->setWorkloadPatchDataIndex(d_workload_idx, level_number);
            d_fe_data_managers[part]->updateWorkloadEstimates(level_number, level_number);
        }
    }
    return;
} // initializeLevelData

void
IBFEMethod::resetHierarchyConfiguration(Pointer<BasePatchHierarchy<NDIM> > hierarchy,
                                        int coarsest_level,
                                        int /*finest_level*/)
{
    const int finest_hier_level = hierarchy->getFinestLevelNumber();
    for (unsigned int part = 0; part < d_num_parts; ++part)
    {
        d_fe_data_managers[part]->setPatchHierarchy(hierarchy);
        d_fe_data_managers[part]->setPatchLevels(0, hierarchy->getFinestLevelNumber());
        d_fe_data_managers[part]->resetHierarchyConfiguration(hierarchy, coarsest_level, finest_hier_level);
    }
    return;
} // resetHierarchyConfiguration

void
IBFEMethod::applyGradientDetector(Pointer<BasePatchHierarchy<NDIM> > base_hierarchy,
                                  int level_number,
                                  double error_data_time,
                                  int tag_index,
                                  bool initial_time,
                                  bool uses_richardson_extrapolation_too)
{
    Pointer<PatchHierarchy<NDIM> > hierarchy = base_hierarchy;
    TBOX_ASSERT(hierarchy);
    TBOX_ASSERT((level_number >= 0) && (level_number <= hierarchy->getFinestLevelNumber()));
    TBOX_ASSERT(hierarchy->getPatchLevel(level_number));
    for (unsigned int part = 0; part < d_num_parts; ++part)
    {
        d_fe_data_managers[part]->applyGradientDetector(
            hierarchy, level_number, error_data_time, tag_index, initial_time, uses_richardson_extrapolation_too);
    }
    return;
} // applyGradientDetector

void
IBFEMethod::putToDatabase(Pointer<Database> db)
{
    db->putInteger("IBFE_METHOD_VERSION", IBFE_METHOD_VERSION);
    db->putInteger("d_num_parts", d_num_parts);
    db->putIntegerArray("d_ghosts", d_ghosts, NDIM);
    db->putBool("d_split_normal_force", d_split_normal_force);
    db->putBool("d_split_tangential_force", d_split_tangential_force);
    db->putBool("d_use_jump_conditions", d_use_jump_conditions);
    db->putBool("d_use_consistent_mass_matrix", d_use_consistent_mass_matrix);
    return;
} // putToDatabase

void
IBFEMethod::writeFEDataToRestartFile(const std::string& restart_dump_dirname, unsigned int time_step_number)
{
    for (unsigned int part = 0; part < d_num_parts; ++part)
    {
        const std::string& file_name =
            libmesh_restart_file_name(restart_dump_dirname, time_step_number, part, d_libmesh_restart_file_extension);
        const XdrMODE xdr_mode = (d_libmesh_restart_file_extension == "xdr" ? ENCODE : WRITE);
        const int write_mode = EquationSystems::WRITE_DATA | EquationSystems::WRITE_ADDITIONAL_DATA;
        d_equation_systems[part]->write(file_name, xdr_mode, write_mode, /*partition_agnostic*/ true);
    }
    return;
}

/////////////////////////////// PROTECTED ////////////////////////////////////

void
IBFEMethod::computeVMSStabilization(libMesh::PetscVector<double>& VMS_RHS_vec,
                                    libMesh::PetscVector<double>& X_vec,
                                    libMesh::PetscVector<double>& U_vec,
                                    double data_time,
                                    unsigned int part)
{
    
    // here we compute the L2 projection of the rhs 

     // Extract the mesh.
    EquationSystems* equation_systems = d_fe_data_managers[part]->getEquationSystems();
    const MeshBase& mesh = equation_systems->get_mesh();
    const unsigned int dim = mesh.mesh_dimension();
    
    // Extract the FE systems and DOF maps, and setup the FE objects.
    LinearImplicitSystem& VMS_P_system = equation_systems->get_system<LinearImplicitSystem>(VMS_PRESSURE_SYSTEM_NAME);
    const DofMap& VMS_P_dof_map = VMS_P_system.get_dof_map();
    FEDataManager::SystemDofMapCache& VMS_P_dof_map_cache = *d_fe_data_managers[part]->getDofMapCache(VMS_PRESSURE_SYSTEM_NAME);
    std::vector<unsigned int> VMS_P_dof_indices;
    FEType VMS_P_fe_type = VMS_P_dof_map.variable_type(0);
    std::vector<int> VMS_P_vars(1, 0);  // VMS_P is scalar valued.
    
    System& X_system = equation_systems->get_system(COORDS_SYSTEM_NAME);
    std::vector<int> vars(NDIM);
    for (unsigned int d = 0; d < NDIM; ++d) vars[d] = d;
    
    System& U_system = equation_systems->get_system(VELOCITY_SYSTEM_NAME);
        
     // Setup global and elemental right-hand-side vectors.
    UniquePtr<NumericVector<double> > rhs_vec = VMS_RHS_vec.zero_clone();
    DenseVector<double> rhs_e;

    // setup interpolation
    FEDataInterpolation fe(dim, d_fe_data_managers[part]);
    UniquePtr<QBase> qrule = QBase::build(d_default_quad_type[part], dim, d_default_quad_order[part]);
    fe.attachQuadratureRule(qrule.get());
    fe.evalQuadraturePoints();
    fe.evalQuadratureWeights();
    fe.registerSystem(VMS_P_system, VMS_P_vars, VMS_P_vars); // compute phi and dphi for this system
    const size_t X_sys_idx = fe.registerInterpolatedSystem(X_system, vars, vars, &X_vec);
    const size_t U_sys_idx = fe.registerInterpolatedSystem(U_system, vars, vars, &U_vec);
    fe.init(/*use_IB_ghosted_vecs*/ false);

    const std::vector<double>& JxW = fe.getQuadratureWeights();
    const std::vector<std::vector<double> >& phi = fe.getPhi(VMS_P_fe_type);
  
    const std::vector<std::vector<std::vector<double> > >& fe_interp_var_data = fe.getVarInterpolation();
    const std::vector<std::vector<std::vector<VectorValue<double> > > >& fe_interp_grad_var_data =
        fe.getGradVarInterpolation();

    // Loop over the elements to compute the right-hand side vector.
    TensorValue<double> FF, FF_inv_trans, gradU;
    double RR;
    VectorValue<double> x, U;
    // loop over elements
    const MeshBase::const_element_iterator el_begin = mesh.active_local_elements_begin();
    const MeshBase::const_element_iterator el_end = mesh.active_local_elements_end();
    for (MeshBase::const_element_iterator el_it = el_begin; el_it != el_end; ++el_it)
    {
        Elem* const elem = *el_it;
        VMS_P_dof_map_cache.dof_indices(elem, VMS_P_dof_indices);
        rhs_e.resize(static_cast<int>(VMS_P_dof_indices.size()));
        fe.reinit(elem);
        fe.collectDataForInterpolation(elem);
        fe.interpolate(elem);
        const unsigned int n_qp = qrule->n_points();
        const size_t n_basis = phi.size();
        for (unsigned int qp = 0; qp < n_qp; ++qp)
        {
            const std::vector<double>& x_data = fe_interp_var_data[qp][X_sys_idx];
            const std::vector<VectorValue<double> >& grad_x_data = fe_interp_grad_var_data[qp][X_sys_idx];
            const std::vector<double>& U_data = fe_interp_var_data[qp][U_sys_idx];
            const std::vector<VectorValue<double> >& grad_U_data = fe_interp_grad_var_data[qp][U_sys_idx];
            get_x_and_FF(x, FF, x_data, grad_x_data);
            get_U_and_gradU(U, gradU, U_data, grad_U_data);
            tensor_inverse_transpose(FF_inv_trans, FF, NDIM);
         
            // compute the rhs for the pressure rate equation.  this is
            // the velocity gradient in reference coordinates contracted against
            // FF_inv_trans (also multiplied by beta_s).
            // Note: this code below depends on the choice of volumetric energy.
            RR =  d_VMS_beta_s[part] * gradU.contract(FF_inv_trans);
            for (unsigned int k = 0; k < n_basis; ++k)
            {
                rhs_e(k) = RR * phi[k][qp] * JxW[qp];
            }
        }
    
        // Apply constraints (e.g., enforce periodic boundary conditions)
        // and add the elemental contributions to the global vector.
        VMS_P_dof_map.constrain_element_vector(rhs_e, VMS_P_dof_indices);
        rhs_vec->add_vector(rhs_e, VMS_P_dof_indices);
    }

    // compute L2 projection.
    d_fe_data_managers[part]->computeL2Projection(VMS_RHS_vec, *rhs_vec, VMS_PRESSURE_SYSTEM_NAME, d_use_consistent_mass_matrix);
    return;
}

void
IBFEMethod::computeStressNormalization(PetscVector<double>& Phi_vec,
                                       PetscVector<double>& X_vec,
                                       const double data_time,
                                       const unsigned int part)
{
    // Extract the mesh.
    EquationSystems* equation_systems = d_fe_data_managers[part]->getEquationSystems();
    const MeshBase& mesh = equation_systems->get_mesh();
    const BoundaryInfo& boundary_info = *mesh.boundary_info;
    const unsigned int dim = mesh.mesh_dimension();

    // Setup extra data needed to compute stresses/forces.

    // Extract the FE systems and DOF maps, and setup the FE objects.
    TransientLinearImplicitSystem& Phi_system =
        equation_systems->get_system<TransientLinearImplicitSystem>(PHI_SYSTEM_NAME);
    const DofMap& Phi_dof_map = Phi_system.get_dof_map();
    FEDataManager::SystemDofMapCache& Phi_dof_map_cache = *d_fe_data_managers[part]->getDofMapCache(PHI_SYSTEM_NAME);
    std::vector<unsigned int> Phi_dof_indices;
    FEType Phi_fe_type = Phi_dof_map.variable_type(0);
    std::vector<int> Phi_vars(1, 0);

    // things for building RHS of Phi linear system based on poisson solver.
    const Real cg_penalty = equation_systems->parameters.get<Real>("cg_penalty");
    const Real ipdg_jump0_penalty = equation_systems->parameters.get<Real>("ipdg_jump0_penalty");
    const Real ipdg_beta0 = equation_systems->parameters.get<Real>("ipdg_beta0");
    const std::string Phi_solver = equation_systems->parameters.get<std::string>("Phi_solver");
    const Real diffusion = equation_systems->parameters.get<Real>("Phi_diffusion");
    const Real dt = equation_systems->parameters.get<Real>("dt");
    const std::string solver_flag = (data_time == 0.0) ? "CG" : Phi_solver;

    System& X_system = equation_systems->get_system(COORDS_SYSTEM_NAME);
    std::vector<int> X_vars(NDIM);
    for (unsigned int d = 0; d < NDIM; ++d) X_vars[d] = d;

    FEDataInterpolation fe(dim, d_fe_data_managers[part]);
    UniquePtr<QBase> qrule = QBase::build(QGAUSS, dim, FIFTH);
    UniquePtr<QBase> qrule_face = QBase::build(QGAUSS, dim - 1, FIFTH);
    fe.attachQuadratureRule(qrule.get());
    fe.attachQuadratureRuleFace(qrule_face.get());
    fe.evalNormalsFace();
    fe.evalQuadraturePoints();
    fe.evalQuadraturePointsFace();
    fe.evalQuadratureWeights();
    fe.evalQuadratureWeightsFace();
    fe.registerSystem(Phi_system, Phi_vars, Phi_vars); // compute phi and dphi for the Phi system
    const size_t X_sys_idx = fe.registerInterpolatedSystem(X_system, X_vars, X_vars, &X_vec);
    const size_t num_PK1_fcns = d_PK1_stress_fcn_data[part].size();
    std::vector<std::vector<size_t> > PK1_fcn_system_idxs(num_PK1_fcns);
    for (unsigned int k = 0; k < num_PK1_fcns; ++k)
    {
        fe.setupInterpolatedSystemDataIndexes(
            PK1_fcn_system_idxs[k], d_PK1_stress_fcn_data[part][k].system_data, equation_systems);
    }
    std::vector<size_t> surface_force_fcn_system_idxs;
    fe.setupInterpolatedSystemDataIndexes(
        surface_force_fcn_system_idxs, d_lag_surface_force_fcn_data[part].system_data, equation_systems);
    std::vector<size_t> surface_pressure_fcn_system_idxs;
    fe.setupInterpolatedSystemDataIndexes(
        surface_pressure_fcn_system_idxs, d_lag_surface_pressure_fcn_data[part].system_data, equation_systems);
    fe.init(/*use_IB_ghosted_vecs*/ false);

    const std::vector<libMesh::Point>& q_point_face = fe.getQuadraturePointsFace();
    const std::vector<double>& JxW_face = fe.getQuadratureWeightsFace();
    const std::vector<libMesh::Point>& normal_face = fe.getNormalsFace();
    const std::vector<std::vector<double> >& phi_face = fe.getPhiFace(Phi_fe_type);
    const std::vector<std::vector<libMesh::VectorValue<double> > >& dphi_face = fe.getDphiFace(Phi_fe_type);

    // things for RHS vector in case we are timestepping for Phi i.e. solving the heat equation.
    const std::vector<libMesh::Point>& q_point = fe.getQuadraturePoints();
    const std::vector<double>& JxW = fe.getQuadratureWeights();
    const std::vector<std::vector<double> >& phi = fe.getPhi(Phi_fe_type);
    const std::vector<std::vector<libMesh::VectorValue<double> > >& dphi = fe.getDphi(Phi_fe_type);

    const std::vector<std::vector<std::vector<double> > >& fe_interp_var_data = fe.getVarInterpolation();
    const std::vector<std::vector<std::vector<VectorValue<double> > > >& fe_interp_grad_var_data =
        fe.getGradVarInterpolation();

    std::vector<std::vector<const std::vector<double>*> > PK1_var_data(num_PK1_fcns);
    std::vector<std::vector<const std::vector<VectorValue<double> >*> > PK1_grad_var_data(num_PK1_fcns);
    std::vector<const std::vector<double> *> surface_force_var_data, surface_pressure_var_data;
    std::vector<const std::vector<VectorValue<double> > *> surface_force_grad_var_data, surface_pressure_grad_var_data;

    // Setup global and elemental right-hand-side vectors.
    NumericVector<double>* Phi_rhs_vec = Phi_system.rhs;
    Phi_rhs_vec->zero();
    Phi_rhs_vec->close();
    DenseVector<double> Phi_rhs_e;

    // Set up boundary conditions for Phi.
    TensorValue<double> PP, FF, FF_trans, FF_inv_trans;
    VectorValue<double> F_s, n, x;
    const MeshBase::const_element_iterator el_begin = mesh.active_local_elements_begin();
    const MeshBase::const_element_iterator el_end = mesh.active_local_elements_end();
    for (MeshBase::const_element_iterator el_it = el_begin; el_it != el_end; ++el_it)
    {
        Elem* const elem = *el_it;
        bool reinit_all_data = true;

        fe.reinit(elem);
        if (reinit_all_data)
        {
            Phi_dof_map_cache.dof_indices(elem, Phi_dof_indices);
            Phi_rhs_e.resize(static_cast<int>(Phi_dof_indices.size()));
            fe.collectDataForInterpolation(elem);
            reinit_all_data = false;
        }
        fe.interpolate(elem);

        for (unsigned short int side = 0; side < elem->n_sides(); ++side)
        {
            // Skip non-physical boundaries.
            if (!is_physical_bdry(elem, side, boundary_info, Phi_dof_map)) continue;

            // Determine if we need to integrate surface forces along this
            // part of the physical boundary; if not, skip the present side.
            const bool at_dirichlet_bdry = is_dirichlet_bdry(elem, side, boundary_info, Phi_dof_map);
            if (at_dirichlet_bdry) continue;

            fe.reinit(elem, side);
            if (reinit_all_data)
            {
                Phi_dof_map_cache.dof_indices(elem, Phi_dof_indices);
                Phi_rhs_e.resize(static_cast<int>(Phi_dof_indices.size()));
                fe.collectDataForInterpolation(elem);
                reinit_all_data = false;
            }
            fe.interpolate(elem, side);
            const unsigned int n_qp = qrule_face->n_points();
            const size_t n_basis = phi_face.size();

            // for the IPDG penalty parameter
            UniquePtr<Elem> elem_side(elem->build_side(side));
            const double h0_elem = pow(elem->volume() / elem_side->volume(), ipdg_beta0);

            for (unsigned int qp = 0; qp < n_qp; ++qp)
            {
                // X:     reference coordinate
                // x:     current coordinate
                // FF:    deformation gradient associated with x = chi(X,t) (FF = dchi/dX)
                // J:     Jacobian determinant (J = det(FF))
                // N:     unit normal in the reference configuration
                // n:     unit normal in the current configuration
                // dA_da: reference surface area per current surface area (from Nanson's relation)
                const libMesh::Point& X = q_point_face[qp];
                const std::vector<double>& x_data = fe_interp_var_data[qp][X_sys_idx];
                const std::vector<VectorValue<double> >& grad_x_data = fe_interp_grad_var_data[qp][X_sys_idx];
                get_x_and_FF(x, FF, x_data, grad_x_data);
                const double J = std::abs(FF.det());
                FF_trans = FF.transpose();
                tensor_inverse_transpose(FF_inv_trans, FF, NDIM);
                const libMesh::VectorValue<double>& N = normal_face[qp];
                n = (FF_inv_trans * N).unit();
                const double dA_da = 1.0 / (J * (FF_inv_trans * normal_face[qp]) * n);

                // Here we build up the boundary value for Phi.
                double Phi = 0.0;
                for (unsigned int k = 0; k < num_PK1_fcns; ++k)
                {
                    if (d_PK1_stress_fcn_data[part][k].fcn)
                    {
                        // Compute the value of the first Piola-Kirchhoff stress
                        // tensor at the quadrature point and add the corresponding
                        // traction force to the right-hand-side vector.
                        fe.setInterpolatedDataPointers(
                            PK1_var_data[k], PK1_grad_var_data[k], PK1_fcn_system_idxs[k], elem, qp);
                        d_PK1_stress_fcn_data[part][k].fcn(PP,
                                                           FF,
                                                           x,
                                                           X,
                                                           elem,
                                                           PK1_var_data[k],
                                                           PK1_grad_var_data[k],
                                                           data_time,
                                                           d_PK1_stress_fcn_data[part][k].ctx);
                        if (scale_Phi_by_J)
                        {
                            Phi += n * ((PP * FF_trans) * n) / J;
                        }
                        else
                        {
                            Phi += n * ((PP * FF_trans) * n);
                        }
                    }
                }

                if (d_lag_surface_force_fcn_data[part].fcn)
                {
                    // Compute the value of the surface force at the
                    // quadrature point and add the corresponding force to
                    // the right-hand-side vector.
                    fe.setInterpolatedDataPointers(
                        surface_force_var_data, surface_force_grad_var_data, surface_force_fcn_system_idxs, elem, qp);
                    d_lag_surface_force_fcn_data[part].fcn(F_s,
                                                           FF,
                                                           x,
                                                           X,
                                                           elem,
                                                           side,
                                                           surface_force_var_data,
                                                           surface_force_grad_var_data,
                                                           data_time,
                                                           d_lag_surface_force_fcn_data[part].ctx);
                    if (scale_Phi_by_J)
                    {
                        Phi -= n * F_s * dA_da;
                    }
                    else
                    {
                        Phi -= J * n * F_s * dA_da;
                    }
                }

                if (d_lag_surface_pressure_fcn_data[part].fcn)
                {
                    // Compute the value of the pressure at the quadrature
                    // point and add the corresponding force to the
                    // right-hand-side vector.
                    double P = 0.0;
                    fe.setInterpolatedDataPointers(surface_pressure_var_data,
                                                   surface_pressure_grad_var_data,
                                                   surface_pressure_fcn_system_idxs,
                                                   elem,
                                                   qp);
                    d_lag_surface_pressure_fcn_data[part].fcn(P,
                                                              FF,
                                                              x,
                                                              X,
                                                              elem,
                                                              side,
                                                              surface_pressure_var_data,
                                                              surface_pressure_grad_var_data,
                                                              data_time,
                                                              d_lag_surface_pressure_fcn_data[part].ctx);
                    if (scale_Phi_by_J)
                    {
                        Phi += P;
                    }
                    else
                    {
                        Phi += J * P;
                    }
                }

                // Add the boundary forces to the right-hand-side vector.
                for (unsigned int i = 0; i < n_basis; ++i)
                {
                    if ((solver_flag.compare("CG") == 0) || (solver_flag.compare("CG_HEAT") == 0))
                    {
                        Phi_rhs_e(i) += cg_penalty * Phi * phi_face[i][qp] * JxW_face[qp];
                    }
                    else if (solver_flag.compare("IPDG") == 0)
                    {
                        Phi_rhs_e(i) += diffusion * JxW_face[qp] * Phi * ipdg_jump0_penalty / h0_elem * phi_face[i][qp];
                        Phi_rhs_e(i) -= diffusion * JxW_face[qp] * dphi_face[i][qp] * (Phi * normal_face[qp]);
                    }
                    else // default solver to CG
                    {
                        Phi_rhs_e(i) += cg_penalty * Phi * phi_face[i][qp] * JxW_face[qp];
                    }
                }
            }
        }

        if (solver_flag.compare("CG_HEAT") == 0)
        {
            for (unsigned int qp = 0; qp < qrule->n_points(); qp++)
            {
                Number Phi_old = 0.0;
                Gradient grad_Phi_old;

                // get values of solution and its gradient at the previous timestep
                for (unsigned int l = 0; l < phi.size(); l++)
                {
                    Phi_old += phi[l][qp] * Phi_system.old_solution(Phi_dof_indices[l]);
                    grad_Phi_old.add_scaled(dphi[l][qp], Phi_system.old_solution(Phi_dof_indices[l]));
                }

                for (unsigned int i = 0; i < phi.size(); i++)
                {
                    // for timestepping
                    Phi_rhs_e(i) +=
                        JxW[qp] * (Phi_old * phi[i][qp] - diffusion * 0.5 * dt * grad_Phi_old * dphi[i][qp]);
                }
            }
        }

        if ((solver_flag.compare("CG") == 0) || (solver_flag.compare("CG_HEAT") == 0))
        {
            // Apply constraints (e.g., enforce periodic boundary conditions)
            // and add the elemental contributions to the global vector.
            Phi_dof_map.constrain_element_vector(Phi_rhs_e, Phi_dof_indices);
        }

        Phi_rhs_vec->add_vector(Phi_rhs_e, Phi_dof_indices);
    }

    // Solve for Phi.
    Phi_rhs_vec->close();
    Phi_system.solve();
    Phi_system.solution->close();
    Phi_system.solution->localize(Phi_vec);

    if ((solver_flag.compare("CG") == 0) || (solver_flag.compare("CG_HEAT") == 0))
    {
        Phi_dof_map.enforce_constraints_exactly(Phi_system, &Phi_vec);
    }

    return;
}

void
IBFEMethod::computeInteriorForceDensity(PetscVector<double>& G_vec,
                                        PetscVector<double>& X_vec,
                                        PetscVector<double>* Phi_vec,
                                        PetscVector<double>* VMS_P_vec,
                                        const double data_time,
                                        const unsigned int part)
{
    // Extract the mesh.
    EquationSystems* equation_systems = d_fe_data_managers[part]->getEquationSystems();
    const MeshBase& mesh = equation_systems->get_mesh();
    const BoundaryInfo& boundary_info = *mesh.boundary_info;
    const unsigned int dim = mesh.mesh_dimension();

    // Setup global and elemental right-hand-side vectors.
    UniquePtr<NumericVector<double> > G_rhs_vec = G_vec.zero_clone();
    DenseVector<double> G_rhs_e[NDIM];

    // First handle the stress contributions.  These are handled separately because
    // each stress function may use a different quadrature rule.
    const size_t num_PK1_fcns = d_PK1_stress_fcn_data[part].size();
    for (unsigned int k = 0; k < num_PK1_fcns; ++k)
    {
        if (!d_PK1_stress_fcn_data[part][k].fcn) continue;

        // Extract the FE systems and DOF maps, and setup the FE object.
        System& G_system = equation_systems->get_system(FORCE_SYSTEM_NAME);
        const DofMap& G_dof_map = G_system.get_dof_map();
        FEDataManager::SystemDofMapCache& G_dof_map_cache =
            *d_fe_data_managers[part]->getDofMapCache(FORCE_SYSTEM_NAME);
        FEType G_fe_type = G_dof_map.variable_type(0);
        for (unsigned int d = 0; d < NDIM; ++d)
        {
            TBOX_ASSERT(G_dof_map.variable_type(d) == G_fe_type);
        }
        std::vector<std::vector<unsigned int> > G_dof_indices(NDIM);
        System& X_system = equation_systems->get_system(COORDS_SYSTEM_NAME);
        std::vector<int> vars(NDIM);
        for (unsigned int d = 0; d < NDIM; ++d) vars[d] = d;

        FEDataInterpolation fe(dim, d_fe_data_managers[part]);
        UniquePtr<QBase> qrule =
            QBase::build(d_PK1_stress_fcn_data[part][k].quad_type, dim, d_PK1_stress_fcn_data[part][k].quad_order);
        UniquePtr<QBase> qrule_face =
            QBase::build(d_PK1_stress_fcn_data[part][k].quad_type, dim - 1, d_PK1_stress_fcn_data[part][k].quad_order);
        fe.attachQuadratureRule(qrule.get());
        fe.attachQuadratureRuleFace(qrule_face.get());
        fe.evalNormalsFace();
        fe.evalQuadraturePoints();
        fe.evalQuadraturePointsFace();
        fe.evalQuadratureWeights();
        fe.evalQuadratureWeightsFace();
        fe.registerSystem(G_system, std::vector<int>(), vars); // compute dphi for the force system
        const size_t X_sys_idx = fe.registerInterpolatedSystem(X_system, vars, vars, &X_vec);
        std::vector<size_t> PK1_fcn_system_idxs;
        fe.setupInterpolatedSystemDataIndexes(
            PK1_fcn_system_idxs, d_PK1_stress_fcn_data[part][k].system_data, equation_systems);
        fe.init(/*use_IB_ghosted_vecs*/ false);

        const std::vector<libMesh::Point>& q_point = fe.getQuadraturePoints();
        const std::vector<double>& JxW = fe.getQuadratureWeights();
        const std::vector<std::vector<VectorValue<double> > >& dphi = fe.getDphi(G_fe_type);

        const std::vector<libMesh::Point>& q_point_face = fe.getQuadraturePointsFace();
        const std::vector<double>& JxW_face = fe.getQuadratureWeightsFace();
        const std::vector<libMesh::Point>& normal_face = fe.getNormalsFace();
        const std::vector<std::vector<double> >& phi_face = fe.getPhiFace(G_fe_type);

        const std::vector<std::vector<std::vector<double> > >& fe_interp_var_data = fe.getVarInterpolation();
        const std::vector<std::vector<std::vector<VectorValue<double> > > >& fe_interp_grad_var_data =
            fe.getGradVarInterpolation();

        std::vector<const std::vector<double>*> PK1_var_data;
        std::vector<const std::vector<VectorValue<double> >*> PK1_grad_var_data;

        // Loop over the elements to compute the right-hand side vector.  This
        // is computed via
        //
        //    rhs_k = -int{PP(s,t) grad phi_k(s)}ds + int{PP(s,t) N(s,t) phi_k(s)}dA(s)
        //
        // This right-hand side vector is used to solve for the nodal values of
        // the interior elastic force density.
        TensorValue<double> PP, FF, FF_inv_trans;
        VectorValue<double> F, F_qp, n, x;
        const MeshBase::const_element_iterator el_begin = mesh.active_local_elements_begin();
        const MeshBase::const_element_iterator el_end = mesh.active_local_elements_end();
        for (MeshBase::const_element_iterator el_it = el_begin; el_it != el_end; ++el_it)
        {
            Elem* const elem = *el_it;
            for (unsigned int d = 0; d < NDIM; ++d)
            {
                G_dof_map_cache.dof_indices(elem, G_dof_indices[d], d);
                G_rhs_e[d].resize(static_cast<int>(G_dof_indices[d].size()));
            }
            fe.reinit(elem);
            fe.collectDataForInterpolation(elem);
            fe.interpolate(elem);
            const unsigned int n_qp = qrule->n_points();
            const size_t n_basis = dphi.size();
            for (unsigned int qp = 0; qp < n_qp; ++qp)
            {
                const libMesh::Point& X = q_point[qp];
                const std::vector<double>& x_data = fe_interp_var_data[qp][X_sys_idx];
                const std::vector<VectorValue<double> >& grad_x_data = fe_interp_grad_var_data[qp][X_sys_idx];
                get_x_and_FF(x, FF, x_data, grad_x_data);

                // Compute the value of the first Piola-Kirchhoff stress tensor
                // at the quadrature point and add the corresponding forces to
                // the right-hand-side vector.
                fe.setInterpolatedDataPointers(PK1_var_data, PK1_grad_var_data, PK1_fcn_system_idxs, elem, qp);
                d_PK1_stress_fcn_data[part][k].fcn(
                    PP, FF, x, X, elem, PK1_var_data, PK1_grad_var_data, data_time, d_PK1_stress_fcn_data[part][k].ctx);
                for (unsigned int k = 0; k < n_basis; ++k)
                {
                    F_qp = -PP * dphi[k][qp] * JxW[qp];
                    for (unsigned int i = 0; i < NDIM; ++i)
                    {
                        G_rhs_e[i](k) += F_qp(i);
                    }
                }
            }

            // Loop over the element boundaries.
            for (unsigned short int side = 0; side < elem->n_sides(); ++side)
            {
                // Skip non-physical boundaries.
                if (!is_physical_bdry(elem, side, boundary_info, G_dof_map)) continue;

                // Determine if we need to integrate surface forces along this
                // part of the physical boundary; if not, skip the present side.
                const bool at_dirichlet_bdry = is_dirichlet_bdry(elem, side, boundary_info, G_dof_map);
                const bool integrate_normal_force =
                    (d_split_normal_force && !at_dirichlet_bdry) || (!d_split_normal_force && at_dirichlet_bdry);
                const bool integrate_tangential_force = (d_split_tangential_force && !at_dirichlet_bdry) ||
                                                        (!d_split_tangential_force && at_dirichlet_bdry);
                if (!integrate_normal_force && !integrate_tangential_force) continue;

                fe.reinit(elem, side);
                fe.interpolate(elem, side);
                const unsigned int n_qp = qrule_face->n_points();
                const size_t n_basis = phi_face.size();
                for (unsigned int qp = 0; qp < n_qp; ++qp)
                {
                    const libMesh::Point& X = q_point_face[qp];
                    const std::vector<double>& x_data = fe_interp_var_data[qp][X_sys_idx];
                    const std::vector<VectorValue<double> >& grad_x_data = fe_interp_grad_var_data[qp][X_sys_idx];
                    get_x_and_FF(x, FF, x_data, grad_x_data);
                    tensor_inverse_transpose(FF_inv_trans, FF, NDIM);

                    F.zero();

                    // Compute the value of the first Piola-Kirchhoff stress
                    // tensor at the quadrature point and add the corresponding
                    // traction force to the right-hand-side vector.
                    if (d_PK1_stress_fcn_data[part][k].fcn)
                    {
                        fe.setInterpolatedDataPointers(PK1_var_data, PK1_grad_var_data, PK1_fcn_system_idxs, elem, qp);
                        d_PK1_stress_fcn_data[part][k].fcn(PP,
                                                           FF,
                                                           x,
                                                           X,
                                                           elem,
                                                           PK1_var_data,
                                                           PK1_grad_var_data,
                                                           data_time,
                                                           d_PK1_stress_fcn_data[part][k].ctx);
                        F += PP * normal_face[qp];
                    }

                    n = (FF_inv_trans * normal_face[qp]).unit();

                    if (!integrate_normal_force)
                    {
                        F -= (F * n) * n; // remove the normal component.
                    }

                    if (!integrate_tangential_force)
                    {
                        F -= (F - (F * n) * n); // remove the tangential component.
                    }

                    // Add the boundary forces to the right-hand-side vector.
                    for (unsigned int k = 0; k < n_basis; ++k)
                    {
                        F_qp = F * phi_face[k][qp] * JxW_face[qp];
                        for (unsigned int i = 0; i < NDIM; ++i)
                        {
                            G_rhs_e[i](k) += F_qp(i);
                        }
                    }
                }
            }

            // Apply constraints (e.g., enforce periodic boundary conditions)
            // and add the elemental contributions to the global vector.
            for (unsigned int i = 0; i < NDIM; ++i)
            {
                G_dof_map.constrain_element_vector(G_rhs_e[i], G_dof_indices[i]);
                G_rhs_vec->add_vector(G_rhs_e[i], G_dof_indices[i]);
            }
        }
    }

    // Now account for any additional force contributions.

    // Extract the FE systems and DOF maps, and setup the FE objects.
    System& G_system = equation_systems->get_system(FORCE_SYSTEM_NAME);
    const DofMap& G_dof_map = G_system.get_dof_map();
    FEDataManager::SystemDofMapCache& G_dof_map_cache = *d_fe_data_managers[part]->getDofMapCache(FORCE_SYSTEM_NAME);
    FEType G_fe_type = G_dof_map.variable_type(0);
    for (unsigned int d = 0; d < NDIM; ++d)
    {
        TBOX_ASSERT(G_dof_map.variable_type(d) == G_fe_type);
    }
    std::vector<std::vector<unsigned int> > G_dof_indices(NDIM);
    System& X_system = equation_systems->get_system(COORDS_SYSTEM_NAME);
    System* Phi_system = Phi_vec ? &equation_systems->get_system(PHI_SYSTEM_NAME) : NULL;
    System* VMS_P_system = VMS_P_vec ? &equation_systems->get_system(VMS_PRESSURE_SYSTEM_NAME) : NULL;
    std::vector<int> vars(NDIM);
    for (unsigned int d = 0; d < NDIM; ++d) vars[d] = d;
    std::vector<int> Phi_vars(1, 0);
    std::vector<int> VMS_P_vars(1, 0);
    std::vector<int> no_vars;

    FEDataInterpolation fe(dim, d_fe_data_managers[part]);
    UniquePtr<QBase> qrule = QBase::build(d_default_quad_type[part], dim, d_default_quad_order[part]);
    UniquePtr<QBase> qrule_face = QBase::build(d_default_quad_type[part], dim - 1, d_default_quad_order[part]);
    fe.attachQuadratureRule(qrule.get());
    fe.attachQuadratureRuleFace(qrule_face.get());
    fe.evalNormalsFace();
    fe.evalQuadraturePoints();
    fe.evalQuadraturePointsFace();
    fe.evalQuadratureWeights();
    fe.evalQuadratureWeightsFace();
    fe.registerSystem(G_system, vars, vars); // compute phi and dphi for the force system
    const size_t X_sys_idx = fe.registerInterpolatedSystem(X_system, vars, vars, &X_vec);
    const size_t Phi_sys_idx = Phi_vec ? fe.registerInterpolatedSystem(*Phi_system, Phi_vars, no_vars, Phi_vec) :
                                         std::numeric_limits<size_t>::max();
    const size_t VMS_P_sys_idx = VMS_P_vec ? fe.registerInterpolatedSystem(*VMS_P_system, VMS_P_vars, no_vars, VMS_P_vec) :
                                         std::numeric_limits<size_t>::max();
    std::vector<size_t> body_force_fcn_system_idxs;
    fe.setupInterpolatedSystemDataIndexes(
        body_force_fcn_system_idxs, d_lag_body_force_fcn_data[part].system_data, equation_systems);
    std::vector<size_t> surface_force_fcn_system_idxs;
    fe.setupInterpolatedSystemDataIndexes(
        surface_force_fcn_system_idxs, d_lag_surface_force_fcn_data[part].system_data, equation_systems);
    std::vector<size_t> surface_pressure_fcn_system_idxs;
    fe.setupInterpolatedSystemDataIndexes(
        surface_pressure_fcn_system_idxs, d_lag_surface_pressure_fcn_data[part].system_data, equation_systems);
    fe.init(/*use_IB_ghosted_vecs*/ false);

    const std::vector<libMesh::Point>& q_point = fe.getQuadraturePoints();
    const std::vector<double>& JxW = fe.getQuadratureWeights();
    const std::vector<std::vector<double> >& phi = fe.getPhi(G_fe_type);
    const std::vector<std::vector<VectorValue<double> > >& dphi = fe.getDphi(G_fe_type);

    const std::vector<libMesh::Point>& q_point_face = fe.getQuadraturePointsFace();
    const std::vector<double>& JxW_face = fe.getQuadratureWeightsFace();
    const std::vector<libMesh::Point>& normal_face = fe.getNormalsFace();
    const std::vector<std::vector<double> >& phi_face = fe.getPhiFace(G_fe_type);

    const std::vector<std::vector<std::vector<double> > >& fe_interp_var_data = fe.getVarInterpolation();
    const std::vector<std::vector<std::vector<VectorValue<double> > > >& fe_interp_grad_var_data =
        fe.getGradVarInterpolation();

    std::vector<const std::vector<double> *> body_force_var_data, surface_force_var_data, surface_pressure_var_data;
    std::vector<const std::vector<VectorValue<double> > *> body_force_grad_var_data, surface_force_grad_var_data,
        surface_pressure_grad_var_data;

    // Loop over the elements to compute the right-hand side vector.
<<<<<<< HEAD
    TensorValue<double> PP, FF, VV, FF_inv_trans;
    VectorValue<double> F, F_b, F_s, F_qp, n, x;
    boost::multi_array<double, 2> X_node;
    boost::multi_array<double, 1> Phi_node;
=======
    TensorValue<double> PP, FF, FF_inv_trans, Phi_vol;
    VectorValue<double> T, F, F_b, F_s, F_qp, n, x, Phi_surface;
>>>>>>> d1b24a0f
    const MeshBase::const_element_iterator el_begin = mesh.active_local_elements_begin();
    const MeshBase::const_element_iterator el_end = mesh.active_local_elements_end();
    for (MeshBase::const_element_iterator el_it = el_begin; el_it != el_end; ++el_it)
    {
        Elem* const elem = *el_it;
        for (unsigned int d = 0; d < NDIM; ++d)
        {
            G_dof_map_cache.dof_indices(elem, G_dof_indices[d], d);
            G_rhs_e[d].resize(static_cast<int>(G_dof_indices[d].size()));
        }
        fe.reinit(elem);
        fe.collectDataForInterpolation(elem);
        fe.interpolate(elem);
        const unsigned int n_qp = qrule->n_points();
        const size_t n_basis = phi.size();
        for (unsigned int qp = 0; qp < n_qp; ++qp)
        {
            const libMesh::Point& X = q_point[qp];
            const std::vector<double>& x_data = fe_interp_var_data[qp][X_sys_idx];
            const std::vector<VectorValue<double> >& grad_x_data = fe_interp_grad_var_data[qp][X_sys_idx];
            get_x_and_FF(x, FF, x_data, grad_x_data);
            const double J = std::abs(FF.det());
            tensor_inverse_transpose(FF_inv_trans, FF, NDIM);
            const double Phi =
                Phi_vec ? fe_interp_var_data[qp][Phi_sys_idx][0] : std::numeric_limits<double>::quiet_NaN();

            // for volumetric stress normalization term
            if (Phi_vec)
            {
                // Compute the value of the first Piola-Kirchhoff stress tensor
                // at the quadrature point and add the corresponding forces to
                // the right-hand-side vector.
                if (scale_Phi_by_J)
                {
                    Phi_vol = -J * Phi * FF_inv_trans;
                }
                else
                {
                    Phi_vol = -Phi * FF_inv_trans;
                }

                for (unsigned int k = 0; k < n_basis; ++k)
                {
                    F_qp = -Phi_vol * dphi[k][qp] * JxW[qp];
                    for (unsigned int i = 0; i < NDIM; ++i)
                    {
                        G_rhs_e[i](k) += F_qp(i);
                    }
                }
            }
            
            // Here we add in the VMS stabilized volumetric energy
            // contribution to the PK1 stress.
            const double VMS_P =
                VMS_P_vec ? fe_interp_var_data[qp][VMS_P_sys_idx][0] : std::numeric_limits<double>::quiet_NaN();

            if (VMS_P_vec)
            {
                VV = J * VMS_P * FF_inv_trans;
                for (unsigned int k = 0; k < n_basis; ++k)
                {
                    F_qp = -VV * dphi[k][qp] * JxW[qp];
                    for (unsigned int i = 0; i < NDIM; ++i)
                    {
                        G_rhs_e[i](k) += F_qp(i);
                    }
                }
            }

            if (d_lag_body_force_fcn_data[part].fcn)
            {
                // Compute the value of the body force at the quadrature
                // point and add the corresponding forces to the
                // right-hand-side vector.
                fe.setInterpolatedDataPointers(
                    body_force_var_data, body_force_grad_var_data, body_force_fcn_system_idxs, elem, qp);
                d_lag_body_force_fcn_data[part].fcn(F_b,
                                                    FF,
                                                    x,
                                                    X,
                                                    elem,
                                                    body_force_var_data,
                                                    body_force_grad_var_data,
                                                    data_time,
                                                    d_lag_body_force_fcn_data[part].ctx);
                for (unsigned int k = 0; k < n_basis; ++k)
                {
                    F_qp = F_b * phi[k][qp] * JxW[qp];
                    for (unsigned int i = 0; i < NDIM; ++i)
                    {
                        G_rhs_e[i](k) += F_qp(i);
                    }
                }
            }
        }

        // Loop over the element boundaries.
        for (unsigned short int side = 0; side < elem->n_sides(); ++side)
        {
            // Skip non-physical boundaries.
            if (!is_physical_bdry(elem, side, boundary_info, G_dof_map)) continue;

            // Determine if we need to compute surface forces along this
            // part of the physical boundary; if not, skip the present side.
            const bool at_dirichlet_bdry = is_dirichlet_bdry(elem, side, boundary_info, G_dof_map);
            const bool integrate_normal_force = !d_split_normal_force && !at_dirichlet_bdry;
            const bool integrate_tangential_force = !d_split_tangential_force && !at_dirichlet_bdry;
            if (!integrate_normal_force && !integrate_tangential_force) continue;

            fe.reinit(elem, side);
            fe.interpolate(elem, side);
            const unsigned int n_qp = qrule_face->n_points();
            const size_t n_basis = phi_face.size();
            for (unsigned int qp = 0; qp < n_qp; ++qp)
            {
                const libMesh::Point& X = q_point_face[qp];
                const std::vector<double>& x_data = fe_interp_var_data[qp][X_sys_idx];
                const std::vector<VectorValue<double> >& grad_x_data = fe_interp_grad_var_data[qp][X_sys_idx];
                get_x_and_FF(x, FF, x_data, grad_x_data);
                const double J = std::abs(FF.det());
                tensor_inverse_transpose(FF_inv_trans, FF, NDIM);
                n = (FF_inv_trans * normal_face[qp]).unit();
                F.zero();

                if (d_lag_surface_pressure_fcn_data[part].fcn)
                {
                    // Compute the value of the pressure at the quadrature
                    // point and add the corresponding force to the
                    // right-hand-side vector.
                    double P = 0;
                    fe.setInterpolatedDataPointers(surface_pressure_var_data,
                                                   surface_pressure_grad_var_data,
                                                   surface_pressure_fcn_system_idxs,
                                                   elem,
                                                   qp);
                    d_lag_surface_pressure_fcn_data[part].fcn(P,
                                                              FF,
                                                              x,
                                                              X,
                                                              elem,
                                                              side,
                                                              surface_pressure_var_data,
                                                              surface_pressure_grad_var_data,
                                                              data_time,
                                                              d_lag_surface_pressure_fcn_data[part].ctx);
                    F -= P * J * FF_inv_trans * normal_face[qp];
                }

                if (d_lag_surface_force_fcn_data[part].fcn)
                {
                    // Compute the value of the surface force at the
                    // quadrature point and add the corresponding force to
                    // the right-hand-side vector.
                    fe.setInterpolatedDataPointers(
                        surface_force_var_data, surface_force_grad_var_data, surface_force_fcn_system_idxs, elem, qp);
                    d_lag_surface_force_fcn_data[part].fcn(F_s,
                                                           FF,
                                                           x,
                                                           X,
                                                           elem,
                                                           side,
                                                           surface_force_var_data,
                                                           surface_force_grad_var_data,
                                                           data_time,
                                                           d_lag_surface_force_fcn_data[part].ctx);
                    F += F_s;
                }

                // Remove the normal component of the boundary force when needed.
                if (!integrate_normal_force) F -= (F * n) * n;

                // Remove the tangential component of the boundary force when needed.
                if (!integrate_tangential_force) F -= (F - (F * n) * n);

                // FIXME: this is suppose to make the split forces flag work with stress normalization
                // but it doesn't work at the moment.
                // for surface stress normalization term
                const double Phi =
                    Phi_vec ? fe_interp_var_data[qp][Phi_sys_idx][0] : std::numeric_limits<double>::quiet_NaN();
                if (Phi_vec)
                {
                    // Compute the value of the traction at the quadrature
                    // point and add the corresponding force to the
                    // right-hand-side vector.
                    const bool integrate_normal_force =
                        (d_split_normal_force && !at_dirichlet_bdry) || (!d_split_normal_force && at_dirichlet_bdry);
                    const bool integrate_tangential_force = (d_split_tangential_force && !at_dirichlet_bdry) ||
                                                            (!d_split_tangential_force && at_dirichlet_bdry);
                    if (scale_Phi_by_J)
                    {
                        PP = -J * Phi * FF_inv_trans;
                    }
                    else
                    {
                        PP = -Phi * FF_inv_trans;
                    }
                    T = PP * normal_face[qp];
                    if (integrate_normal_force) F += (T * n) * n;
                    if (integrate_tangential_force) F += (T - (T * n) * n);
                }

                // Add the boundary forces to the right-hand-side vector.
                for (unsigned int k = 0; k < n_basis; ++k)
                {
                    F_qp = F * phi_face[k][qp] * JxW_face[qp];
                    for (unsigned int i = 0; i < NDIM; ++i)
                    {
                        G_rhs_e[i](k) += F_qp(i);
                    }
                }
            }
        }

        // Apply constraints (e.g., enforce periodic boundary conditions)
        // and add the elemental contributions to the global vector.
        for (unsigned int i = 0; i < NDIM; ++i)
        {
            G_dof_map.constrain_element_vector(G_rhs_e[i], G_dof_indices[i]);
            G_rhs_vec->add_vector(G_rhs_e[i], G_dof_indices[i]);
        }
    }

    // Solve for G.
    d_fe_data_managers[part]->computeL2Projection(G_vec, *G_rhs_vec, FORCE_SYSTEM_NAME, d_use_consistent_mass_matrix);
    return;
} // computeInteriorForceDensity

void
IBFEMethod::spreadTransmissionForceDensity(const int f_data_idx,
                                           PetscVector<double>* Phi_vec,
                                           PetscVector<double>& X_ghost_vec,
                                           RobinPhysBdryPatchStrategy* f_phys_bdry_op,
                                           const double data_time,
                                           const unsigned int part)
{
    if (!d_split_normal_force && !d_split_tangential_force) return;

    // Check to see if we need to integrate the surface forces.
    const bool integrate_normal_force = d_split_normal_force && !d_use_jump_conditions;
    const bool integrate_tangential_force = d_split_tangential_force;
    if (!integrate_normal_force && !integrate_tangential_force) return;

    const int coarsest_ln = 0;
    const int finest_ln = d_hierarchy->getFinestLevelNumber();
    VariableDatabase<NDIM>* var_db = VariableDatabase<NDIM>::getDatabase();

    // Make a copy of the Eulerian data.
    Pointer<hier::Variable<NDIM> > f_var;
    var_db->mapIndexToVariable(f_data_idx, f_var);
    const int f_copy_data_idx = var_db->registerClonedPatchDataIndex(f_var, f_data_idx);
    for (int ln = coarsest_ln; ln <= finest_ln; ++ln)
    {
        Pointer<PatchLevel<NDIM> > level = d_hierarchy->getPatchLevel(ln);
        level->allocatePatchData(f_copy_data_idx);
    }
    Pointer<HierarchyDataOpsReal<NDIM, double> > f_data_ops =
        HierarchyDataOpsManager<NDIM>::getManager()->getOperationsDouble(f_var, d_hierarchy, true);
    f_data_ops->swapData(f_copy_data_idx, f_data_idx);
    f_data_ops->setToScalar(f_data_idx, 0.0, /*interior_only*/ false);

    // Extract the mesh.
    EquationSystems* equation_systems = d_fe_data_managers[part]->getEquationSystems();
    const MeshBase& mesh = equation_systems->get_mesh();
    const BoundaryInfo& boundary_info = *mesh.boundary_info;
    const unsigned int dim = mesh.mesh_dimension();

    // Extract the FE systems and DOF maps, and setup the FE object.
    System* Phi_system = Phi_vec ? &equation_systems->get_system(PHI_SYSTEM_NAME) : NULL;
    std::vector<int> Phi_vars(1, 0);
    std::vector<int> no_vars;
    System& G_system = equation_systems->get_system(FORCE_SYSTEM_NAME);
    const DofMap& G_dof_map = G_system.get_dof_map();
    FEType G_fe_type = G_dof_map.variable_type(0);
    for (unsigned int d = 0; d < NDIM; ++d)
    {
        TBOX_ASSERT(G_dof_map.variable_type(d) == G_fe_type);
    }
    std::vector<std::vector<unsigned int> > G_dof_indices(NDIM);
    System& X_system = equation_systems->get_system(COORDS_SYSTEM_NAME);
    std::vector<int> vars(NDIM);
    for (unsigned int d = 0; d < NDIM; ++d) vars[d] = d;

    FEDataInterpolation fe(dim, d_fe_data_managers[part]);
    UniquePtr<QBase> default_qrule_face = QBase::build(d_default_quad_type[part], dim - 1, d_default_quad_order[part]);
    UniquePtr<QBase> qrule_face;
    fe.attachQuadratureRuleFace(default_qrule_face.get());
    fe.evalNormalsFace();
    fe.evalQuadraturePointsFace();
    fe.evalQuadratureWeightsFace();
    const size_t X_sys_idx = fe.registerInterpolatedSystem(X_system, vars, vars, &X_ghost_vec);
    const size_t Phi_sys_idx = Phi_vec ? fe.registerInterpolatedSystem(*Phi_system, Phi_vars, no_vars, Phi_vec) :
                                         std::numeric_limits<size_t>::max();
    const size_t num_PK1_fcns = d_PK1_stress_fcn_data[part].size();
    std::vector<std::vector<size_t> > PK1_fcn_system_idxs(num_PK1_fcns);
    for (unsigned int k = 0; k < num_PK1_fcns; ++k)
    {
        fe.setupInterpolatedSystemDataIndexes(
            PK1_fcn_system_idxs[k], d_PK1_stress_fcn_data[part][k].system_data, equation_systems);
    }
    std::vector<size_t> surface_force_fcn_system_idxs;
    fe.setupInterpolatedSystemDataIndexes(
        surface_force_fcn_system_idxs, d_lag_surface_force_fcn_data[part].system_data, equation_systems);
    std::vector<size_t> surface_pressure_fcn_system_idxs;
    fe.setupInterpolatedSystemDataIndexes(
        surface_pressure_fcn_system_idxs, d_lag_surface_pressure_fcn_data[part].system_data, equation_systems);
    fe.init(/*use_IB_ghosted_vecs*/ true);

    const std::vector<libMesh::Point>& q_point_face = fe.getQuadraturePointsFace();
    const std::vector<double>& JxW_face = fe.getQuadratureWeightsFace();
    const std::vector<libMesh::Point>& normal_face = fe.getNormalsFace();

    const std::vector<std::vector<std::vector<double> > >& fe_interp_var_data = fe.getVarInterpolation();
    const std::vector<std::vector<std::vector<VectorValue<double> > > >& fe_interp_grad_var_data =
        fe.getGradVarInterpolation();

    std::vector<std::vector<const std::vector<double>*> > PK1_var_data(num_PK1_fcns);
    std::vector<std::vector<const std::vector<VectorValue<double> >*> > PK1_grad_var_data(num_PK1_fcns);
    std::vector<const std::vector<double> *> surface_force_var_data, surface_pressure_var_data;
    std::vector<const std::vector<VectorValue<double> > *> surface_force_grad_var_data, surface_pressure_grad_var_data;

    // Loop over the patches to spread the transmission elastic force density
    // onto the grid.
    const std::vector<std::vector<Elem*> >& active_patch_element_map =
        d_fe_data_managers[part]->getActivePatchElementMap();
    const int level_num = d_fe_data_managers[part]->getLevelNumber();
    TensorValue<double> PP, FF, FF_inv_trans;
    VectorValue<double> F, F_s, n, x;
    double P;
    std::vector<double> T_bdry, x_bdry;
    Pointer<PatchLevel<NDIM> > level = d_hierarchy->getPatchLevel(level_num);
    int local_patch_num = 0;
    for (PatchLevel<NDIM>::Iterator p(level); p; p++, ++local_patch_num)
    {
        // The relevant collection of elements.
        const std::vector<Elem*>& patch_elems = active_patch_element_map[local_patch_num];
        const size_t num_active_patch_elems = patch_elems.size();
        if (num_active_patch_elems == 0) continue;

        Pointer<Patch<NDIM> > patch = level->getPatch(p());
        const Pointer<CartesianPatchGeometry<NDIM> > patch_geom = patch->getPatchGeometry();
        const double* const patch_dx = patch_geom->getDx();
        const double patch_dx_min = *std::min_element(patch_dx, patch_dx + NDIM);

        // Loop over the elements and compute the values to be spread and the
        // positions of the quadrature points.
        T_bdry.clear();
        x_bdry.clear();
        int qp_offset = 0;
        for (size_t e_idx = 0; e_idx < num_active_patch_elems; ++e_idx)
        {
            Elem* const elem = patch_elems[e_idx];
            const bool touches_physical_bdry = has_physical_bdry(elem, boundary_info, G_dof_map);
            if (!touches_physical_bdry) continue;

            fe.reinit(elem);
            fe.collectDataForInterpolation(elem);
            const boost::multi_array<double, 2>& X_node = fe.getElemData(elem, X_sys_idx);

            // Loop over the element boundaries.
            for (unsigned short int side = 0; side < elem->n_sides(); ++side)
            {
                // Skip non-physical boundaries.
                if (!is_physical_bdry(elem, side, boundary_info, G_dof_map)) continue;

                // Skip Dirichlet boundaries.
                if (is_dirichlet_bdry(elem, side, boundary_info, G_dof_map)) continue;

                // Construct a side element.
                UniquePtr<Elem> side_elem = elem->build_side(side, /*proxy*/ false);
                const bool qrule_changed = d_fe_data_managers[part]->updateSpreadQuadratureRule(
                    qrule_face, d_spread_spec[part], side_elem.get(), X_node, patch_dx_min);
                if (qrule_changed)
                {
                    fe.attachQuadratureRuleFace(qrule_face.get());
                }
                fe.reinit(elem, side);
                fe.interpolate(elem, side);
                const unsigned int n_qp = qrule_face->n_points();
                T_bdry.resize(T_bdry.size() + NDIM * n_qp);
                x_bdry.resize(x_bdry.size() + NDIM * n_qp);
                for (unsigned int qp = 0; qp < n_qp; ++qp, ++qp_offset)
                {
                    const libMesh::Point& X = q_point_face[qp];
                    const std::vector<double>& x_data = fe_interp_var_data[qp][X_sys_idx];
                    const std::vector<VectorValue<double> >& grad_x_data = fe_interp_grad_var_data[qp][X_sys_idx];
                    get_x_and_FF(x, FF, x_data, grad_x_data);
                    const double J = std::abs(FF.det());
                    tensor_inverse_transpose(FF_inv_trans, FF, NDIM);
                    n = (FF_inv_trans * normal_face[qp]).unit();

                    F.zero();

                    // for surface stress normalization term
                    const double Phi =
                        Phi_vec ? fe_interp_var_data[qp][Phi_sys_idx][0] : std::numeric_limits<double>::quiet_NaN();
                    if (Phi_vec)
                    {
                        // Compute the value of the first Piola-Kirchhoff stress tensor
                        // at the quadrature point and add the corresponding forces to
                        // the right-hand-side vector.
                        if (scale_Phi_by_J)
                        {
                            F += J * Phi * FF_inv_trans * normal_face[qp] * JxW_face[qp];
                        }
                        else
                        {
                            F += Phi * FF_inv_trans * normal_face[qp] * JxW_face[qp];
                        }
                    }

                    for (unsigned int k = 0; k < num_PK1_fcns; ++k)
                    {
                        if (d_PK1_stress_fcn_data[part][k].fcn)
                        {
                            // Compute the value of the first Piola-Kirchhoff stress
                            // tensor at the quadrature point and compute the
                            // corresponding force.
                            fe.setInterpolatedDataPointers(
                                PK1_var_data[k], PK1_grad_var_data[k], PK1_fcn_system_idxs[k], elem, qp);
                            d_PK1_stress_fcn_data[part][k].fcn(PP,
                                                               FF,
                                                               x,
                                                               X,
                                                               elem,
                                                               PK1_var_data[k],
                                                               PK1_grad_var_data[k],
                                                               data_time,
                                                               d_PK1_stress_fcn_data[part][k].ctx);
                            F -= PP * normal_face[qp] * JxW_face[qp];
                        }
                    }

                    if (d_lag_surface_pressure_fcn_data[part].fcn)
                    {
                        // Compute the value of the pressure at the quadrature
                        // point and compute the corresponding force.
                        fe.setInterpolatedDataPointers(surface_pressure_var_data,
                                                       surface_pressure_grad_var_data,
                                                       surface_pressure_fcn_system_idxs,
                                                       elem,
                                                       qp);
                        d_lag_surface_pressure_fcn_data[part].fcn(P,
                                                                  FF,
                                                                  x,
                                                                  X,
                                                                  elem,
                                                                  side,
                                                                  surface_pressure_var_data,
                                                                  surface_pressure_grad_var_data,
                                                                  data_time,
                                                                  d_lag_surface_pressure_fcn_data[part].ctx);
                        F -= P * J * FF_inv_trans * normal_face[qp] * JxW_face[qp];
                    }

                    if (d_lag_surface_force_fcn_data[part].fcn)
                    {
                        // Compute the value of the surface force at the
                        // quadrature point and compute the corresponding force.
                        fe.setInterpolatedDataPointers(surface_force_var_data,
                                                       surface_force_grad_var_data,
                                                       surface_force_fcn_system_idxs,
                                                       elem,
                                                       qp);
                        d_lag_surface_force_fcn_data[part].fcn(F_s,
                                                               FF,
                                                               x,
                                                               X,
                                                               elem,
                                                               side,
                                                               surface_force_var_data,
                                                               surface_force_grad_var_data,
                                                               data_time,
                                                               d_lag_surface_force_fcn_data[part].ctx);
                        F += F_s * JxW_face[qp];
                    }

                    // Remote the normal component of the boundary force when needed.
                    if (!integrate_normal_force) F -= (F * n) * n;

                    // Remote the tangential component of the boundary force when needed.
                    if (!integrate_tangential_force) F -= (F - (F * n) * n);

                    const int idx = NDIM * qp_offset;
                    for (unsigned int i = 0; i < NDIM; ++i)
                    {
                        if (d_stress_normalization_part[part] && d_split_normal_force) F -= (F * n) * n;
                        T_bdry[idx + i] = F(i);
                    }
                    for (unsigned int i = 0; i < NDIM; ++i)
                    {
                        x_bdry[idx + i] = x(i);
                    }
                }
            }
        }

        if (qp_offset == 0) continue;

        // Spread the boundary forces to the grid.
        const std::string& spread_kernel_fcn = d_spread_spec[part].kernel_fcn;
        const hier::IntVector<NDIM>& ghost_width = d_fe_data_managers[part]->getGhostCellWidth();
        const Box<NDIM> spread_box = Box<NDIM>::grow(patch->getBox(), ghost_width);
        Pointer<SideData<NDIM, double> > f_data = patch->getPatchData(f_data_idx);
        LEInteractor::spread(f_data, T_bdry, NDIM, x_bdry, NDIM, patch, spread_box, spread_kernel_fcn);
        if (f_phys_bdry_op)
        {
            f_phys_bdry_op->setPatchDataIndex(f_data_idx);
            f_phys_bdry_op->accumulateFromPhysicalBoundaryData(*patch, data_time, f_data->getGhostCellWidth());
        }
    }

    // Accumulate data.
    f_data_ops->swapData(f_copy_data_idx, f_data_idx);
    f_data_ops->add(f_data_idx, f_data_idx, f_copy_data_idx);
    for (int ln = coarsest_ln; ln <= finest_ln; ++ln)
    {
        Pointer<PatchLevel<NDIM> > level = d_hierarchy->getPatchLevel(ln);
        level->deallocatePatchData(f_copy_data_idx);
    }
    var_db->removePatchDataIndex(f_copy_data_idx);
    return;
} // spreadTransmissionForceDensity

void
IBFEMethod::imposeJumpConditions(const int f_data_idx,
                                 PetscVector<double>& G_ghost_vec,
                                 PetscVector<double>& X_ghost_vec,
                                 const double data_time,
                                 const unsigned int part)
{
    if (!d_split_normal_force && !d_split_tangential_force) return;

    // Check to see if we need to integrate the normal surface force.
    const bool integrate_normal_force =
        d_split_normal_force && d_use_jump_conditions && !d_stress_normalization_part[part];
    if (!integrate_normal_force) return;

    // Extract the mesh.
    EquationSystems* equation_systems = d_fe_data_managers[part]->getEquationSystems();
    const MeshBase& mesh = equation_systems->get_mesh();
    const BoundaryInfo& boundary_info = *mesh.boundary_info;
    const unsigned int dim = mesh.mesh_dimension();
    TBOX_ASSERT(dim == NDIM);

    // Extract the FE systems and DOF maps, and setup the FE object.
    System& G_system = equation_systems->get_system(FORCE_SYSTEM_NAME);
    DofMap& G_dof_map = G_system.get_dof_map();
    FEType G_fe_type = G_dof_map.variable_type(0);
    for (unsigned int d = 0; d < NDIM; ++d)
    {
        TBOX_ASSERT(G_dof_map.variable_type(d) == G_fe_type);
    }
    std::vector<std::vector<unsigned int> > G_dof_indices(NDIM);
    System& X_system = equation_systems->get_system(COORDS_SYSTEM_NAME);
    DofMap& X_dof_map = X_system.get_dof_map();
    std::vector<int> vars(NDIM);
    for (unsigned int d = 0; d < NDIM; ++d) vars[d] = d;
    std::vector<int> no_vars;

    FEDataInterpolation fe(dim, d_fe_data_managers[part]);
    UniquePtr<QBase> qrule_face = QBase::build(d_default_quad_type[part], dim - 1, d_default_quad_order[part]);
    fe.attachQuadratureRuleFace(qrule_face.get());
    fe.evalNormalsFace();
    const size_t G_sys_idx = fe.registerInterpolatedSystem(G_system, vars, no_vars, &G_ghost_vec);
    const size_t X_sys_idx = fe.registerInterpolatedSystem(X_system, vars, vars, &X_ghost_vec);
    const size_t num_PK1_fcns = d_PK1_stress_fcn_data[part].size();
    std::vector<std::vector<size_t> > PK1_fcn_system_idxs(num_PK1_fcns);
    for (unsigned int k = 0; k < num_PK1_fcns; ++k)
    {
        fe.setupInterpolatedSystemDataIndexes(
            PK1_fcn_system_idxs[k], d_PK1_stress_fcn_data[part][k].system_data, equation_systems);
    }
    std::vector<size_t> surface_force_fcn_system_idxs;
    fe.setupInterpolatedSystemDataIndexes(
        surface_force_fcn_system_idxs, d_lag_surface_force_fcn_data[part].system_data, equation_systems);
    std::vector<size_t> surface_pressure_fcn_system_idxs;
    fe.setupInterpolatedSystemDataIndexes(
        surface_pressure_fcn_system_idxs, d_lag_surface_pressure_fcn_data[part].system_data, equation_systems);
    fe.init(/*use_IB_ghosted_vecs*/ true);

    const std::vector<libMesh::Point>& normal_face = fe.getNormalsFace();

    const std::vector<std::vector<std::vector<double> > >& fe_interp_var_data = fe.getVarInterpolation();
    const std::vector<std::vector<std::vector<VectorValue<double> > > >& fe_interp_grad_var_data =
        fe.getGradVarInterpolation();

    std::vector<std::vector<const std::vector<double>*> > PK1_var_data(num_PK1_fcns);
    std::vector<std::vector<const std::vector<VectorValue<double> >*> > PK1_grad_var_data(num_PK1_fcns);
    std::vector<const std::vector<double> *> surface_force_var_data, surface_pressure_var_data;
    std::vector<const std::vector<VectorValue<double> > *> surface_force_grad_var_data, surface_pressure_grad_var_data;

    // Loop over the patches to impose jump conditions on the Eulerian grid that
    // are determined from the interior and transmission elastic force
    // densities.
    const std::vector<std::vector<Elem*> >& active_patch_element_map =
        d_fe_data_managers[part]->getActivePatchElementMap();
    const int level_num = d_fe_data_managers[part]->getLevelNumber();
    TensorValue<double> PP, FF, FF_inv_trans;
    VectorValue<double> G, F, F_s, n, x;
    std::vector<libMesh::Point> X_node_cache, x_node_cache;
    IBTK::Point x_min, x_max;
    std::vector<std::vector<unsigned int> > side_dof_indices(NDIM);
    std::vector<libMesh::Point> intersection_ref_coords;
    std::vector<SideIndex<NDIM> > intersection_indices;
    std::vector<std::pair<double, libMesh::Point> > intersections;
    Pointer<PatchLevel<NDIM> > level = d_hierarchy->getPatchLevel(level_num);
    const IntVector<NDIM>& ratio = level->getRatio();
    const Pointer<CartesianGridGeometry<NDIM> > grid_geom = level->getGridGeometry();
    int local_patch_num = 0;
    for (PatchLevel<NDIM>::Iterator p(level); p; p++, ++local_patch_num)
    {
        // The relevant collection of elements.
        const std::vector<Elem*>& patch_elems = active_patch_element_map[local_patch_num];
        const size_t num_active_patch_elems = patch_elems.size();
        if (num_active_patch_elems == 0) continue;

        const Pointer<Patch<NDIM> > patch = level->getPatch(p());
        Pointer<SideData<NDIM, double> > f_data = patch->getPatchData(f_data_idx);
        const Box<NDIM>& patch_box = patch->getBox();
        const CellIndex<NDIM>& patch_lower = patch_box.lower();
        const Pointer<CartesianPatchGeometry<NDIM> > patch_geom = patch->getPatchGeometry();
        const double* const x_lower = patch_geom->getXLower();
        const double* const dx = patch_geom->getDx();

        SideData<NDIM, int> num_intersections(patch_box, 1, IntVector<NDIM>(0));
        num_intersections.fillAll(0);

        // Loop over the elements.
        for (size_t e_idx = 0; e_idx < num_active_patch_elems; ++e_idx)
        {
            Elem* const elem = patch_elems[e_idx];
            const bool touches_physical_bdry = has_physical_bdry(elem, boundary_info, G_dof_map);
            if (!touches_physical_bdry) continue;

            fe.reinit(elem);
            fe.collectDataForInterpolation(elem);

            // Loop over the element boundaries.
            for (unsigned short int side = 0; side < elem->n_sides(); ++side)
            {
                // Skip non-physical boundaries.
                if (!is_physical_bdry(elem, side, boundary_info, G_dof_map)) continue;

                // Skip Dirichlet boundaries.
                if (is_dirichlet_bdry(elem, side, boundary_info, G_dof_map)) continue;

                // Construct a side element.
                UniquePtr<Elem> side_elem = elem->build_side(side, /*proxy*/ false);
                const unsigned int n_node_side = side_elem->n_nodes();
                for (int d = 0; d < NDIM; ++d)
                {
                    X_dof_map.dof_indices(side_elem.get(), side_dof_indices[d], d);
                }

                // Cache the nodal and physical coordinates of the side element,
                // determine the bounding box of the current configuration of
                // the side element, and set the nodal coordinates to correspond
                // to the physical coordinates.
                X_node_cache.resize(n_node_side);
                x_node_cache.resize(n_node_side);
                x_min = IBTK::Point::Constant(std::numeric_limits<double>::max());
                x_max = IBTK::Point::Constant(-std::numeric_limits<double>::max());
                for (unsigned int k = 0; k < n_node_side; ++k)
                {
                    X_node_cache[k] = side_elem->point(k);
                    libMesh::Point& x = x_node_cache[k];
                    for (unsigned int d = 0; d < NDIM; ++d)
                    {
                        x(d) = X_ghost_vec(side_dof_indices[d][k]);
                        x_min[d] = std::min(x_min[d], x(d));
                        x_max[d] = std::max(x_max[d], x(d));
                    }
                    side_elem->point(k) = x;
                }
                Box<NDIM> box(IndexUtilities::getCellIndex(&x_min[0], grid_geom, ratio),
                              IndexUtilities::getCellIndex(&x_max[0], grid_geom, ratio));
                box.grow(IntVector<NDIM>(1));
                box = box * patch_box;

                // Loop over coordinate directions and look for intersections
                // with the background fluid grid.
                intersection_ref_coords.clear();
                intersection_indices.clear();
                for (unsigned int axis = 0; axis < NDIM; ++axis)
                {
                    // Setup a unit vector pointing in the coordinate direction
                    // of interest.
                    VectorValue<double> q;
                    q(axis) = 1.0;

                    // Loop over the relevant range of indices.
                    Box<NDIM> axis_box = box;
                    axis_box.lower(axis) = 0;
                    axis_box.upper(axis) = 0;
                    for (BoxIterator<NDIM> b(axis_box); b; b++)
                    {
                        const Index<NDIM>& i_c = b();
                        libMesh::Point r;
                        for (unsigned int d = 0; d < NDIM; ++d)
                        {
                            r(d) = (d == axis ? 0.0 : x_lower[d] +
                                                          dx[d] * (static_cast<double>(i_c(d) - patch_lower[d]) + 0.5));
                        }
#if (NDIM == 2)
                        intersect_line_with_edge(intersections, static_cast<Edge*>(side_elem.get()), r, q);
#endif
#if (NDIM == 3)
                        intersect_line_with_face(intersections, static_cast<Face*>(side_elem.get()), r, q);
#endif
                        for (unsigned int k = 0; k < intersections.size(); ++k)
                        {
                            libMesh::Point x = r + intersections[k].first * q;
                            SideIndex<NDIM> i_s(i_c, axis, 0);
                            i_s(axis) = std::floor((x(axis) - x_lower[axis]) / dx[axis] + 0.5) + patch_lower[axis];
                            intersection_ref_coords.push_back(intersections[k].second);
                            intersection_indices.push_back(i_s);
                            num_intersections(i_s) += 1;
                        }
                    }
                }

                // Restore the element coordinates.
                for (unsigned int k = 0; k < n_node_side; ++k)
                {
                    side_elem->point(k) = X_node_cache[k];
                }

                // If there are no intersection points, then continue to the
                // next side.
                if (intersection_ref_coords.empty()) continue;

                // Evaluate the jump conditions and apply them to the Eulerian
                // grid.
                const bool impose_dp_dn_jumps = false;
                static const double TOL = sqrt(std::numeric_limits<double>::epsilon());
                fe.reinit(elem, side, TOL, &intersection_ref_coords);
                fe.interpolate(elem, side);
                const size_t n_qp = intersection_ref_coords.size();
                for (unsigned int qp = 0; qp < n_qp; ++qp)
                {
                    const SideIndex<NDIM>& i_s = intersection_indices[qp];
                    const unsigned int axis = i_s.getAxis();
                    const libMesh::Point& X = intersection_ref_coords[qp];
                    const std::vector<double>& x_data = fe_interp_var_data[qp][X_sys_idx];
                    const std::vector<VectorValue<double> >& grad_x_data = fe_interp_grad_var_data[qp][X_sys_idx];
                    get_x_and_FF(x, FF, x_data, grad_x_data);
                    const double J = std::abs(FF.det());
                    tensor_inverse_transpose(FF_inv_trans, FF, NDIM);
                    n = (FF_inv_trans * normal_face[qp]).unit();
                    const double dA_da = 1.0 / (J * (FF_inv_trans * normal_face[qp]) * n);
                    const std::vector<double>& G_data = fe_interp_var_data[qp][G_sys_idx];
                    std::copy(G_data.begin(), G_data.end(), &G(0));
#if !defined(NDEBUG)
                    for (unsigned int d = 0; d < NDIM; ++d)
                    {
                        if (d == axis)
                        {
                            const double x_lower_bound = x_lower[d] +
                                                         (static_cast<double>(i_s(d) - patch_lower[d]) - 0.5) * dx[d] -
                                                         sqrt(std::numeric_limits<double>::epsilon());
                            const double x_upper_bound = x_lower[d] +
                                                         (static_cast<double>(i_s(d) - patch_lower[d]) + 0.5) * dx[d] +
                                                         sqrt(std::numeric_limits<double>::epsilon());
                            TBOX_ASSERT(x_lower_bound <= x(d) && x(d) <= x_upper_bound);
                        }
                        else
                        {
                            const double x_intersection =
                                x_lower[d] + (static_cast<double>(i_s(d) - patch_lower[d]) + 0.5) * dx[d];
                            const double x_interp = x(d);
                            const double rel_diff =
                                std::abs(x_intersection - x_interp) /
                                std::max(1.0, std::max(std::abs(x_intersection), std::abs(x_interp)));
                            TBOX_ASSERT(rel_diff <= sqrt(std::numeric_limits<double>::epsilon()));
                        }
                    }
#endif
                    F.zero();

                    for (unsigned int k = 0; k < num_PK1_fcns; ++k)
                    {
                        if (d_PK1_stress_fcn_data[part][k].fcn)
                        {
                            // Compute the value of the first Piola-Kirchhoff
                            // stress tensor at the quadrature point and compute
                            // the corresponding force.
                            fe.setInterpolatedDataPointers(
                                PK1_var_data[k], PK1_grad_var_data[k], PK1_fcn_system_idxs[k], elem, qp);
                            d_PK1_stress_fcn_data[part][k].fcn(PP,
                                                               FF,
                                                               x,
                                                               X,
                                                               elem,
                                                               PK1_var_data[k],
                                                               PK1_grad_var_data[k],
                                                               data_time,
                                                               d_PK1_stress_fcn_data[part][k].ctx);
                            F -= PP * normal_face[qp];
                        }
                    }

                    if (d_lag_surface_pressure_fcn_data[part].fcn)
                    {
                        // Compute the value of the pressure at the quadrature
                        // point and compute the corresponding force.
                        double P = 0.0;
                        fe.setInterpolatedDataPointers(surface_pressure_var_data,
                                                       surface_pressure_grad_var_data,
                                                       surface_pressure_fcn_system_idxs,
                                                       elem,
                                                       qp);
                        d_lag_surface_pressure_fcn_data[part].fcn(P,
                                                                  FF,
                                                                  x,
                                                                  X,
                                                                  elem,
                                                                  side,
                                                                  surface_pressure_var_data,
                                                                  surface_pressure_grad_var_data,
                                                                  data_time,
                                                                  d_lag_surface_pressure_fcn_data[part].ctx);
                        F -= P * J * FF_inv_trans * normal_face[qp];
                    }

                    if (d_lag_surface_force_fcn_data[part].fcn)
                    {
                        // Compute the value of the surface force at the
                        // quadrature point and compute the corresponding force.
                        fe.setInterpolatedDataPointers(surface_force_var_data,
                                                       surface_force_grad_var_data,
                                                       surface_force_fcn_system_idxs,
                                                       elem,
                                                       qp);
                        d_lag_surface_force_fcn_data[part].fcn(F_s,
                                                               FF,
                                                               x,
                                                               X,
                                                               elem,
                                                               side,
                                                               surface_force_var_data,
                                                               surface_force_grad_var_data,
                                                               data_time,
                                                               d_lag_surface_force_fcn_data[part].ctx);
                        F += F_s;
                    }

                    F *= dA_da;

                    // Determine the value of the interior force density at the
                    // boundary, and convert it to force per unit volume in the
                    // current configuration.  This value determines the
                    // discontinuity in the normal derivative of the pressure at
                    // the fluid-structure interface.
                    if (impose_dp_dn_jumps)
                    {
                        G /= J;
                    }
                    else
                    {
                        G.zero();
                    }

                    // Impose the jump conditions.
                    const double x_cell_bdry =
                        x_lower[axis] + static_cast<double>(i_s(axis) - patch_lower[axis]) * dx[axis];
                    const double h = x_cell_bdry + (x(axis) > x_cell_bdry ? +0.5 : -0.5) * dx[axis] - x(axis);
                    const double C_p = F * n - h * G(axis);
                    (*f_data)(i_s) += (n(axis) > 0.0 ? +1.0 : -1.0) * (C_p / dx[axis]);
                }
            }
        }
    }
    return;
} // imposeJumpConditions

void
IBFEMethod::initializeCoordinates(const unsigned int part)
{
    EquationSystems* equation_systems = d_fe_data_managers[part]->getEquationSystems();
    MeshBase& mesh = equation_systems->get_mesh();
    System& X_system = equation_systems->get_system(COORDS_SYSTEM_NAME);
    const unsigned int X_sys_num = X_system.number();
    NumericVector<double>& X_coords = *X_system.solution;
    const bool identity_mapping = !d_coordinate_mapping_fcn_data[part].fcn;
    for (MeshBase::node_iterator it = mesh.local_nodes_begin(); it != mesh.local_nodes_end(); ++it)
    {
        Node* n = *it;
        if (n->n_vars(X_sys_num))
        {
            TBOX_ASSERT(n->n_vars(X_sys_num) == NDIM);
            const libMesh::Point& X = *n;
            libMesh::Point x = X;
            if (!identity_mapping)
            {
                d_coordinate_mapping_fcn_data[part].fcn(x, X, d_coordinate_mapping_fcn_data[part].ctx);
            }
            for (unsigned int d = 0; d < NDIM; ++d)
            {
                const int dof_index = n->dof_number(X_sys_num, d, 0);
                X_coords.set(dof_index, x(d));
            }
        }
    }
    X_coords.close();
    X_system.get_dof_map().enforce_constraints_exactly(X_system, &X_coords);
    return;
} // initializeCoordinates

void
IBFEMethod::updateCoordinateMapping(const unsigned int part)
{
    EquationSystems* equation_systems = d_fe_data_managers[part]->getEquationSystems();
    MeshBase& mesh = equation_systems->get_mesh();
    System& X_system = equation_systems->get_system(COORDS_SYSTEM_NAME);
    const unsigned int X_sys_num = X_system.number();
    NumericVector<double>& X_coords = *X_system.solution;
    System& dX_system = equation_systems->get_system(COORD_MAPPING_SYSTEM_NAME);
    const unsigned int dX_sys_num = dX_system.number();
    NumericVector<double>& dX_coords = *dX_system.solution;
    for (MeshBase::node_iterator it = mesh.local_nodes_begin(); it != mesh.local_nodes_end(); ++it)
    {
        Node* n = *it;
        if (n->n_vars(X_sys_num))
        {
            TBOX_ASSERT(n->n_vars(X_sys_num) == NDIM);
            TBOX_ASSERT(n->n_vars(dX_sys_num) == NDIM);
            const libMesh::Point& X = *n;
            for (unsigned int d = 0; d < NDIM; ++d)
            {
                const int X_dof_index = n->dof_number(X_sys_num, d, 0);
                const int dX_dof_index = n->dof_number(dX_sys_num, d, 0);
                dX_coords.set(dX_dof_index, X_coords(X_dof_index) - X(d));
            }
        }
    }
    dX_coords.close();
    return;
} // updateCoordinateMapping

/////////////////////////////// PRIVATE //////////////////////////////////////

void
IBFEMethod::commonConstructor(const std::string& object_name,
                              Pointer<Database> input_db,
                              const std::vector<libMesh::Mesh*>& meshes,
                              int max_level_number,
                              bool register_for_restart,
                              const std::string& restart_read_dirname,
                              unsigned int restart_restore_number)
{
    // Set the object name and register it with the restart manager.
    d_object_name = object_name;
    d_registered_for_restart = false;
    if (register_for_restart)
    {
        RestartManager::getManager()->registerRestartItem(d_object_name, this);
        d_registered_for_restart = true;
    }
    d_libmesh_restart_read_dir = restart_read_dirname;
    d_libmesh_restart_restore_number = restart_restore_number;

    // Store the mesh pointers.
    d_meshes = meshes;
    d_max_level_number = max_level_number;

    // Set some default values.
    const bool use_adaptive_quadrature = true;
    const int point_density = 2.0;
    const bool interp_use_consistent_mass_matrix = true;
    d_default_interp_spec = FEDataManager::InterpSpec(
        "IB_4", QGAUSS, INVALID_ORDER, use_adaptive_quadrature, point_density, interp_use_consistent_mass_matrix);
    d_default_spread_spec =
        FEDataManager::SpreadSpec("IB_4", QGAUSS, INVALID_ORDER, use_adaptive_quadrature, point_density);
    d_ghosts = 0;
    d_split_normal_force = false;
    d_split_tangential_force = false;
    d_use_jump_conditions = false;
    d_use_consistent_mass_matrix = true;
    d_do_log = false;

    d_fe_family.resize(d_num_parts, INVALID_FE);
    d_fe_order.resize(d_num_parts, INVALID_ORDER);
    d_default_quad_type.resize(d_num_parts, INVALID_Q_RULE);
    d_default_quad_order.resize(d_num_parts, INVALID_ORDER);

    // Indicate that all of the parts do NOT use stress normalization by default
    // and set some default values.
    d_epsilon = 0.0;
    ipdg_jump0_penalty = 2.0;
    ipdg_jump1_penalty = 0.0;
    ipdg_beta0 = 1.0;
    ipdg_beta1 = 1.0;
    Phi_fe_order = static_cast<libMesh::Order>(1);
    cg_penalty = 1e10;
    Phi_solver = "CG";
    Phi_diffusion = 1.0;
    scale_Phi_by_J = true;
    d_has_stress_normalization_parts = false;
    d_stress_normalization_part.resize(d_num_parts, false);
    
    // initialize data for VMS stabilization
    d_has_VMS_stabilization_parts = false;
    d_VMS_stabilization_part.resize(d_num_parts, false);
    d_VMS_beta_s.resize(d_num_parts,false);

    // Initialize function data to NULL.
    d_coordinate_mapping_fcn_data.resize(d_num_parts);
    d_PK1_stress_fcn_data.resize(d_num_parts);
    d_lag_body_force_fcn_data.resize(d_num_parts);
    d_lag_surface_pressure_fcn_data.resize(d_num_parts);
    d_lag_surface_force_fcn_data.resize(d_num_parts);
    d_has_lag_body_source_parts = false;
    d_lag_body_source_part.resize(d_num_parts, false);
    d_lag_body_source_fcn_data.resize(d_num_parts);

    // Determine whether we should use first-order or second-order shape
    // functions for each part of the structure.
    for (unsigned int part = 0; part < d_num_parts; ++part)
    {
        const MeshBase& mesh = *meshes[part];
        bool mesh_has_first_order_elems = false;
        bool mesh_has_second_order_elems = false;
        MeshBase::const_element_iterator el_it = mesh.elements_begin();
        const MeshBase::const_element_iterator el_end = mesh.elements_end();
        for (; el_it != el_end; ++el_it)
        {
            const Elem* const elem = *el_it;
            mesh_has_first_order_elems = mesh_has_first_order_elems || elem->default_order() == FIRST;
            mesh_has_second_order_elems = mesh_has_second_order_elems || elem->default_order() == SECOND;
        }
        mesh_has_first_order_elems = SAMRAI_MPI::maxReduction(mesh_has_first_order_elems);
        mesh_has_second_order_elems = SAMRAI_MPI::maxReduction(mesh_has_second_order_elems);
        if ((mesh_has_first_order_elems && mesh_has_second_order_elems) ||
            (!mesh_has_first_order_elems && !mesh_has_second_order_elems))
        {
            TBOX_ERROR(d_object_name
                       << "::IBFEMethod():\n"
                       << "  each FE mesh part must contain only FIRST order elements or only SECOND order elements"
                       << std::endl);
        }
        d_fe_family[part] = LAGRANGE;
        d_default_quad_type[part] = QGAUSS;
        if (mesh_has_first_order_elems)
        {
            d_fe_order[part] = FIRST;
            d_default_quad_order[part] = THIRD;
        }
        if (mesh_has_second_order_elems)
        {
            d_fe_order[part] = SECOND;
            d_default_quad_order[part] = FIFTH;
        }

        // Report configuration.
        pout << "\n";
        pout << d_object_name << ": mesh part " << part << " is using "
             << Utility::enum_to_string<Order>(d_fe_order[part]) << " order "
             << Utility::enum_to_string<FEFamily>(d_fe_family[part]) << " finite elements.\n";
        pout << "\n";
    }

    // Initialize object with data read from the input and restart databases.
    bool from_restart = RestartManager::getManager()->isFromRestart();
    if (from_restart) getFromRestart();
    if (input_db) getFromInput(input_db, from_restart);

    // Set up the interaction spec objects.
    d_interp_spec.resize(d_num_parts, d_default_interp_spec);
    d_spread_spec.resize(d_num_parts, d_default_spread_spec);

    // Reset the current time step interval.
    d_current_time = std::numeric_limits<double>::quiet_NaN();
    d_new_time = std::numeric_limits<double>::quiet_NaN();
    d_half_time = std::numeric_limits<double>::quiet_NaN();

    // Keep track of the initialization state.
    d_fe_equation_systems_initialized = false;
    d_fe_data_initialized = false;
    d_is_initialized = false;
    return;
} // commonConstructor

void
IBFEMethod::getFromInput(Pointer<Database> db, bool /*is_from_restart*/)
{
    // Interpolation settings.
    if (db->isString("interp_delta_fcn"))
        d_default_interp_spec.kernel_fcn = db->getString("interp_delta_fcn");
    else if (db->isString("IB_delta_fcn"))
        d_default_interp_spec.kernel_fcn = db->getString("IB_delta_fcn");
    else if (db->isString("interp_kernel_fcn"))
        d_default_interp_spec.kernel_fcn = db->getString("interp_kernel_fcn");
    else if (db->isString("IB_kernel_fcn"))
        d_default_interp_spec.kernel_fcn = db->getString("IB_kernel_fcn");

    if (db->isString("interp_quad_type"))
        d_default_interp_spec.quad_type = Utility::string_to_enum<QuadratureType>(db->getString("interp_quad_type"));
    else if (db->isString("IB_quad_type"))
        d_default_interp_spec.quad_type = Utility::string_to_enum<QuadratureType>(db->getString("IB_quad_type"));

    if (db->isString("interp_quad_order"))
        d_default_interp_spec.quad_order = Utility::string_to_enum<Order>(db->getString("interp_quad_order"));
    else if (db->isString("IB_quad_order"))
        d_default_interp_spec.quad_order = Utility::string_to_enum<Order>(db->getString("IB_quad_order"));

    if (db->isBool("interp_use_adaptive_quadrature"))
        d_default_interp_spec.use_adaptive_quadrature = db->getBool("interp_use_adaptive_quadrature");
    else if (db->isBool("IB_use_adaptive_quadrature"))
        d_default_interp_spec.use_adaptive_quadrature = db->getBool("IB_use_adaptive_quadrature");

    if (db->isDouble("interp_point_density"))
        d_default_interp_spec.point_density = db->getDouble("interp_point_density");
    else if (db->isDouble("IB_point_density"))
        d_default_interp_spec.point_density = db->getDouble("IB_point_density");

    if (db->isBool("interp_use_consistent_mass_matrix"))
        d_default_interp_spec.use_consistent_mass_matrix = db->getBool("interp_use_consistent_mass_matrix");
    else if (db->isBool("IB_use_consistent_mass_matrix"))
        d_default_interp_spec.use_consistent_mass_matrix = db->getBool("IB_use_consistent_mass_matrix");

    // Spreading settings.
    if (db->isString("spread_delta_fcn"))
        d_default_spread_spec.kernel_fcn = db->getString("spread_delta_fcn");
    else if (db->isString("IB_delta_fcn"))
        d_default_spread_spec.kernel_fcn = db->getString("IB_delta_fcn");
    else if (db->isString("spread_kernel_fcn"))
        d_default_spread_spec.kernel_fcn = db->getString("spread_kernel_fcn");
    else if (db->isString("IB_kernel_fcn"))
        d_default_spread_spec.kernel_fcn = db->getString("IB_kernel_fcn");

    if (db->isString("spread_quad_type"))
        d_default_spread_spec.quad_type = Utility::string_to_enum<QuadratureType>(db->getString("spread_quad_type"));
    else if (db->isString("IB_quad_type"))
        d_default_spread_spec.quad_type = Utility::string_to_enum<QuadratureType>(db->getString("IB_quad_type"));

    if (db->isString("spread_quad_order"))
        d_default_spread_spec.quad_order = Utility::string_to_enum<Order>(db->getString("spread_quad_order"));
    else if (db->isString("IB_quad_order"))
        d_default_spread_spec.quad_order = Utility::string_to_enum<Order>(db->getString("IB_quad_order"));

    if (db->isBool("spread_use_adaptive_quadrature"))
        d_default_spread_spec.use_adaptive_quadrature = db->getBool("spread_use_adaptive_quadrature");
    else if (db->isBool("IB_use_adaptive_quadrature"))
        d_default_spread_spec.use_adaptive_quadrature = db->getBool("IB_use_adaptive_quadrature");

    if (db->isDouble("spread_point_density"))
        d_default_spread_spec.point_density = db->getDouble("spread_point_density");
    else if (db->isDouble("IB_point_density"))
        d_default_spread_spec.point_density = db->getDouble("IB_point_density");

    // Force computation settings.
    if (db->isBool("split_normal_force"))
        d_split_normal_force = db->getBool("split_normal_force");
    else if (db->isBool("split_forces"))
        d_split_normal_force = db->getBool("split_forces");
    if (db->isBool("split_tangential_force"))
        d_split_tangential_force = db->getBool("split_tangential_force");
    else if (db->isBool("split_forces"))
        d_split_tangential_force = db->getBool("split_forces");
    if (db->isBool("use_jump_conditions")) d_use_jump_conditions = db->getBool("use_jump_conditions");
    if (db->isBool("use_consistent_mass_matrix"))
        d_use_consistent_mass_matrix = db->getBool("use_consistent_mass_matrix");

    // Restart settings.
    if (db->isString("libmesh_restart_file_extension"))
    {
        d_libmesh_restart_file_extension = db->getString("libmesh_restart_file_extension");
    }
    else
    {
        d_libmesh_restart_file_extension = "xdr";
    }

    // Other settings.
    if (db->isInteger("min_ghost_cell_width"))
    {
        d_ghosts = db->getInteger("min_ghost_cell_width");
    }
    else if (db->isDouble("min_ghost_cell_width"))
    {
        d_ghosts = static_cast<int>(std::ceil(db->getDouble("min_ghost_cell_width")));
    }
    if (db->keyExists("do_log"))
        d_do_log = db->getBool("do_log");
    else if (db->keyExists("enable_logging"))
        d_do_log = db->getBool("enable_logging");

<<<<<<< HEAD
    // for stress normalization
    if (db->isDouble("epsilon")) d_epsilon = db->getDouble("epsilon");
    
    // for VMS stabilization
    for (unsigned int part = 0; part < d_num_parts; ++part)
    {
        if (db->isDouble("VMS_beta_s")) d_VMS_beta_s[part] = db->getDouble("VMS_beta_s");
    }
=======
    // get info for stress normalization
    if (db->isDouble("Phi_epsilon")) d_epsilon = db->getDouble("Phi_epsilon");
    Phi_diffusion = db->getDouble("Phi_diffusion");
    Phi_solver = db->getString("Phi_solver");
    scale_Phi_by_J = db->getBool("scale_Phi_by_J");
    ipdg_jump0_penalty = db->getDouble("ipdg_jump0_penalty");
    ipdg_jump1_penalty = db->getDouble("ipdg_jump1_penalty");
    ipdg_beta0 = db->getDouble("ipdg_beta0");
    ipdg_beta1 = db->getDouble("ipdg_beta1");
    cg_penalty = db->getDouble("cg_penalty");
    Phi_dt = db->getDouble("Phi_dt");
    Phi_fe_order = static_cast<Order>(db->getIntegerWithDefault("Phi_fe_order", 2));

>>>>>>> d1b24a0f
    return;
} // getFromInput

void
IBFEMethod::getFromRestart()
{
    Pointer<Database> restart_db = RestartManager::getManager()->getRootDatabase();
    Pointer<Database> db;
    if (restart_db->isDatabase(d_object_name))
    {
        db = restart_db->getDatabase(d_object_name);
    }
    else
    {
        TBOX_ERROR(d_object_name << ":  Restart database corresponding to " << d_object_name
                                 << " not found in restart file."
                                 << std::endl);
    }
    int ver = db->getInteger("IBFE_METHOD_VERSION");
    if (ver != IBFE_METHOD_VERSION)
    {
        TBOX_ERROR(d_object_name << ":  Restart file version different than class version." << std::endl);
    }
    db->getIntegerArray("d_ghosts", d_ghosts, NDIM);
    d_split_normal_force = db->getBool("d_split_normal_force");
    d_split_tangential_force = db->getBool("d_split_tangential_force");
    d_use_jump_conditions = db->getBool("d_use_jump_conditions");
    d_use_consistent_mass_matrix = db->getBool("d_use_consistent_mass_matrix");
    return;
} // getFromRestart

/////////////////////////////// NAMESPACE ////////////////////////////////////

} // namespace IBAMR

//////////////////////////////////////////////////////////////////////////////<|MERGE_RESOLUTION|>--- conflicted
+++ resolved
@@ -228,7 +228,6 @@
     return;
 }
 
-<<<<<<< HEAD
 inline void
 get_U_and_gradU(libMesh::VectorValue<double>& U,
                 libMesh::TensorValue<double>& gradU,
@@ -253,8 +252,6 @@
     return;
 }
 
-static const Real PENALTY = 1.e10;
-=======
 // initial condition for the stress normalization function Phi
 // which solves the heat equation.
 Number
@@ -266,7 +263,6 @@
 
     return 0.0;
 }
->>>>>>> d1b24a0f
 
 void
 assemble_cg_heat(EquationSystems& es, const std::string& system_name)
@@ -1271,8 +1267,7 @@
         IBTK_CHKERRQ(ierr);
         d_X_new_vecs[part]->close();
         d_X_half_vecs[part]->close();
-<<<<<<< HEAD
-        
+
         if(d_VMS_stabilization_part[part])
         {
             ierr = VecWAXPY(d_VMS_P_new_vecs[part]->vec(), dt, d_VMS_RHS_current_vecs[part]->vec(), d_VMS_P_current_vecs[part]->vec());
@@ -1283,8 +1278,8 @@
             d_VMS_P_new_vecs[part]->close();
             d_VMS_P_half_vecs[part]->close();    
             computeVMSStabilization(*d_VMS_RHS_half_vecs[part], *d_X_half_vecs[part], *d_U_half_vecs[part], data_time, part);
-=======
-
+        }
+        
         if (Phi_solver.compare("CG_HEAT") == 0)
         {
             EquationSystems* equation_systems = d_equation_systems[part];
@@ -1293,7 +1288,6 @@
                 equation_systems->get_system<TransientLinearImplicitSystem>(PHI_SYSTEM_NAME);
             Phi_system.time = new_time;
             *Phi_system.old_local_solution = *Phi_system.current_local_solution;
->>>>>>> d1b24a0f
         }
     }
     return;
@@ -1365,7 +1359,7 @@
         }
     }
         return;
-    } // trapezoidalStep
+} // trapezoidalStep
 
 void
 IBFEMethod::computeLagrangianForce(const double data_time)
@@ -2153,7 +2147,7 @@
 
     // Set up boundary conditions for Phi.
     TensorValue<double> PP, FF, FF_trans, FF_inv_trans;
-    VectorValue<double> F_s, n, x;
+    VectorValue<double> F, F_s, F_qp, n, x;
     const MeshBase::const_element_iterator el_begin = mesh.active_local_elements_begin();
     const MeshBase::const_element_iterator el_end = mesh.active_local_elements_end();
     for (MeshBase::const_element_iterator el_it = el_begin; el_it != el_end; ++el_it)
@@ -2643,15 +2637,11 @@
         surface_pressure_grad_var_data;
 
     // Loop over the elements to compute the right-hand side vector.
-<<<<<<< HEAD
-    TensorValue<double> PP, FF, VV, FF_inv_trans;
-    VectorValue<double> F, F_b, F_s, F_qp, n, x;
+    TensorValue<double> PP, FF, VV, FF_inv_trans, Phi_vol;
+    VectorValue<double> T, F, F_b, F_s, F_qp, n, x, Phi_surface;
     boost::multi_array<double, 2> X_node;
     boost::multi_array<double, 1> Phi_node;
-=======
-    TensorValue<double> PP, FF, FF_inv_trans, Phi_vol;
-    VectorValue<double> T, F, F_b, F_s, F_qp, n, x, Phi_surface;
->>>>>>> d1b24a0f
+
     const MeshBase::const_element_iterator el_begin = mesh.active_local_elements_begin();
     const MeshBase::const_element_iterator el_end = mesh.active_local_elements_end();
     for (MeshBase::const_element_iterator el_it = el_begin; el_it != el_end; ++el_it)
@@ -3838,17 +3828,13 @@
         d_do_log = db->getBool("do_log");
     else if (db->keyExists("enable_logging"))
         d_do_log = db->getBool("enable_logging");
-
-<<<<<<< HEAD
-    // for stress normalization
-    if (db->isDouble("epsilon")) d_epsilon = db->getDouble("epsilon");
     
     // for VMS stabilization
     for (unsigned int part = 0; part < d_num_parts; ++part)
     {
         if (db->isDouble("VMS_beta_s")) d_VMS_beta_s[part] = db->getDouble("VMS_beta_s");
     }
-=======
+
     // get info for stress normalization
     if (db->isDouble("Phi_epsilon")) d_epsilon = db->getDouble("Phi_epsilon");
     Phi_diffusion = db->getDouble("Phi_diffusion");
@@ -3862,7 +3848,6 @@
     Phi_dt = db->getDouble("Phi_dt");
     Phi_fe_order = static_cast<Order>(db->getIntegerWithDefault("Phi_fe_order", 2));
 
->>>>>>> d1b24a0f
     return;
 } // getFromInput
 
