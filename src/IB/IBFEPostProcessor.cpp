// Filename: IBFEPostProcessor.cpp
// Created on 4 Dec 2013 by Boyce Griffith
//
// Copyright (c) 2002-2014, Boyce Griffith
// All rights reserved.
//
// Redistribution and use in source and binary forms, with or without
// modification, are permitted provided that the following conditions are met:
//
//    * Redistributions of source code must retain the above copyright notice,
//      this list of conditions and the following disclaimer.
//
//    * Redistributions in binary form must reproduce the above copyright
//      notice, this list of conditions and the following disclaimer in the
//      documentation and/or other materials provided with the distribution.
//
//    * Neither the name of The University of North Carolina nor the names of
//      its contributors may be used to endorse or promote products derived from
//      this software without specific prior written permission.
//
// THIS SOFTWARE IS PROVIDED BY THE COPYRIGHT HOLDERS AND CONTRIBUTORS "AS IS"
// AND ANY EXPRESS OR IMPLIED WARRANTIES, INCLUDING, BUT NOT LIMITED TO, THE
// IMPLIED WARRANTIES OF MERCHANTABILITY AND FITNESS FOR A PARTICULAR PURPOSE
// ARE DISCLAIMED. IN NO EVENT SHALL THE COPYRIGHT HOLDER OR CONTRIBUTORS BE
// LIABLE FOR ANY DIRECT, INDIRECT, INCIDENTAL, SPECIAL, EXEMPLARY, OR
// CONSEQUENTIAL DAMAGES (INCLUDING, BUT NOT LIMITED TO, PROCUREMENT OF
// SUBSTITUTE GOODS OR SERVICES; LOSS OF USE, DATA, OR PROFITS; OR BUSINESS
// INTERRUPTION) HOWEVER CAUSED AND ON ANY THEORY OF LIABILITY, WHETHER IN
// CONTRACT, STRICT LIABILITY, OR TORT (INCLUDING NEGLIGENCE OR OTHERWISE)
// ARISING IN ANY WAY OUT OF THE USE OF THIS SOFTWARE, EVEN IF ADVISED OF THE
// POSSIBILITY OF SUCH DAMAGE.

/////////////////////////////// INCLUDES /////////////////////////////////////

#include <stdbool.h>
#include <stddef.h>
#include <ostream>
#include <set>
#include <string>
#include <utility>
#include <vector>

#include "IntVector.h"
#include "PatchHierarchy.h"
#include "PatchLevel.h"
#include "RefineAlgorithm.h"
#include "RefineOperator.h"
#include "RefineSchedule.h"
#include "Variable.h"
#include "VariableContext.h"
#include "VariableDatabase.h"
#include "ibamr/IBFEPostProcessor.h"
#include "ibamr/namespaces.h" // IWYU pragma: keep
#include "ibtk/FEDataManager.h"
#include "ibtk/LEInteractor.h"
#include "ibtk/libmesh_utilities.h"
#include "libmesh/auto_ptr.h"
#include "libmesh/enum_fe_family.h"
#include "libmesh/enum_order.h"
#include "libmesh/equation_systems.h"
#include "libmesh/system.h"
#include "tbox/Pointer.h"
#include "tbox/Utilities.h"

namespace libMesh
{
template <typename T>
class NumericVector;
} // namespace libMesh

using namespace libMesh;

/////////////////////////////// NAMESPACE ////////////////////////////////////

namespace IBAMR
{
/////////////////////////////// STATIC ///////////////////////////////////////

/////////////////////////////// PUBLIC ///////////////////////////////////////

IBFEPostProcessor::IBFEPostProcessor(const std::string& name, FEDataManager* fe_data_manager)
    : d_name(name), d_mesh(&fe_data_manager->getEquationSystems()->get_mesh()), d_fe_data_manager(fe_data_manager),
      d_fe_data_initialized(false)
{
    // intentionally blank
    return;
} // IBFEPostProcessor

IBFEPostProcessor::~IBFEPostProcessor()
{
    // intentionally blank
    return;
} // ~IBFEPostProcessor

void IBFEPostProcessor::registerScalarVariable(const std::string& var_name,
                                               libMeshEnums::FEFamily var_fe_family,
                                               libMeshEnums::Order var_fe_order,
                                               ScalarMeshFcnPtr var_fcn,
                                               std::vector<unsigned int> var_fcn_systems,
                                               void* var_fcn_ctx)
{
    EquationSystems* equation_systems = d_fe_data_manager->getEquationSystems();
    System& system = equation_systems->add_system<System>(var_name + " reconstruction system");
    system.add_variable(var_name, var_fe_order, var_fe_family);
    d_scalar_var_systems.push_back(&system);
    d_scalar_var_fcns.push_back(var_fcn);
    d_scalar_var_fcn_systems.push_back(var_fcn_systems);
    d_scalar_var_fcn_ctxs.push_back(var_fcn_ctx);
    d_var_systems.push_back(&system);
    d_var_fcn_systems.insert(var_fcn_systems.begin(), var_fcn_systems.end());
    return;
} // registerScalarVariable

void IBFEPostProcessor::registerVectorVariable(const std::string& var_name,
                                               libMeshEnums::FEFamily var_fe_family,
                                               libMeshEnums::Order var_fe_order,
                                               VectorMeshFcnPtr var_fcn,
                                               std::vector<unsigned int> var_fcn_systems,
                                               void* var_fcn_ctx,
                                               unsigned int var_dim)
{
    EquationSystems* equation_systems = d_fe_data_manager->getEquationSystems();
    System& system = equation_systems->add_system<System>(var_name + " reconstruction system");
    for (unsigned int i = 0; i < var_dim; ++i)
    {
        std::ostringstream os;
        os << var_name << "_" << i;
        system.add_variable(os.str(), var_fe_order, var_fe_family);
    }
    d_vector_var_systems.push_back(&system);
    d_vector_var_fcns.push_back(var_fcn);
    d_vector_var_fcn_systems.push_back(var_fcn_systems);
    d_vector_var_fcn_ctxs.push_back(var_fcn_ctx);
    d_vector_var_dims.push_back(var_dim);
    d_var_systems.push_back(&system);
    d_var_fcn_systems.insert(var_fcn_systems.begin(), var_fcn_systems.end());
    return;
} // registerVectorVariable

void IBFEPostProcessor::registerTensorVariable(const std::string& var_name,
                                               libMeshEnums::FEFamily var_fe_family,
                                               libMeshEnums::Order var_fe_order,
                                               TensorMeshFcnPtr var_fcn,
                                               std::vector<unsigned int> var_fcn_systems,
                                               void* var_fcn_ctx,
                                               unsigned int var_dim)
{
    EquationSystems* equation_systems = d_fe_data_manager->getEquationSystems();
    System& system = equation_systems->add_system<System>(var_name + " reconstruction system");
    for (unsigned int i = 0; i < var_dim; ++i)
    {
        for (unsigned int j = 0; j < var_dim; ++j)
        {
            std::ostringstream os;
            os << var_name << "_" << i << j;
            system.add_variable(os.str(), var_fe_order, var_fe_family);
        }
    }
    d_tensor_var_systems.push_back(&system);
    d_tensor_var_fcns.push_back(var_fcn);
    d_tensor_var_fcn_systems.push_back(var_fcn_systems);
    d_tensor_var_fcn_ctxs.push_back(var_fcn_ctx);
    d_tensor_var_dims.push_back(var_dim);
    d_var_systems.push_back(&system);
    d_var_fcn_systems.insert(var_fcn_systems.begin(), var_fcn_systems.end());
    return;
} // registerTensorVariable

void IBFEPostProcessor::registerInterpolatedScalarEulerianVariable(const std::string& var_name,
                                                                   libMeshEnums::FEFamily var_fe_family,
                                                                   libMeshEnums::Order var_fe_order,
                                                                   Pointer<hier::Variable<NDIM> > var,
                                                                   Pointer<VariableContext> ctx,
                                                                   const HierarchyGhostCellInterpolation::InterpolationTransactionComponent& ghost_fill_transaction)
{
    registerInterpolatedScalarEulerianVariable(
        var_name, var_fe_family, var_fe_order, var, ctx, ghost_fill_transaction, d_fe_data_manager->getDefaultInterpSpec());
    return;
} //

void IBFEPostProcessor::registerInterpolatedScalarEulerianVariable(const std::string& var_name,
                                                                   libMeshEnums::FEFamily var_fe_family,
                                                                   libMeshEnums::Order var_fe_order,
                                                                   Pointer<hier::Variable<NDIM> > var,
                                                                   Pointer<VariableContext> ctx,
                                                                   const HierarchyGhostCellInterpolation::InterpolationTransactionComponent& ghost_fill_transaction,
                                                                   const FEDataManager::InterpSpec& interp_spec)
{
    EquationSystems* equation_systems = d_fe_data_manager->getEquationSystems();
    System& system = equation_systems->add_system<System>(var_name + " interpolation system");
    system.add_variable(var_name, var_fe_order, var_fe_family);
    d_scalar_interp_var_systems.push_back(&system);
    d_scalar_interp_vars.push_back(var);
    d_scalar_interp_ctxs.push_back(ctx);
    d_scalar_interp_data_idxs.push_back(-1); // These must be set up just before they are used.
    d_scalar_interp_scratch_idxs.push_back(-1);
    d_scalar_interp_fill_transactions.push_back(ghost_fill_transaction);
    d_scalar_interp_specs.push_back(interp_spec);
    d_var_systems.push_back(&system);
} // registerInterpolatedEulerianScalarVariable

void IBFEPostProcessor::initializeFEData()
{
    if (d_fe_data_initialized) return;
    for (unsigned int k = 0; k < d_var_systems.size(); ++k)
    {
        System& system = *d_var_systems[k];
        system.assemble_before_solve = false;
        system.assemble();
    }
    d_fe_data_initialized = true;
    return;
} // initializeFEData

void IBFEPostProcessor::postProcessData(const double data_time)
{
    // First interpolate variables from the Eulerian grid, then reconstruct
    // variables on the Lagrangian mesh.
    interpolateVariables(data_time);
    reconstructVariables(data_time);
    return;
} // postProcessData

/////////////////////////////// PROTECTED ////////////////////////////////////

void IBFEPostProcessor::interpolateVariables(const double data_time)
{
    Pointer<PatchHierarchy<NDIM> > hierarchy = d_fe_data_manager->getPatchHierarchy();
    const std::pair<int, int> patch_level_range = d_fe_data_manager->getPatchLevels();
    const int coarsest_ln = patch_level_range.first;
    const int finest_ln = patch_level_range.second - 1;

    const size_t num_eulerian_vars = d_scalar_interp_var_systems.size();

    // Set up Eulerian scratch space and fill ghost cell values.
    std::set<int> scratch_idxs;
    for (unsigned int k = 0; k < num_eulerian_vars; ++k)
    {
        int& data_idx = d_scalar_interp_data_idxs[k];
        int& scratch_idx = d_scalar_interp_scratch_idxs[k];
        if (data_idx < 0 || scratch_idx < 0)
        {
            TBOX_ASSERT(data_idx < 0 || scratch_idx < 0);
            VariableDatabase<NDIM>* var_db = VariableDatabase<NDIM>::getDatabase();
            Pointer<hier::Variable<NDIM> > data_var = d_scalar_interp_vars[k];
            Pointer<VariableContext> data_ctx = d_scalar_interp_ctxs[k];
            data_idx = var_db->mapVariableAndContextToIndex(data_var, data_ctx);
            TBOX_ASSERT(data_idx >= 0);
            Pointer<VariableContext> scratch_ctx = var_db->getContext(d_name + "::SCRATCH");
            const FEDataManager::InterpSpec& interp_spec = d_scalar_interp_specs[k];
            const int ghost_width = LEInteractor::getMinimumGhostWidth(interp_spec.kernel_fcn) + 1;
            scratch_idx = var_db->registerVariableAndContext(data_var, scratch_ctx, ghost_width);
            scratch_idxs.insert(scratch_idx);
            d_scalar_interp_fill_transactions[k].d_src_data_idx = data_idx;
            d_scalar_interp_fill_transactions[k].d_dst_data_idx = scratch_idx;
        }
    }
    for (int ln = coarsest_ln; ln <= finest_ln; ++ln)
    {
        Pointer<PatchLevel<NDIM> > level = hierarchy->getPatchLevel(ln);
        for (unsigned int k = 0; k < num_eulerian_vars; ++k)
        {
            const int scratch_idx = d_scalar_interp_scratch_idxs[k];
            if (!level->checkAllocated(scratch_idx)) level->allocatePatchData(scratch_idx, data_time);
        }
    }

    HierarchyGhostCellInterpolation ghost_fill_op;
    ghost_fill_op.initializeOperatorState(d_scalar_interp_fill_transactions, hierarchy);
    ghost_fill_op.fillData(data_time);

    // Interpolate variables.
<<<<<<< HEAD
    NumericVector<double>* X_vec = d_fe_data_manager->getCoordsVector();
=======
    NumericVector<double>* X_ghost_vec = d_fe_data_manager->buildGhostedCoordsVector(/*localize_data*/ true);
>>>>>>> 58679887
    for (unsigned int k = 0; k < num_eulerian_vars; ++k)
    {
        System* system = d_scalar_interp_var_systems[k];
        const std::string& system_name = system->name();
        const int scratch_idx = d_scalar_interp_scratch_idxs[k];
<<<<<<< HEAD
        d_fe_data_manager->interp(scratch_idx,
                                  *system->solution,
                                  *X_vec,
                                  system_name,
                                  d_scalar_interp_specs[k]);
=======
        d_fe_data_manager->interp(scratch_idx, *system->solution, *X_ghost_vec, system_name, d_scalar_interp_specs[k]);
>>>>>>> 58679887
    }

    // Deallocate Eulerian scratch space.
    for (int ln = coarsest_ln; ln <= finest_ln; ++ln)
    {
        Pointer<PatchLevel<NDIM> > level = hierarchy->getPatchLevel(ln);
        for (unsigned int k = 0; k < num_eulerian_vars; ++k)
        {
            const int scratch_idx = d_scalar_interp_scratch_idxs[k];
            level->deallocatePatchData(scratch_idx);
        }
    }
    return;
} // interpolateVariables

/////////////////////////////// PRIVATE //////////////////////////////////////

/////////////////////////////// NAMESPACE ////////////////////////////////////

} // namespace IBAMR

//////////////////////////////////////////////////////////////////////////////<|MERGE_RESOLUTION|>--- conflicted
+++ resolved
@@ -270,25 +270,13 @@
     ghost_fill_op.fillData(data_time);
 
     // Interpolate variables.
-<<<<<<< HEAD
-    NumericVector<double>* X_vec = d_fe_data_manager->getCoordsVector();
-=======
     NumericVector<double>* X_ghost_vec = d_fe_data_manager->buildGhostedCoordsVector(/*localize_data*/ true);
->>>>>>> 58679887
     for (unsigned int k = 0; k < num_eulerian_vars; ++k)
     {
         System* system = d_scalar_interp_var_systems[k];
         const std::string& system_name = system->name();
         const int scratch_idx = d_scalar_interp_scratch_idxs[k];
-<<<<<<< HEAD
-        d_fe_data_manager->interp(scratch_idx,
-                                  *system->solution,
-                                  *X_vec,
-                                  system_name,
-                                  d_scalar_interp_specs[k]);
-=======
         d_fe_data_manager->interp(scratch_idx, *system->solution, *X_ghost_vec, system_name, d_scalar_interp_specs[k]);
->>>>>>> 58679887
     }
 
     // Deallocate Eulerian scratch space.
