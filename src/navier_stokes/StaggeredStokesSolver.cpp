--- conflicted
+++ resolved
@@ -103,8 +103,6 @@
 } // setVelocityPoissonSpecifications
 
 void
-<<<<<<< HEAD
-=======
 StaggeredStokesSolver::setComponentsHaveNullspace(const bool has_velocity_nullspace, const bool has_pressure_nullspace)
 {
     d_has_velocity_nullspace = has_velocity_nullspace;
@@ -114,7 +112,6 @@
 } // setComponentsHaveNullspace
 
 void
->>>>>>> 8b34989a
 StaggeredStokesSolver::setPhysicalBcCoefs(const std::vector<RobinBcCoefStrategy<NDIM>*>& U_bc_coefs,
                                           RobinBcCoefStrategy<NDIM>* P_bc_coef)
 {
