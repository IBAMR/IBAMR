// Filename: INSVCStaggeredConservativeHierarchyIntegrator.cpp
// Created on 15 May 2018 by Nishant Nangia and Amneet Bhalla
//
// Copyright (c) 2002-2018, Nishant Nangia and Amneet Bhalla
// All rights reserved.
//
// Redistribution and use in source and binary forms, with or without
// modification, are permitted provided that the following conditions are met:
//
//    * Redistributions of source code must retain the above copyright notice,
//      this list of conditions and the following disclaimer.
//
//    * Redistributions in binary form must reproduce the above copyright
//      notice, this list of conditions and the following disclaimer in the
//      documentation and/or other materials provided with the distribution.
//
//    * Neither the name of The University of North Carolina nor the names of
//      its contributors may be used to endorse or promote products derived from
//      this software without specific prior written permission.
//
// THIS SOFTWARE IS PROVIDED BY THE COPYRIGHT HOLDERS AND CONTRIBUTORS "AS IS"
// AND ANY EXPRESS OR IMPLIED WARRANTIES, INCLUDING, BUT NOT LIMITED TO, THE
// IMPLIED WARRANTIES OF MERCHANTABILITY AND FITNESS FOR A PARTICULAR PURPOSE
// ARE DISCLAIMED. IN NO EVENT SHALL THE COPYRIGHT HOLDER OR CONTRIBUTORS BE
// LIABLE FOR ANY DIRECT, INDIRECT, INCIDENTAL, SPECIAL, EXEMPLARY, OR
// CONSEQUENTIAL DAMAGES (INCLUDING, BUT NOT LIMITED TO, PROCUREMENT OF
// SUBSTITUTE GOODS OR SERVICES; LOSS OF USE, DATA, OR PROFITS; OR BUSINESS
// INTERRUPTION) HOWEVER CAUSED AND ON ANY THEORY OF LIABILITY, WHETHER IN
// CONTRACT, STRICT LIABILITY, OR TORT (INCLUDING NEGLIGENCE OR OTHERWISE)
// ARISING IN ANY WAY OUT OF THE USE OF THIS SOFTWARE, EVEN IF ADVISED OF THE
// POSSIBILITY OF SUCH DAMAGE.

/////////////////////////////// INCLUDES /////////////////////////////////////

#include "IBAMR_config.h"

#include "ibamr/AdvDiffHierarchyIntegrator.h"
#include "ibamr/ConvectiveOperator.h"
#include "ibamr/INSHierarchyIntegrator.h"
#include "ibamr/INSIntermediateVelocityBcCoef.h"
#include "ibamr/INSProjectionBcCoef.h"
#include "ibamr/INSVCStaggeredConservativeHierarchyIntegrator.h"
#include "ibamr/INSVCStaggeredPressureBcCoef.h"
#include "ibamr/INSVCStaggeredVelocityBcCoef.h"
#include "ibamr/PETScKrylovStaggeredStokesSolver.h"
#include "ibamr/StaggeredStokesBlockPreconditioner.h"
#include "ibamr/StaggeredStokesFACPreconditioner.h"
#include "ibamr/StaggeredStokesPhysicalBoundaryHelper.h"
#include "ibamr/StaggeredStokesSolver.h"
#include "ibamr/StaggeredStokesSolverManager.h"
#include "ibamr/StokesSpecifications.h"
#include "ibamr/VCStaggeredStokesOperator.h"
#include "ibamr/VCStaggeredStokesProjectionPreconditioner.h"
#include "ibamr/ibamr_enums.h"
#include "ibamr/ibamr_utilities.h"
#include "ibamr/namespaces.h" // IWYU pragma: keep

#include "ibtk/CCPoissonSolverManager.h"
#include "ibtk/CartGridFunction.h"
#include "ibtk/CartSideDoubleDivPreservingRefine.h"
#include "ibtk/CartSideDoubleRT0Refine.h"
#include "ibtk/CartSideDoubleSpecializedLinearRefine.h"
#include "ibtk/CartSideRobinPhysBdryOp.h"
#include "ibtk/CellNoCornersFillPattern.h"
#include "ibtk/HierarchyGhostCellInterpolation.h"
#include "ibtk/HierarchyIntegrator.h"
#include "ibtk/HierarchyMathOps.h"
#include "ibtk/KrylovLinearSolver.h"
#include "ibtk/LinearSolver.h"
#include "ibtk/NewtonKrylovSolver.h"
#include "ibtk/PETScKrylovPoissonSolver.h"
#include "ibtk/PoissonSolver.h"
#include "ibtk/SCPoissonSolverManager.h"
#include "ibtk/SideDataSynchronization.h"
#include "ibtk/VCSCViscousOpPointRelaxationFACOperator.h"
#include "ibtk/VCSCViscousOperator.h"
#include "ibtk/VCSCViscousPETScLevelSolver.h"
#include "ibtk/ibtk_enums.h"

#include "ArrayData.h"
#include "BasePatchHierarchy.h"
#include "BasePatchLevel.h"
#include "Box.h"
#include "CartesianGridGeometry.h"
#include "CartesianPatchGeometry.h"
#include "CellData.h"
#include "CellIndex.h"
#include "CellIterator.h"
#include "CellVariable.h"
#include "CoarsenAlgorithm.h"
#include "CoarsenOperator.h"
#include "CoarsenSchedule.h"
#include "ComponentSelector.h"
#include "EdgeData.h"
#include "EdgeVariable.h"
#include "FaceData.h"
#include "FaceVariable.h"
#include "GriddingAlgorithm.h"
#include "HierarchyCellDataOpsReal.h"
#include "HierarchyDataOpsManager.h"
#include "HierarchyDataOpsReal.h"
#include "HierarchyEdgeDataOpsReal.h"
#include "HierarchyFaceDataOpsReal.h"
#include "HierarchyNodeDataOpsReal.h"
#include "HierarchySideDataOpsReal.h"
#include "Index.h"
#include "IntVector.h"
#include "LocationIndexRobinBcCoefs.h"
#include "MultiblockDataTranslator.h"
#include "NodeData.h"
#include "NodeVariable.h"
#include "Patch.h"
#include "PatchHierarchy.h"
#include "PatchLevel.h"
#include "PatchSideDataOpsReal.h"
#include "PoissonSpecifications.h"
#include "RefineAlgorithm.h"
#include "RefineOperator.h"
#include "RefinePatchStrategy.h"
#include "RefineSchedule.h"
#include "RobinBcCoefStrategy.h"
#include "SAMRAIVectorReal.h"
#include "SideData.h"
#include "SideVariable.h"
#include "Variable.h"
#include "VariableContext.h"
#include "VariableDatabase.h"
#include "VisItDataWriter.h"
<<<<<<< HEAD
#include "ibamr/AdvDiffHierarchyIntegrator.h"
#include "ibamr/BrinkmanPenalizationStrategy.h"
#include "ibamr/ConvectiveOperator.h"
#include "ibamr/INSHierarchyIntegrator.h"
#include "ibamr/INSIntermediateVelocityBcCoef.h"
#include "ibamr/INSProjectionBcCoef.h"
#include "ibamr/INSVCStaggeredConservativeHierarchyIntegrator.h"
#include "ibamr/INSVCStaggeredPressureBcCoef.h"
#include "ibamr/INSVCStaggeredVelocityBcCoef.h"
#include "ibamr/PETScKrylovStaggeredStokesSolver.h"
#include "ibamr/StaggeredStokesBlockPreconditioner.h"
#include "ibamr/StaggeredStokesFACPreconditioner.h"
#include "ibamr/StaggeredStokesPhysicalBoundaryHelper.h"
#include "ibamr/StaggeredStokesSolver.h"
#include "ibamr/StaggeredStokesSolverManager.h"
#include "ibamr/StokesSpecifications.h"
#include "ibamr/VCStaggeredStokesOperator.h"
#include "ibamr/VCStaggeredStokesProjectionPreconditioner.h"
#include "ibamr/ibamr_enums.h"
#include "ibamr/ibamr_utilities.h"
#include "ibamr/namespaces.h" // IWYU pragma: keep
#include "ibtk/CCPoissonSolverManager.h"
#include "ibtk/CartGridFunction.h"
#include "ibtk/CartSideDoubleDivPreservingRefine.h"
#include "ibtk/CartSideDoubleSpecializedConstantRefine.h"
#include "ibtk/CartSideDoubleSpecializedLinearRefine.h"
#include "ibtk/CartSideRobinPhysBdryOp.h"
#include "ibtk/CellNoCornersFillPattern.h"
#include "ibtk/HierarchyGhostCellInterpolation.h"
#include "ibtk/HierarchyIntegrator.h"
#include "ibtk/HierarchyMathOps.h"
#include "ibtk/KrylovLinearSolver.h"
#include "ibtk/LinearSolver.h"
#include "ibtk/NewtonKrylovSolver.h"
#include "ibtk/PETScKrylovPoissonSolver.h"
#include "ibtk/PoissonSolver.h"
#include "ibtk/SCPoissonSolverManager.h"
#include "ibtk/SideDataSynchronization.h"
#include "ibtk/VCSCViscousOpPointRelaxationFACOperator.h"
#include "ibtk/VCSCViscousOperator.h"
#include "ibtk/VCSCViscousPETScLevelSolver.h"
#include "ibtk/ibtk_enums.h"
=======
>>>>>>> be771f42
#include "tbox/Array.h"
#include "tbox/Database.h"
#include "tbox/MathUtilities.h"
#include "tbox/MemoryDatabase.h"
#include "tbox/PIO.h"
#include "tbox/Pointer.h"
#include "tbox/SAMRAI_MPI.h"
#include "tbox/Utilities.h"

#include <algorithm>
#include <cmath>
#include <deque>
#include <limits>
#include <ostream>
#include <string>
#include <vector>

/////////////////////////////// NAMESPACE ////////////////////////////////////

namespace IBAMR
{
/////////////////////////////// STATIC ///////////////////////////////////////

namespace
{
// Number of ghost cells used for each variable quantity.
static const int SIDEG = 1;

// Types of refining and coarsening to perform prior to setting coarse-fine
// boundary and physical boundary ghost cell values.
static const std::string DATA_REFINE_TYPE = "NONE";
static const bool USE_CF_INTERPOLATION = true;
static const std::string DATA_COARSEN_TYPE = "CUBIC_COARSEN";

// Whether to enforce consistent interpolated values at Type 2 coarse-fine
// interface ghost cells.
static const bool CONSISTENT_TYPE_2_BDRY = false;
} // namespace

/////////////////////////////// PUBLIC ///////////////////////////////////////

INSVCStaggeredConservativeHierarchyIntegrator::INSVCStaggeredConservativeHierarchyIntegrator(std::string object_name,
                                                                                             Pointer<Database> input_db,
                                                                                             bool register_for_restart)
    : INSVCStaggeredHierarchyIntegrator(std::move(object_name), input_db, register_for_restart),
      d_rho_sc_bc_coefs(NDIM, nullptr)
{
    if (!(d_convective_difference_form == CONSERVATIVE))
    {
        TBOX_ERROR(d_object_name << "::INSVCStaggeredConservativeHierarchyIntegrator():\n"
                                 << " variable coefficient discretization\n"
                                 << " requires CONSERVATIVE convective difference form\n");
    }

    if (d_rho_is_const)
    {
        TBOX_ERROR(d_object_name << "::INSVCStaggeredConservativeHierarchyIntegrator():\n"
                                 << " conservative variable coefficient discretization\n"
                                 << " requires non-constant density\n");
    }

    // Initialize conservative mass and momentum integrator.
    d_rho_p_integrator = new INSVCStaggeredConservativeMassMomentumIntegrator(
        "INSVCStaggeredConservativeHierarchyIntegrator::MassMomentumIntegrator",
        input_db->getDatabase("mass_momentum_integrator_db"));
    d_convective_op_type = "NONE";

    // Side centered state variable for density and interpolated density variable for plotting.
    d_rho_sc_var = new SideVariable<NDIM, double>(d_object_name + "::rho_sc");
    d_rho_interp_cc_var = new CellVariable<NDIM, double>(d_object_name + "::rho_interp_cc", NDIM);

    return;
} // INSVCStaggeredConservativeHierarchyIntegrator

void
INSVCStaggeredConservativeHierarchyIntegrator::initializeHierarchyIntegrator(
    Pointer<PatchHierarchy<NDIM> > hierarchy,
    Pointer<GriddingAlgorithm<NDIM> > gridding_alg)
{
    if (d_integrator_is_initialized) return;

    INSVCStaggeredHierarchyIntegrator::initializeHierarchyIntegrator(hierarchy, gridding_alg);

    // Get the density variable, which must be side-centered and maintained by the INS integrator for
    // this conservative discretization form.
    const IntVector<NDIM> side_ghosts = SIDEG;
    const IntVector<NDIM> no_ghosts = 0;
    if (INSVCStaggeredHierarchyIntegrator::d_rho_var)
    {
        d_rho_sc_var = INSVCStaggeredHierarchyIntegrator::d_rho_var;
#if !defined(NDEBUG)
        TBOX_ASSERT(d_rho_sc_var);
        TBOX_ASSERT(d_rho_init_fcn || d_reset_rho_fcns.size() > 0);
#endif
        registerVariable(d_rho_sc_current_idx,
                         d_rho_sc_new_idx,
                         d_rho_sc_scratch_idx,
                         d_rho_sc_var,
                         side_ghosts,
                         d_rho_coarsen_type,
                         d_rho_refine_type,
                         d_rho_init_fcn);
    }
    else
    {
        TBOX_ERROR("INSVCStaggeredConservativeHierarchyIntegrator::initializeHierarchyIntegrator():\n"
                   << "  rho_is_const == false but no mass density variable has been registered.\n");
    }

    // Register variables for plotting.
    registerVariable(d_rho_interp_cc_idx, d_rho_interp_cc_var, no_ghosts, getCurrentContext());
    if (d_visit_writer)
    {
        if (d_output_rho)
        {
            d_visit_writer->registerPlotQuantity("rho_ins_cc", "VECTOR", d_rho_interp_cc_idx, 0, d_rho_scale);
            for (unsigned int d = 0; d < NDIM; ++d)
            {
                if (d == 0)
                    d_visit_writer->registerPlotQuantity("rho_x", "SCALAR", d_rho_interp_cc_idx, d, d_rho_scale);
                if (d == 1)
                    d_visit_writer->registerPlotQuantity("rho_y", "SCALAR", d_rho_interp_cc_idx, d, d_rho_scale);
                if (d == 2)
                    d_visit_writer->registerPlotQuantity("rho_z", "SCALAR", d_rho_interp_cc_idx, d, d_rho_scale);
            }
        }
    }

<<<<<<< HEAD
=======
    // The old velocity variable, required for conservative convective operator
    registerVariable(d_U_old_current_idx,
                     d_U_old_new_idx,
                     d_U_old_scratch_idx,
                     d_U_old_var,
                     side_ghosts,
                     d_U_coarsen_type,
                     d_U_refine_type,
                     d_U_init);

>>>>>>> be771f42
    // Set various objects with conservative time integrator.
    d_rho_p_integrator->setSideCenteredVelocityBoundaryConditions(d_U_bc_coefs);
    d_rho_p_integrator->setSideCenteredDensityBoundaryConditions(d_rho_sc_bc_coefs);
    if (d_S_fcn) d_rho_p_integrator->setMassDensitySourceTerm(d_S_fcn);

    return;
} // initializeHierarchyIntegrator

void
INSVCStaggeredConservativeHierarchyIntegrator::initializePatchHierarchy(Pointer<PatchHierarchy<NDIM> > hierarchy,
                                                                        Pointer<GriddingAlgorithm<NDIM> > gridding_alg)
{
    INSVCStaggeredHierarchyIntegrator::initializePatchHierarchy(hierarchy, gridding_alg);
    return;
} // initializePatchHierarhcy

void
INSVCStaggeredConservativeHierarchyIntegrator::preprocessIntegrateHierarchy(const double current_time,
                                                                            const double new_time,
                                                                            const int num_cycles)
{
    INSVCStaggeredHierarchyIntegrator::preprocessIntegrateHierarchy(current_time, new_time, num_cycles);
    const double dt = new_time - current_time;

    // Get the current value of density and store it in scratch.
    // Note that for conservative differencing, it is required that
    // the side-centered density is a state variable maintained
    // by this integrator.
#if !defined(NDEBUG)
    TBOX_ASSERT(d_rho_sc_var);
    TBOX_ASSERT(d_rho_sc_current_idx >= 0);
    TBOX_ASSERT(d_rho_sc_scratch_idx >= 0);
#endif

    // Note that we always reset current context of state variables here, if necessary.
    const double apply_time = current_time;
    for (unsigned k = 0; k < d_reset_rho_fcns.size(); ++k)
    {
        d_reset_rho_fcns[k](d_rho_sc_current_idx,
                            d_rho_sc_var,
                            d_hier_math_ops,
                            -1 /*cycle_num*/,
                            apply_time,
                            current_time,
                            new_time,
                            d_reset_rho_fcns_ctx[k]);
    }
    d_hier_sc_data_ops->copyData(d_rho_sc_scratch_idx, d_rho_sc_current_idx, /*interior_only*/ true);

    if (!d_mu_is_const && d_mu_var)
    {
        for (unsigned k = 0; k < d_reset_mu_fcns.size(); ++k)
        {
            d_reset_mu_fcns[k](d_mu_current_idx,
                               d_mu_var,
                               d_hier_math_ops,
                               -1 /*cycle_num*/,
                               apply_time,
                               current_time,
                               new_time,
                               d_reset_mu_fcns_ctx[k]);
        }
    }

    // Get the current value of viscosity
    if (!d_mu_is_const)
    {
        VariableDatabase<NDIM>* var_db = VariableDatabase<NDIM>::getDatabase();
        int mu_current_idx;
        if (d_adv_diff_hier_integrator && d_mu_adv_diff_var)
        {
            mu_current_idx = var_db->mapVariableAndContextToIndex(d_mu_adv_diff_var,
                                                                  d_adv_diff_hier_integrator->getCurrentContext());
        }
        else
        {
            mu_current_idx = d_mu_current_idx;
        }

        d_hier_cc_data_ops->copyData(d_mu_scratch_idx, mu_current_idx, /*interior_only*/ true);
        d_mu_bdry_bc_fill_op->fillData(current_time);

        // Interpolate onto node or edge centers
        if (d_mu_vc_interp_type == VC_AVERAGE_INTERP)
        {
            d_hier_math_ops->interp(d_mu_interp_idx,
                                    d_mu_interp_var,
                                    /*dst_ghost_interp*/ true,
                                    d_mu_scratch_idx,
                                    d_mu_var,
                                    d_no_fill_op,
                                    current_time);
        }
        else if (d_mu_vc_interp_type == VC_HARMONIC_INTERP)
        {
            d_hier_math_ops->harmonic_interp(d_mu_interp_idx,
                                             d_mu_interp_var,
                                             /*dst_ghost_interp*/ true,
                                             d_mu_scratch_idx,
                                             d_mu_var,
                                             d_no_fill_op,
                                             current_time);
        }
        else
        {
            TBOX_ERROR("this statement should not be reached");
        }

        // Store the viscosities for later use
        d_hier_cc_data_ops->copyData(d_mu_linear_op_idx, d_mu_scratch_idx, /*interior_only*/ false);
#if (NDIM == 2)
        d_hier_nc_data_ops->copyData(d_mu_interp_linear_op_idx, d_mu_interp_idx, /*interior_only*/ false);
#elif (NDIM == 3)
        d_hier_ec_data_ops->copyData(d_mu_interp_linear_op_idx, d_mu_interp_idx, /*interior_only*/ false);
#endif
    }

    // Allocate solver vectors.
    d_U_rhs_vec->allocateVectorData(current_time);
    d_U_rhs_vec->setToScalar(0.0);
    d_P_rhs_vec->allocateVectorData(current_time);
    d_P_rhs_vec->setToScalar(0.0);
    if (!d_creeping_flow)
    {
        d_U_adv_vec->allocateVectorData(current_time);
        d_U_adv_vec->setToScalar(0.0);
        d_N_vec->allocateVectorData(current_time);
        d_N_vec->setToScalar(0.0);
    }

    // Cache BC data.
    d_bc_helper->cacheBcCoefData(d_bc_coefs, new_time, d_hierarchy);

    // Compute viscous right-hand side terms
    const double mu = d_mu_is_const ? d_problem_coefs.getMu() : -1.0;
    const double lambda = d_problem_coefs.getLambda();
    double K_rhs = 0.0;
    switch (d_viscous_time_stepping_type)
    {
    case BACKWARD_EULER:
        K_rhs = 0.0;
        break;
    case FORWARD_EULER:
        K_rhs = 1.0;
        break;
    case TRAPEZOIDAL_RULE:
        K_rhs = 0.5;
        break;
    default:
        TBOX_ERROR("this statement should not be reached");
    }

    PoissonSpecifications U_rhs_problem_coefs(d_object_name + "::U_rhs_problem_coefs");
    U_rhs_problem_coefs.setCConstant(-K_rhs * lambda);

    // rhs_D_{ec,nc} = K * mu
    if (d_mu_is_const)
    {
#if (NDIM == 2)
        d_hier_nc_data_ops->setToScalar(d_velocity_rhs_D_idx, +K_rhs * mu, /*interior_only*/ false);
#elif (NDIM == 3)
        d_hier_ec_data_ops->setToScalar(d_velocity_rhs_D_idx, +K_rhs * mu, /*interior_only*/ false);
#endif
    }
    else
    {
#if (NDIM == 2)
        d_hier_nc_data_ops->scale(d_velocity_rhs_D_idx, +K_rhs, d_mu_interp_idx, /*interior_only*/ false);
#elif (NDIM == 3)
        d_hier_ec_data_ops->scale(d_velocity_rhs_D_idx, +K_rhs, d_mu_interp_idx, /*interior_only*/ false);
#endif
    }
    U_rhs_problem_coefs.setDPatchDataId(d_velocity_rhs_D_idx);

    const int U_rhs_idx = d_U_rhs_vec->getComponentDescriptorIndex(0);
    const Pointer<SideVariable<NDIM, double> > U_rhs_var = d_U_rhs_vec->getComponentVariable(0);
    d_hier_sc_data_ops->copyData(d_U_scratch_idx, d_U_current_idx);
    StaggeredStokesPhysicalBoundaryHelper::setupBcCoefObjects(d_U_bc_coefs,
                                                              /*P_bc_coef*/ nullptr,
                                                              d_U_scratch_idx,
                                                              /*P_data_idx*/ -1,
                                                              /*homogeneous_bc*/ false);
    d_U_bdry_bc_fill_op->fillData(current_time);
    StaggeredStokesPhysicalBoundaryHelper::resetBcCoefObjects(d_U_bc_coefs,
                                                              /*P_bc_coef*/ nullptr);
    d_bc_helper->enforceDivergenceFreeConditionAtBoundary(d_U_scratch_idx);
    // RHS^n = (C_rhs*I + L(D_rhs))*U^n
    d_hier_math_ops->vc_laplace(U_rhs_idx,
                                U_rhs_var,
                                1.0,
                                0.0,
                                U_rhs_problem_coefs.getDPatchDataId(),
#if (NDIM == 2)
                                Pointer<NodeVariable<NDIM, double> >(nullptr),
#elif (NDIM == 3)
                                Pointer<EdgeVariable<NDIM, double> >(nullptr),
#endif
                                d_U_scratch_idx,
                                d_U_var,
                                d_no_fill_op,
                                current_time,
                                d_mu_vc_interp_type);


    // Add the momentum portion of the RHS in the case of conservative discretization form
    // RHS^n = RHS^n + 1/dt*(rho*U)^n
    d_hier_sc_data_ops->multiply(d_temp_sc_idx, d_rho_sc_scratch_idx, d_U_scratch_idx, /*interior_only*/ true);
    d_hier_sc_data_ops->axpy(U_rhs_idx, 1.0 / dt, d_temp_sc_idx, U_rhs_idx, /*interior_only*/ true);
    d_hier_sc_data_ops->copyData(d_U_src_idx, d_U_scratch_idx, /*interior_only*/ false);

    // Set the initial guess.
    d_hier_sc_data_ops->copyData(d_U_new_idx, d_U_current_idx);
    d_hier_cc_data_ops->copyData(d_P_new_idx, d_P_current_idx);

    // Set up inhomogeneous BCs.
    d_stokes_solver->setHomogeneousBc(false);

    // Initialize any registered advection-diffusion solver.
    if (d_adv_diff_hier_integrator)
    {
        const int adv_diff_num_cycles = d_adv_diff_hier_integrator->getNumberOfCycles();
        if (adv_diff_num_cycles != d_current_num_cycles && d_current_num_cycles != 1)
        {
            TBOX_ERROR(d_object_name << "::preprocessIntegrateHierarchy():\n"
                                     << "  attempting to perform " << d_current_num_cycles
                                     << " cycles of fixed point iteration.\n"
                                     << "  number of cycles required by coupled advection-diffusion solver = "
                                     << adv_diff_num_cycles << ".\n"
                                     << "  current implementation requires either that both solvers use the same "
                                        "number of cycles,\n"
                                     << "  or that the Navier-Stokes solver use only a single cycle.\n");
        }
        VariableDatabase<NDIM>* var_db = VariableDatabase<NDIM>::getDatabase();
        const int U_adv_diff_current_idx =
            var_db->mapVariableAndContextToIndex(d_U_adv_diff_var, d_adv_diff_hier_integrator->getCurrentContext());
        if (isAllocatedPatchData(U_adv_diff_current_idx))
        {
            INSVCStaggeredHierarchyIntegrator::copySideToFace(U_adv_diff_current_idx, d_U_current_idx, d_hierarchy);
        }
        d_adv_diff_hier_integrator->preprocessIntegrateHierarchy(current_time, new_time, adv_diff_num_cycles);
        const int U_adv_diff_scratch_idx =
            var_db->mapVariableAndContextToIndex(d_U_adv_diff_var, d_adv_diff_hier_integrator->getScratchContext());
        if (isAllocatedPatchData(U_adv_diff_scratch_idx))
        {
            d_hier_fc_data_ops->copyData(U_adv_diff_scratch_idx, U_adv_diff_current_idx);
        }
        const int U_adv_diff_new_idx =
            var_db->mapVariableAndContextToIndex(d_U_adv_diff_var, d_adv_diff_hier_integrator->getNewContext());
        if (isAllocatedPatchData(U_adv_diff_new_idx))
        {
            d_hier_fc_data_ops->copyData(U_adv_diff_new_idx, U_adv_diff_current_idx);
        }
    }

    // Account for the convective acceleration term.
    if (!d_creeping_flow)
    {
        d_rho_p_integrator->setSolutionTime(current_time);
        d_rho_p_integrator->setTimeInterval(current_time, new_time);

        // For conservative momentum discretization, an approximation to rho^{n+1}
        // will be computed from rho^{n}, which requires additional options to be set.

        // Set the rho^{n} density
        d_rho_p_integrator->setSideCenteredDensityPatchDataIndex(d_rho_sc_current_idx);

        // Set the convective derivative patch data index.
        const int N_idx = d_N_vec->getComponentDescriptorIndex(0);
        d_rho_p_integrator->setSideCenteredConvectiveDerivativePatchDataIndex(N_idx);

        // Data for the conservative time integrator is for cycle 0
        const int ins_cycle_num = 0;
        d_rho_p_integrator->setCycleNumber(ins_cycle_num);

        // Set the velocities used to update the density and the previous time step size
        if (MathUtilities<double>::equalEps(d_integrator_time, d_start_time))
        {
            d_rho_p_integrator->setFluidVelocityPatchDataIndices(
                /*old*/ -1, /*current*/ d_U_current_idx, /*new*/ -1);
        }
        else
        {
            d_rho_p_integrator->setFluidVelocityPatchDataIndices(
                /*old*/ d_U_old_current_idx, /*current*/ d_U_current_idx, /*new*/ -1);
            d_rho_p_integrator->setPreviousTimeStepSize(d_dt_previous[0]);
        }

        // Integrate density and convective momentum.
        d_rho_p_integrator->integrate(dt);
    }

    // Execute any registered callbacks.
    executePreprocessIntegrateHierarchyCallbackFcns(current_time, new_time, num_cycles);
    return;
} // preprocessIntegrateHierarchy

void
INSVCStaggeredConservativeHierarchyIntegrator::integrateHierarchy(const double current_time,
                                                                  const double new_time,
                                                                  const int cycle_num)
{
    INSVCStaggeredHierarchyIntegrator::integrateHierarchy(current_time, new_time, cycle_num);

    // Get the coarsest and finest level numbers.
    const int coarsest_ln = 0;
    const int finest_ln = d_hierarchy->getFinestLevelNumber();

    // Update the state variables of any linked advection-diffusion solver.
    // NOTE: This also updates rho and mu if they are maintained by adv-diff integrator.
    if (d_adv_diff_hier_integrator)
    {
        d_adv_diff_hier_integrator->integrateHierarchy(current_time, new_time, cycle_num);
    }

    // Update viscosity if it is maintained by the fluid integrator.
    const double apply_time = new_time;
    if (!d_mu_is_const && d_mu_var)
    {
        for (unsigned k = 0; k < d_reset_mu_fcns.size(); ++k)
        {
            d_reset_mu_fcns[k](d_mu_new_idx,
                               d_mu_var,
                               d_hier_math_ops,
                               cycle_num,
                               apply_time,
                               current_time,
                               new_time,
                               d_reset_mu_fcns_ctx[k]);
        }
    }

    if (!d_mu_is_const)
    {
        VariableDatabase<NDIM>* var_db = VariableDatabase<NDIM>::getDatabase();
        int mu_new_idx;
        if (d_adv_diff_hier_integrator && d_mu_adv_diff_var)
        {
            mu_new_idx =
                var_db->mapVariableAndContextToIndex(d_mu_adv_diff_var, d_adv_diff_hier_integrator->getNewContext());
        }
        else
        {
            mu_new_idx = d_mu_new_idx;
        }
        d_hier_cc_data_ops->copyData(d_mu_scratch_idx, mu_new_idx, /*interior_only*/ true);
        d_mu_bdry_bc_fill_op->fillData(new_time);

        // Interpolate onto node or edge centers
        if (d_mu_vc_interp_type == VC_AVERAGE_INTERP)
        {
            d_hier_math_ops->interp(d_mu_interp_idx,
                                    d_mu_interp_var,
                                    /*dst_ghost_interp*/ true,
                                    d_mu_scratch_idx,
                                    d_mu_var,
                                    d_no_fill_op,
                                    new_time);
        }
        else if (d_mu_vc_interp_type == VC_HARMONIC_INTERP)
        {
            d_hier_math_ops->harmonic_interp(d_mu_interp_idx,
                                             d_mu_interp_var,
                                             /*dst_ghost_interp*/ true,
                                             d_mu_scratch_idx,
                                             d_mu_var,
                                             d_no_fill_op,
                                             new_time);
        }
        else
        {
            TBOX_ERROR("this statement should not be reached");
        }

        // Store the viscosities for later use
        d_hier_cc_data_ops->copyData(d_mu_linear_op_idx, d_mu_scratch_idx, /*interior_only*/ false);
#if (NDIM == 2)
        d_hier_nc_data_ops->copyData(d_mu_interp_linear_op_idx, d_mu_interp_idx, /*interior_only*/ false);
#elif (NDIM == 3)
        d_hier_ec_data_ops->copyData(d_mu_interp_linear_op_idx, d_mu_interp_idx, /*interior_only*/ false);
#endif
    }

    // In the special case of a conservative discretization form, the updated density is calculated by
    // application of the mass and convective momentum integrator.
    if (!d_creeping_flow)
    {
        const int N_idx = d_N_vec->getComponentDescriptorIndex(0);
        // Update N_idx if necessary
        if (cycle_num > 0)
        {
            const double dt = new_time - current_time;
            const double half_time = current_time + 0.5 * dt;
            d_rho_p_integrator->setSolutionTime(half_time);

            // Set the cycle number
            d_rho_p_integrator->setCycleNumber(cycle_num);

            // Set the patch data index for convective derivative.
            d_rho_p_integrator->setSideCenteredConvectiveDerivativePatchDataIndex(N_idx);

            // Always set to current because we want to update rho^{n} to rho^{n+1}
            d_rho_p_integrator->setSideCenteredDensityPatchDataIndex(d_rho_sc_current_idx);

            // Set the velocities used to update the density
            if (MathUtilities<double>::equalEps(d_integrator_time, d_start_time))
            {
                d_rho_p_integrator->setFluidVelocityPatchDataIndices(
                    /*old*/ -1, /*current*/ d_U_current_idx, /*new*/ d_U_new_idx);
            }
            else
            {
                d_rho_p_integrator->setFluidVelocityPatchDataIndices(
                    /*old*/ d_U_old_current_idx, /*current*/ d_U_current_idx, /*new*/ d_U_new_idx);
                d_rho_p_integrator->setPreviousTimeStepSize(d_dt_previous[0]);
            }

            d_rho_p_integrator->integrate(dt);
        }

        // Set the full convective term depending on the time stepping type
        d_hier_sc_data_ops->copyData(d_N_full_idx, N_idx, /*interior_only*/ true);
    }
    const int rho_sc_new_idx = d_rho_p_integrator->getUpdatedSideCenteredDensityPatchDataIndex();
    d_hier_sc_data_ops->copyData(d_rho_sc_new_idx, rho_sc_new_idx, /*interior_only*/ true);

    // Copy new into scratch
    d_hier_sc_data_ops->copyData(d_rho_sc_scratch_idx, d_rho_sc_new_idx);

    // Synchronize newest density
    using SynchronizationTransactionComponent = SideDataSynchronization::SynchronizationTransactionComponent;
    SynchronizationTransactionComponent rho_scratch_synch_transaction =
        SynchronizationTransactionComponent(d_rho_sc_scratch_idx, d_rho_coarsen_type);
    d_side_synch_op->resetTransactionComponent(rho_scratch_synch_transaction);
    d_side_synch_op->synchronizeData(d_integrator_time);
    SynchronizationTransactionComponent default_synch_transaction =
        SynchronizationTransactionComponent(d_U_scratch_idx, d_U_coarsen_type);
    d_side_synch_op->resetTransactionComponent(default_synch_transaction);

    // Store the density for later use
    d_hier_sc_data_ops->copyData(d_rho_linear_op_idx, d_rho_sc_scratch_idx, /*interior_only*/ true);

    // Compute the Brinkman contribution to the velocity operator.
    d_hier_sc_data_ops->setToScalar(d_velocity_L_idx, 0.0);
    for (auto& brinkman_force : d_brinkman_force)
    {
        brinkman_force->demarcateBrinkmanZone(d_velocity_L_idx, new_time, cycle_num);
    }

    // Synchronize Brinkman coefficients.
    SynchronizationTransactionComponent L_synch_transaction =
        SynchronizationTransactionComponent(d_velocity_L_idx, "CONSERVATIVE_COARSEN");
    d_side_synch_op->resetTransactionComponent(L_synch_transaction);
    d_side_synch_op->synchronizeData(d_integrator_time);
    d_side_synch_op->resetTransactionComponent(default_synch_transaction);

    // Update the solvers and operators to take into account new state variables
    updateOperatorsAndSolvers(current_time, new_time);

    // Compute the Brinkman velocity for the RHS vector.
    d_hier_sc_data_ops->setToScalar(d_velocity_L_idx, 0.0);
    for (auto& brinkman_force : d_brinkman_force)
    {
        brinkman_force->computeBrinkmanVelocity(d_velocity_L_idx, new_time, cycle_num);
    }
    d_side_synch_op->resetTransactionComponent(L_synch_transaction);
    d_side_synch_op->synchronizeData(d_integrator_time);
    d_side_synch_op->resetTransactionComponent(default_synch_transaction);

    // Setup the solution and right-hand-side vectors.
    setupSolverVectors(d_sol_vec, d_rhs_vec, current_time, new_time, cycle_num);

    // Scale rhs if necessary
    for (int ln = coarsest_ln; ln <= finest_ln; ++ln)
    {
        d_hier_sc_data_ops->resetLevels(ln, ln);
        const double A_scale = d_A_scale[ln];
        if (!MathUtilities<double>::equalEps(A_scale, 1.0))
        {
            d_hier_sc_data_ops->scale(d_rhs_vec->getComponentDescriptorIndex(0),
                                      A_scale,
                                      d_rhs_vec->getComponentDescriptorIndex(0),
                                      /*interior_only*/ true);
        }
        d_hier_sc_data_ops->resetLevels(coarsest_ln, finest_ln);
    }

    // Solve for u(n+1), p(n+1/2).
    d_stokes_solver->solveSystem(*d_sol_vec, *d_rhs_vec);

    // Unscale rhs if necessary
    for (int ln = coarsest_ln; ln <= finest_ln; ++ln)
    {
        d_hier_sc_data_ops->resetLevels(ln, ln);
        const double A_scale = d_A_scale[ln];
        if (!MathUtilities<double>::equalEps(A_scale, 1.0))
        {
            d_hier_sc_data_ops->scale(d_rhs_vec->getComponentDescriptorIndex(0),
                                      1.0 / A_scale,
                                      d_rhs_vec->getComponentDescriptorIndex(0),
                                      /*interior_only*/ true);
        }
        d_hier_sc_data_ops->resetLevels(coarsest_ln, finest_ln);
    }

    if (d_enable_logging && d_enable_logging_solver_iterations)
        plog << d_object_name
             << "::integrateHierarchy(): stokes solve number of iterations = " << d_stokes_solver->getNumIterations()
             << "\n";
    if (d_enable_logging)
        plog << d_object_name
             << "::integrateHierarchy(): stokes solve residual norm        = " << d_stokes_solver->getResidualNorm()
             << "\n";
    if (d_explicitly_remove_nullspace) removeNullSpace(d_sol_vec);

    // Reset the solution and right-hand-side vectors.
    resetSolverVectors(d_sol_vec, d_rhs_vec, current_time, new_time, cycle_num);

    // Update the state variables of any linked advection-diffusion solver.
    if (d_adv_diff_hier_integrator)
    {
        // Update the advection velocities used by the advection-diffusion
        // solver.
        VariableDatabase<NDIM>* var_db = VariableDatabase<NDIM>::getDatabase();
        const int U_adv_diff_new_idx =
            var_db->mapVariableAndContextToIndex(d_U_adv_diff_var, d_adv_diff_hier_integrator->getNewContext());
        if (isAllocatedPatchData(U_adv_diff_new_idx))
        {
            INSVCStaggeredHierarchyIntegrator::copySideToFace(U_adv_diff_new_idx, d_U_new_idx, d_hierarchy);
        }
        const int U_adv_diff_current_idx =
            var_db->mapVariableAndContextToIndex(d_U_adv_diff_var, d_adv_diff_hier_integrator->getCurrentContext());
        const int U_adv_diff_scratch_idx =
            var_db->mapVariableAndContextToIndex(d_U_adv_diff_var, d_adv_diff_hier_integrator->getScratchContext());
        if (isAllocatedPatchData(U_adv_diff_scratch_idx))
        {
            d_hier_fc_data_ops->linearSum(U_adv_diff_scratch_idx, 0.5, U_adv_diff_current_idx, 0.5, U_adv_diff_new_idx);
        }

        // Update the state variables maintained by the advection-diffusion
        // solver.
        //
        // NOTE: We already performed cycle 0 above.
        const int adv_diff_num_cycles = d_adv_diff_hier_integrator->getNumberOfCycles();
        if (d_current_num_cycles != adv_diff_num_cycles)
        {
#if !defined(NDEBUG)
            TBOX_ASSERT(d_current_num_cycles == 1);
#endif
            for (int adv_diff_cycle_num = 1; adv_diff_cycle_num < adv_diff_num_cycles; ++adv_diff_cycle_num)
            {
                d_adv_diff_hier_integrator->integrateHierarchy(current_time, new_time, adv_diff_cycle_num);
            }
        }
    }

    // Re-update viscosity if it is maintained by the integrator
    // using the newest available data from INS and advection-diffusion solvers
    if (d_current_num_cycles == cycle_num + 1)
    {
        if (!d_mu_is_const && d_mu_var)
        {
            for (unsigned k = 0; k < d_reset_mu_fcns.size(); ++k)
            {
                d_reset_mu_fcns[k](d_mu_new_idx,
                                   d_mu_var,
                                   d_hier_math_ops,
                                   cycle_num,
                                   apply_time,
                                   current_time,
                                   new_time,
                                   d_reset_mu_fcns_ctx[k]);
            }
        }
    }

    // Execute any registered callbacks.
    executeIntegrateHierarchyCallbackFcns(current_time, new_time, cycle_num);
    return;
} // integrateHierarchy

void
INSVCStaggeredConservativeHierarchyIntegrator::postprocessIntegrateHierarchy(const double current_time,
                                                                             const double new_time,
                                                                             const bool skip_synchronize_new_state_data,
                                                                             const int num_cycles)
{
    INSVCStaggeredHierarchyIntegrator::postprocessIntegrateHierarchy(
        current_time, new_time, skip_synchronize_new_state_data, num_cycles);

    return;
} // postprocessIntegrateHierarchy

void
INSVCStaggeredConservativeHierarchyIntegrator::removeNullSpace(const Pointer<SAMRAIVectorReal<NDIM, double> >& sol_vec)
{
    INSVCStaggeredHierarchyIntegrator::removeNullSpace(sol_vec);
    return;
} // removeNullSpace

void
INSVCStaggeredConservativeHierarchyIntegrator::registerMassDensityBoundaryConditions(
    RobinBcCoefStrategy<NDIM>* rho_bc_coef)
{
#if !defined(NDEBUG)
    TBOX_ASSERT(!d_integrator_is_initialized);
#endif
    std::vector<RobinBcCoefStrategy<NDIM>*> rho_sc_bc_coefs(NDIM);
    for (unsigned int d = 0; d < NDIM; ++d) rho_sc_bc_coefs[d] = rho_bc_coef;
    d_rho_sc_bc_coefs = rho_sc_bc_coefs;
    return;
} // registerMassDensityBoundaryConditions

void
INSVCStaggeredConservativeHierarchyIntegrator::registerMassDensityBoundaryConditions(
    const std::vector<RobinBcCoefStrategy<NDIM>*>& rho_sc_bc_coefs)
{
#if !defined(NDEBUG)
    TBOX_ASSERT(!d_integrator_is_initialized);
    TBOX_ASSERT(rho_sc_bc_coefs.size() == NDIM);
#endif
    d_rho_sc_bc_coefs = rho_sc_bc_coefs;
    return;
} // registerMassDensityBoundaryConditions

void
INSVCStaggeredConservativeHierarchyIntegrator::registerMassDensitySourceTerm(Pointer<CartGridFunction> S_fcn)
{
#if !defined(NDEBUG)
    TBOX_ASSERT(!d_integrator_is_initialized);
#endif
    if (!d_S_fcn)
    {
        d_S_fcn = S_fcn;
    }
    else
    {
        TBOX_ERROR(d_object_name << "::INSVCStaggeredConservativeHierarchyIntegrator():\n"
                                 << " present implementation allows for only one mass density source\n"
                                 << " term to be set. Consider combining source terms into single CartGridFunction.\n");
    }
    return;
} // registerMassDensitySourceTerm

int
INSVCStaggeredConservativeHierarchyIntegrator::getNumberOfCycles() const
{
    return d_num_cycles;
} // getNumberOfCycles

Pointer<ConvectiveOperator>
INSVCStaggeredConservativeHierarchyIntegrator::getConvectiveOperator()
{
    d_convective_op.setNull();
    d_convective_op_needs_init = false;
    return d_convective_op;
} // getConvectiveOperator

/////////////////////////////// PROTECTED ////////////////////////////////////

void
INSVCStaggeredConservativeHierarchyIntegrator::initializeLevelDataSpecialized(
    const Pointer<BasePatchHierarchy<NDIM> > base_hierarchy,
    const int level_number,
    const double init_data_time,
    const bool can_be_refined,
    const bool initial_time,
    const Pointer<BasePatchLevel<NDIM> > base_old_level,
    const bool allocate_data)
{
    INSVCStaggeredHierarchyIntegrator::initializeLevelDataSpecialized(
        base_hierarchy, level_number, init_data_time, can_be_refined, initial_time, base_old_level, allocate_data);
    return;
} // initializeLevelDataSpecialized

void
INSVCStaggeredConservativeHierarchyIntegrator::resetHierarchyConfigurationSpecialized(
    const Pointer<BasePatchHierarchy<NDIM> > base_hierarchy,
    const int coarsest_level,
    const int finest_level)
{
    INSVCStaggeredHierarchyIntegrator::resetHierarchyConfigurationSpecialized(
        base_hierarchy, coarsest_level, finest_level);
    d_rho_p_integrator->setHierarchyMathOps(d_hier_math_ops);
    d_rho_p_integrator->initializeTimeIntegrator(base_hierarchy);
    return;
} // resetHierarchyConfigurationSpecialized

void
INSVCStaggeredConservativeHierarchyIntegrator::applyGradientDetectorSpecialized(
    const Pointer<BasePatchHierarchy<NDIM> > hierarchy,
    const int level_number,
    const double error_data_time,
    const int tag_index,
    const bool initial_time,
    const bool uses_richardson_extrapolation_too)
{
    INSVCStaggeredHierarchyIntegrator::applyGradientDetectorSpecialized(
        hierarchy, level_number, error_data_time, tag_index, initial_time, uses_richardson_extrapolation_too);
    return;
} // applyGradientDetectorSpecialized

void
INSVCStaggeredConservativeHierarchyIntegrator::setupPlotDataSpecialized()
{
    INSVCStaggeredHierarchyIntegrator::setupPlotDataSpecialized();

    Pointer<VariableContext> ctx = getCurrentContext();

    VariableDatabase<NDIM>* var_db = VariableDatabase<NDIM>::getDatabase();
    static const bool synch_cf_interface = true;

    // Put interpolated rho onto cell centers for plotting purposes.
    if (d_output_rho)
    {
        const int rho_sc_idx = var_db->mapVariableAndContextToIndex(d_rho_sc_var, ctx);
        const int rho_cc_idx = var_db->mapVariableAndContextToIndex(d_rho_interp_cc_var, ctx);
        d_hier_math_ops->interp(rho_cc_idx,
                                d_rho_interp_cc_var,
                                rho_sc_idx,
                                d_rho_sc_var,
                                d_no_fill_op,
                                d_integrator_time,
                                synch_cf_interface);
    }

    return;
} // setupPlotDataSpecialized

void
INSVCStaggeredConservativeHierarchyIntegrator::regridProjection()
{
    const int coarsest_ln = 0;
    const int finest_ln = d_hierarchy->getFinestLevelNumber();
    const int wgt_cc_idx = d_hier_math_ops->getCellWeightPatchDescriptorIndex();
    const double volume = d_hier_math_ops->getVolumeOfPhysicalDomain();

    // Setup the solver vectors.
    SAMRAIVectorReal<NDIM, double> sol_vec(d_object_name + "::sol_vec", d_hierarchy, coarsest_ln, finest_ln);
    sol_vec.addComponent(d_P_var, d_P_scratch_idx, wgt_cc_idx, d_hier_cc_data_ops);

    SAMRAIVectorReal<NDIM, double> rhs_vec(d_object_name + "::rhs_vec", d_hierarchy, coarsest_ln, finest_ln);
    rhs_vec.addComponent(d_Div_U_var, d_Div_U_idx, wgt_cc_idx, d_hier_cc_data_ops);

    // Allocate temporary data.
    ComponentSelector scratch_idxs;
    scratch_idxs.setFlag(d_U_scratch_idx);
    scratch_idxs.setFlag(d_P_scratch_idx);
    scratch_idxs.setFlag(d_pressure_D_idx);
    for (int ln = coarsest_ln; ln <= finest_ln; ++ln)
    {
        Pointer<PatchLevel<NDIM> > level = d_hierarchy->getPatchLevel(ln);
        level->allocatePatchData(scratch_idxs, d_integrator_time);
    }

    // Setup the regrid Poisson solver.
    Pointer<PoissonSolver> regrid_projection_solver =
        CCPoissonSolverManager::getManager()->allocateSolver(d_regrid_projection_solver_type,
                                                             d_object_name + "::regrid_projection_solver",
                                                             d_regrid_projection_solver_db,
                                                             "regrid_projection_",
                                                             d_regrid_projection_precond_type,
                                                             d_object_name + "::regrid_projection_precond",
                                                             d_regrid_projection_precond_db,
                                                             "regrid_projection_pc_");
    PoissonSpecifications regrid_projection_spec(d_object_name + "::regrid_projection_spec");
    regrid_projection_spec.setCZero();

    // Get the current value of density
    for (unsigned k = 0; k < d_reset_rho_fcns.size(); ++k)
    {
        const double apply_time = d_integrator_time;
        d_reset_rho_fcns[k](d_rho_sc_current_idx,
                            d_rho_sc_var,
                            d_hier_math_ops,
                            -1 /*cycle_num*/,
                            apply_time,
                            d_integrator_time,
                            d_integrator_time,
                            d_reset_rho_fcns_ctx[k]);
    }
    d_hier_sc_data_ops->reciprocal(d_pressure_D_idx, d_rho_sc_current_idx);
    d_hier_sc_data_ops->scale(d_pressure_D_idx, -1.0, d_pressure_D_idx);

    using SynchronizationTransactionComponent = SideDataSynchronization::SynchronizationTransactionComponent;
    SynchronizationTransactionComponent p_coef_synch_transaction =
        SynchronizationTransactionComponent(d_pressure_D_idx, "CONSERVATIVE_COARSEN");
    d_side_synch_op->resetTransactionComponent(p_coef_synch_transaction);
    d_side_synch_op->synchronizeData(d_integrator_time);
    SynchronizationTransactionComponent default_synch_transaction =
        SynchronizationTransactionComponent(d_U_scratch_idx, d_U_coarsen_type);
    d_side_synch_op->resetTransactionComponent(default_synch_transaction);

    regrid_projection_spec.setDPatchDataId(d_pressure_D_idx);

    LocationIndexRobinBcCoefs<NDIM> Phi_bc_coef;
    for (unsigned int d = 0; d < NDIM; ++d)
    {
        Phi_bc_coef.setBoundarySlope(2 * d, 0.0);
        Phi_bc_coef.setBoundarySlope(2 * d + 1, 0.0);
    }
    regrid_projection_solver->setPoissonSpecifications(regrid_projection_spec);
    regrid_projection_solver->setPhysicalBcCoef(&Phi_bc_coef);
    regrid_projection_solver->setHomogeneousBc(true);
    regrid_projection_solver->setSolutionTime(d_integrator_time);
    regrid_projection_solver->setTimeInterval(d_integrator_time, d_integrator_time);
    auto p_regrid_projection_solver = dynamic_cast<LinearSolver*>(regrid_projection_solver.getPointer());
    if (p_regrid_projection_solver)
    {
        p_regrid_projection_solver->setInitialGuessNonzero(false);
        p_regrid_projection_solver->setNullspace(true);
    }

    // Setup the right-hand-side vector for the projection-Poisson solve.
    d_hier_math_ops->div(d_Div_U_idx,
                         d_Div_U_var,
                         -1.0,
                         d_U_current_idx,
                         d_U_var,
                         d_no_fill_op,
                         d_integrator_time,
                         /*synch_cf_bdry*/ false,
                         +1.0,
                         d_Q_current_idx,
                         d_Q_var);
    const double Div_U_mean = (1.0 / volume) * d_hier_cc_data_ops->integral(d_Div_U_idx, wgt_cc_idx);
    d_hier_cc_data_ops->addScalar(d_Div_U_idx, d_Div_U_idx, -Div_U_mean);

    // Solve the projection pressure-Poisson problem.
    regrid_projection_solver->solveSystem(sol_vec, rhs_vec);
    if (d_enable_logging && d_enable_logging_solver_iterations)
        plog << d_object_name << "::regridProjection(): regrid projection solve number of iterations = "
             << regrid_projection_solver->getNumIterations() << "\n";
    if (d_enable_logging)
        plog << d_object_name << "::regridProjection(): regrid projection solve residual norm        = "
             << regrid_projection_solver->getResidualNorm() << "\n";

    // Fill ghost cells for Phi, compute Grad Phi, and set U := U - 1/rho * Grad Phi
    using InterpolationTransactionComponent = HierarchyGhostCellInterpolation::InterpolationTransactionComponent;
    InterpolationTransactionComponent Phi_bc_component(d_P_scratch_idx,
                                                       DATA_REFINE_TYPE,
                                                       USE_CF_INTERPOLATION,
                                                       DATA_COARSEN_TYPE,
                                                       d_bdry_extrap_type, // TODO: update variable name
                                                       CONSISTENT_TYPE_2_BDRY,
                                                       &Phi_bc_coef);
    Pointer<HierarchyGhostCellInterpolation> Phi_bdry_bc_fill_op = new HierarchyGhostCellInterpolation();
    Phi_bdry_bc_fill_op->initializeOperatorState(Phi_bc_component, d_hierarchy);
    Phi_bdry_bc_fill_op->setHomogeneousBc(true);
    Phi_bdry_bc_fill_op->fillData(d_integrator_time);
    d_hier_math_ops->grad(d_U_current_idx,
                          d_U_var,
                          /*synch_cf_bdry*/ true,
                          d_pressure_D_idx,
                          d_pressure_D_var,
                          d_P_scratch_idx,
                          d_P_var,
                          d_no_fill_op,
                          d_integrator_time,
                          +1.0,
                          d_U_current_idx,
                          d_U_var);

    // Deallocate scratch data.
    for (int ln = coarsest_ln; ln <= finest_ln; ++ln)
    {
        Pointer<PatchLevel<NDIM> > level = d_hierarchy->getPatchLevel(ln);
        level->deallocatePatchData(scratch_idxs);
    }
    return;
} // regridProjection

/////////////////////////////// PRIVATE //////////////////////////////////////
void
INSVCStaggeredConservativeHierarchyIntegrator::updateOperatorsAndSolvers(const double current_time,
                                                                         const double new_time)
{
    const bool initial_time = MathUtilities<double>::equalEps(d_integrator_time, d_start_time);
    const double dt = new_time - current_time;
    const double half_time = current_time + 0.5 * dt;
    const double mu = d_mu_is_const ? d_problem_coefs.getMu() : -1.0;
    const double lambda = d_problem_coefs.getLambda();
    const int coarsest_ln = 0;
    const int finest_ln = d_hierarchy->getFinestLevelNumber();

    double K = 0.0;
    switch (d_viscous_time_stepping_type)
    {
    case BACKWARD_EULER:
        K = 1.0;
        break;
    case FORWARD_EULER:
        K = 0.0;
        break;
    case TRAPEZOIDAL_RULE:
        K = 0.5;
        break;
    default:
        TBOX_ERROR("this statement should not be reached");
    }
    PoissonSpecifications U_problem_coefs(d_object_name + "::U_problem_coefs");
    PoissonSpecifications P_problem_coefs(d_object_name + "::P_problem_coefs");

    for (int ln = coarsest_ln; ln <= finest_ln; ++ln)
    {
        // Operate on a single level at a time
        d_hier_cc_data_ops->resetLevels(ln, ln);
        d_hier_sc_data_ops->resetLevels(ln, ln);
#if (NDIM == 2)
        d_hier_nc_data_ops->resetLevels(ln, ln);
#elif (NDIM == 3)
        d_hier_ec_data_ops->resetLevels(ln, ln);
#endif
        // Get the condition number scaling on this level
        const double A_scale = d_A_scale[ln];

        // C_sc = (rho / dt) + K * lambda + L(x,t^n+1)
        d_hier_sc_data_ops->scale(d_velocity_C_idx, A_scale / dt, d_rho_sc_scratch_idx, /*interior_only*/ true);
        if (!MathUtilities<double>::equalEps(lambda, 0.0))
        {
            d_hier_sc_data_ops->addScalar(
                d_velocity_C_idx, d_velocity_C_idx, A_scale * K * lambda, /*interior_only*/ true);
        }
        d_hier_sc_data_ops->axpy(d_velocity_C_idx, A_scale, d_velocity_L_idx, d_velocity_C_idx);

        // D_{ec,nc} = -K * mu
        if (d_mu_is_const)
        {
#if (NDIM == 2)
            d_hier_nc_data_ops->setToScalar(d_velocity_D_idx, A_scale * (-K * mu), /*interior_only*/ false);
#elif (NDIM == 3)
            d_hier_ec_data_ops->setToScalar(d_velocity_D_idx, A_scale * (-K * mu), /*interior_only*/ false);
#endif
            d_hier_cc_data_ops->setToScalar(d_velocity_D_cc_idx, A_scale * (-K * mu), /*interior_only*/ false);
        }
        else
        {
#if (NDIM == 2)
            d_hier_nc_data_ops->scale(d_velocity_D_idx, A_scale * (-K), d_mu_interp_idx, /*interior_only*/ false);
#elif (NDIM == 3)
            d_hier_ec_data_ops->scale(d_velocity_D_idx, A_scale * (-K), d_mu_interp_idx, /*interior_only*/ false);
#endif
            d_hier_cc_data_ops->scale(d_velocity_D_cc_idx, A_scale * (-K), d_mu_scratch_idx, /*interior_only*/ false);
        }
    }
    U_problem_coefs.setCPatchDataId(d_velocity_C_idx);
    U_problem_coefs.setDPatchDataId(d_velocity_D_idx);

    // Ensure that hierarchy operators operate on all levels in the future
    d_hier_cc_data_ops->resetLevels(coarsest_ln, finest_ln);
    d_hier_sc_data_ops->resetLevels(coarsest_ln, finest_ln);
#if (NDIM == 2)
    d_hier_nc_data_ops->resetLevels(coarsest_ln, finest_ln);
#elif (NDIM == 3)
    d_hier_ec_data_ops->resetLevels(coarsest_ln, finest_ln);
#endif

    // D_sc = -1/rho
    P_problem_coefs.setCZero();
    d_hier_sc_data_ops->reciprocal(d_pressure_D_idx, d_rho_sc_scratch_idx, /*interior_only*/ false);
    d_hier_sc_data_ops->scale(d_pressure_D_idx, -1.0, d_pressure_D_idx, /*interior_only*/ false);

    // Synchronize pressure patch data coefficient
    using SynchronizationTransactionComponent = SideDataSynchronization::SynchronizationTransactionComponent;
    SynchronizationTransactionComponent p_coef_synch_transaction =
        SynchronizationTransactionComponent(d_pressure_D_idx, "CONSERVATIVE_COARSEN");
    d_side_synch_op->resetTransactionComponent(p_coef_synch_transaction);
    d_side_synch_op->synchronizeData(d_integrator_time);
    SynchronizationTransactionComponent default_synch_transaction =
        SynchronizationTransactionComponent(d_U_scratch_idx, d_U_coarsen_type);
    d_side_synch_op->resetTransactionComponent(default_synch_transaction);
    P_problem_coefs.setDPatchDataId(d_pressure_D_idx);

    // Ensure that solver components are appropriately reinitialized at the correct intervals or
    // when the time step size changes.
    const bool dt_change = initial_time || !MathUtilities<double>::equalEps(dt, d_dt_previous[0]);
    const bool precond_reinit = d_integrator_step % d_precond_reinit_interval == 0;
    if (precond_reinit)
    {
        d_velocity_solver_needs_init = true;
        d_pressure_solver_needs_init = true;
        d_stokes_solver_needs_init = true;
    }
    else if (dt_change)
    {
        d_velocity_solver_needs_init = true;
        d_stokes_solver_needs_init = true;
    }

    // Setup subdomain solvers.
    const bool has_velocity_nullspace = d_normalize_velocity;
    const bool has_pressure_nullspace = d_normalize_pressure;

    if (d_velocity_solver)
    {
        d_velocity_solver->setPoissonSpecifications(U_problem_coefs);
        d_velocity_solver->setPhysicalBcCoefs(d_U_star_bc_coefs);
        d_velocity_solver->setSolutionTime(new_time);
        d_velocity_solver->setTimeInterval(current_time, new_time);
        if (d_velocity_solver_needs_init)
        {
            if (d_enable_logging)
                plog << d_object_name
                     << "::updateOperatorsAndSolvers`(): initializing "
                        "velocity subdomain solver"
                     << std::endl;
            auto p_velocity_solver = dynamic_cast<LinearSolver*>(d_velocity_solver.getPointer());
            if (p_velocity_solver)
            {
                p_velocity_solver->setInitialGuessNonzero(false);
                if (has_velocity_nullspace) p_velocity_solver->setNullspace(false, d_U_nul_vecs);
            }
            d_velocity_solver->initializeSolverState(*d_U_scratch_vec, *d_U_rhs_vec);
            d_velocity_solver_needs_init = false;
        }
    }

    if (d_pressure_solver)
    {
        d_pressure_solver->setPoissonSpecifications(P_problem_coefs);
        d_pressure_solver->setPhysicalBcCoef(d_Phi_bc_coef);
        d_pressure_solver->setSolutionTime(half_time);
        d_pressure_solver->setTimeInterval(current_time, new_time);
        if (d_pressure_solver_needs_init)
        {
            if (d_enable_logging)
                plog << d_object_name
                     << "::updateOperatorsAndSolvers(): initializing "
                        "pressure subdomain solver"
                     << std::endl;
            auto p_pressure_solver = dynamic_cast<LinearSolver*>(d_pressure_solver.getPointer());
            if (p_pressure_solver)
            {
                p_pressure_solver->setInitialGuessNonzero(false);
                if (has_pressure_nullspace) p_pressure_solver->setNullspace(true);
            }
            d_pressure_solver->initializeSolverState(*d_P_scratch_vec, *d_P_rhs_vec);
            d_pressure_solver_needs_init = false;
        }
    }

    // Setup Stokes solver.
    d_stokes_solver->setVelocityPoissonSpecifications(U_problem_coefs);
    d_stokes_solver->setPhysicalBcCoefs(d_U_bc_coefs, d_P_bc_coef);
    d_stokes_solver->setPhysicalBoundaryHelper(d_bc_helper);
    d_stokes_solver->setSolutionTime(new_time);
    d_stokes_solver->setTimeInterval(current_time, new_time);
    d_stokes_solver->setComponentsHaveNullspace(has_velocity_nullspace, has_pressure_nullspace);

    auto p_stokes_linear_solver = dynamic_cast<LinearSolver*>(d_stokes_solver.getPointer());
    if (!p_stokes_linear_solver)
    {
        auto p_stokes_newton_solver = dynamic_cast<NewtonKrylovSolver*>(d_stokes_solver.getPointer());
        if (p_stokes_newton_solver) p_stokes_linear_solver = p_stokes_newton_solver->getLinearSolver().getPointer();
    }
    if (p_stokes_linear_solver)
    {
        auto p_stokes_block_pc = dynamic_cast<StaggeredStokesBlockPreconditioner*>(p_stokes_linear_solver);
        auto p_stokes_fac_pc = dynamic_cast<StaggeredStokesFACPreconditioner*>(p_stokes_linear_solver);
        auto p_vc_stokes_proj_pc = dynamic_cast<VCStaggeredStokesProjectionPreconditioner*>(p_stokes_linear_solver);
        if (!(p_stokes_block_pc || p_stokes_fac_pc))
        {
            auto p_stokes_krylov_solver = dynamic_cast<KrylovLinearSolver*>(p_stokes_linear_solver);
            if (p_stokes_krylov_solver)
            {
                p_stokes_block_pc = dynamic_cast<StaggeredStokesBlockPreconditioner*>(
                    p_stokes_krylov_solver->getPreconditioner().getPointer());

                p_stokes_fac_pc = dynamic_cast<StaggeredStokesFACPreconditioner*>(
                    p_stokes_krylov_solver->getPreconditioner().getPointer());

                p_vc_stokes_proj_pc = dynamic_cast<VCStaggeredStokesProjectionPreconditioner*>(
                    p_stokes_krylov_solver->getPreconditioner().getPointer());
            }
        }
        if (p_stokes_block_pc)
        {
            p_stokes_block_pc->setPressurePoissonSpecifications(P_problem_coefs);
            p_stokes_block_pc->setPhysicalBcCoefs(d_U_star_bc_coefs, d_Phi_bc_coef);
            p_stokes_block_pc->setComponentsHaveNullspace(has_velocity_nullspace, has_pressure_nullspace);
        }
        else if (p_stokes_fac_pc)
        {
            p_stokes_fac_pc->setPhysicalBcCoefs(d_U_star_bc_coefs, d_Phi_bc_coef);
            p_stokes_fac_pc->setComponentsHaveNullspace(has_velocity_nullspace, has_pressure_nullspace);
        }
        else
        {
            TBOX_WARNING("No special BCs set for the preconditioner \n");
        }

        if (p_vc_stokes_proj_pc)
        {
            p_vc_stokes_proj_pc->setVelocityCellCenteredDCoefficient(d_velocity_D_cc_idx);
        }
    }
    if (d_stokes_solver_needs_init)
    {
        if (d_enable_logging)
            plog << d_object_name
                 << "::updateOperatorsAndSolvers(): initializing "
                    "incompressible Stokes solver"
                 << std::endl;
        if (p_stokes_linear_solver)
        {
            p_stokes_linear_solver->setInitialGuessNonzero(true);
            if (has_velocity_nullspace || has_pressure_nullspace)
                p_stokes_linear_solver->setNullspace(false, d_nul_vecs);
        }
        d_stokes_solver->initializeSolverState(*d_sol_vec, *d_rhs_vec);
        d_stokes_solver_needs_init = false;
    }

} // updateOperatorsAndSolvers

void
INSVCStaggeredConservativeHierarchyIntegrator::setupSolverVectors(
    const Pointer<SAMRAIVectorReal<NDIM, double> >& sol_vec,
    const Pointer<SAMRAIVectorReal<NDIM, double> >& rhs_vec,
    const double current_time,
    const double new_time,
    const int /*cycle_num*/)
{
    const int coarsest_ln = 0;
    const int finest_ln = d_hierarchy->getFinestLevelNumber();
    const double dt = new_time - current_time;
    const double half_time = current_time + 0.5 * dt;

    if (rhs_vec->getComponentDescriptorIndex(0) != d_U_rhs_vec->getComponentDescriptorIndex(0))
    {
        d_hier_sc_data_ops->copyData(rhs_vec->getComponentDescriptorIndex(0),
                                     d_U_rhs_vec->getComponentDescriptorIndex(0));
    }
    if (rhs_vec->getComponentDescriptorIndex(1) != d_P_rhs_vec->getComponentDescriptorIndex(0))
    {
        d_hier_cc_data_ops->copyData(rhs_vec->getComponentDescriptorIndex(1),
                                     d_P_rhs_vec->getComponentDescriptorIndex(0));
    }

    // Account for the convective acceleration term N_full, which will contain the rho scaling factor.
    if (!d_creeping_flow)
    {
        d_hier_sc_data_ops->axpy(
            rhs_vec->getComponentDescriptorIndex(0), -1.0, d_N_full_idx, rhs_vec->getComponentDescriptorIndex(0));
    }

    // Account for body forcing terms.
    if (d_F_fcn)
    {
        d_F_fcn->setDataOnPatchHierarchy(d_F_scratch_idx, d_F_var, d_hierarchy, half_time);
        d_hier_sc_data_ops->add(
            rhs_vec->getComponentDescriptorIndex(0), rhs_vec->getComponentDescriptorIndex(0), d_F_scratch_idx);
    }

    // Add Brinkman penalized velocity term.
    d_hier_sc_data_ops->add(
        rhs_vec->getComponentDescriptorIndex(0), rhs_vec->getComponentDescriptorIndex(0), d_velocity_L_idx);

    // Account for internal source/sink distributions.
    if (d_Q_fcn)
    {
        TBOX_ERROR("Presently not supported for variable coefficient problems");
    }

    // Set solution components to equal most recent approximations to u(n+1) and
    // p(n+1/2).
    d_hier_sc_data_ops->copyData(sol_vec->getComponentDescriptorIndex(0), d_U_new_idx);
    d_hier_cc_data_ops->copyData(sol_vec->getComponentDescriptorIndex(1), d_P_new_idx);

    // Scale pressure approximation if necessary
    for (int ln = coarsest_ln; ln <= finest_ln; ++ln)
    {
        d_hier_cc_data_ops->resetLevels(ln, ln);
        const double A_scale = d_A_scale[ln];
        if (!MathUtilities<double>::equalEps(A_scale, 1.0))
        {
            d_hier_cc_data_ops->scale(sol_vec->getComponentDescriptorIndex(1),
                                      A_scale,
                                      d_sol_vec->getComponentDescriptorIndex(1),
                                      /*interior_only*/ true);
        }
        d_hier_cc_data_ops->resetLevels(coarsest_ln, finest_ln);
    }

    // Synchronize solution and right-hand-side data before solve.
    using SynchronizationTransactionComponent = SideDataSynchronization::SynchronizationTransactionComponent;
    SynchronizationTransactionComponent sol_synch_transaction =
        SynchronizationTransactionComponent(sol_vec->getComponentDescriptorIndex(0), d_U_coarsen_type);
    d_side_synch_op->resetTransactionComponent(sol_synch_transaction);
    d_side_synch_op->synchronizeData(current_time);
    SynchronizationTransactionComponent rhs_synch_transaction =
        SynchronizationTransactionComponent(rhs_vec->getComponentDescriptorIndex(0), d_F_coarsen_type);
    d_side_synch_op->resetTransactionComponent(rhs_synch_transaction);
    d_side_synch_op->synchronizeData(current_time);
    SynchronizationTransactionComponent default_synch_transaction =
        SynchronizationTransactionComponent(d_U_scratch_idx, d_U_coarsen_type);
    d_side_synch_op->resetTransactionComponent(default_synch_transaction);

    return;
} // setupSolverVectors

void
INSVCStaggeredConservativeHierarchyIntegrator::resetSolverVectors(
    const Pointer<SAMRAIVectorReal<NDIM, double> >& sol_vec,
    const Pointer<SAMRAIVectorReal<NDIM, double> >& rhs_vec,
    const double current_time,
    const double /*new_time*/,
    const int /*cycle_num*/)
{
    const int coarsest_ln = 0;
    const int finest_ln = d_hierarchy->getFinestLevelNumber();

    // Synchronize solution data after solve.
    using SynchronizationTransactionComponent = SideDataSynchronization::SynchronizationTransactionComponent;
    SynchronizationTransactionComponent sol_synch_transaction =
        SynchronizationTransactionComponent(sol_vec->getComponentDescriptorIndex(0), d_U_coarsen_type);
    d_side_synch_op->synchronizeData(current_time);
    SynchronizationTransactionComponent default_synch_transaction =
        SynchronizationTransactionComponent(d_U_scratch_idx, d_U_coarsen_type);
    d_side_synch_op->resetTransactionComponent(default_synch_transaction);

    // Pull out solution components.
    d_hier_sc_data_ops->copyData(d_U_new_idx, sol_vec->getComponentDescriptorIndex(0));
    d_hier_cc_data_ops->copyData(d_P_new_idx, sol_vec->getComponentDescriptorIndex(1));

    // Scale pressure solution if necessary
    for (int ln = coarsest_ln; ln <= finest_ln; ++ln)
    {
        d_hier_cc_data_ops->resetLevels(ln, ln);
        const double A_scale = d_A_scale[ln];
        if (!MathUtilities<double>::equalEps(A_scale, 1.0))
        {
            d_hier_cc_data_ops->scale(d_P_new_idx,
                                      1.0 / A_scale,
                                      d_P_new_idx,
                                      /*interior_only*/ true);
        }
        d_hier_cc_data_ops->resetLevels(coarsest_ln, finest_ln);
    }

    // Reset the right-hand side vector.
    if (!d_creeping_flow)
    {
        d_hier_sc_data_ops->axpy(
            rhs_vec->getComponentDescriptorIndex(0), +1.0, d_N_full_idx, rhs_vec->getComponentDescriptorIndex(0));
    }

    if (d_F_fcn)
    {
        d_hier_sc_data_ops->subtract(
            rhs_vec->getComponentDescriptorIndex(0), rhs_vec->getComponentDescriptorIndex(0), d_F_scratch_idx);
        d_hier_sc_data_ops->copyData(d_F_new_idx, d_F_scratch_idx);
    }
    d_hier_sc_data_ops->subtract(
        rhs_vec->getComponentDescriptorIndex(0), rhs_vec->getComponentDescriptorIndex(0), d_velocity_L_idx);

    if (d_Q_fcn)
    {
        TBOX_ERROR("Presently not supported for variable coefficient problems");
    }
    return;
} // resetSolverVectors

//////////////////////////////////////////////////////////////////////////////

} // namespace IBAMR

//////////////////////////////////////////////////////////////////////////////<|MERGE_RESOLUTION|>--- conflicted
+++ resolved
@@ -126,51 +126,6 @@
 #include "VariableContext.h"
 #include "VariableDatabase.h"
 #include "VisItDataWriter.h"
-<<<<<<< HEAD
-#include "ibamr/AdvDiffHierarchyIntegrator.h"
-#include "ibamr/BrinkmanPenalizationStrategy.h"
-#include "ibamr/ConvectiveOperator.h"
-#include "ibamr/INSHierarchyIntegrator.h"
-#include "ibamr/INSIntermediateVelocityBcCoef.h"
-#include "ibamr/INSProjectionBcCoef.h"
-#include "ibamr/INSVCStaggeredConservativeHierarchyIntegrator.h"
-#include "ibamr/INSVCStaggeredPressureBcCoef.h"
-#include "ibamr/INSVCStaggeredVelocityBcCoef.h"
-#include "ibamr/PETScKrylovStaggeredStokesSolver.h"
-#include "ibamr/StaggeredStokesBlockPreconditioner.h"
-#include "ibamr/StaggeredStokesFACPreconditioner.h"
-#include "ibamr/StaggeredStokesPhysicalBoundaryHelper.h"
-#include "ibamr/StaggeredStokesSolver.h"
-#include "ibamr/StaggeredStokesSolverManager.h"
-#include "ibamr/StokesSpecifications.h"
-#include "ibamr/VCStaggeredStokesOperator.h"
-#include "ibamr/VCStaggeredStokesProjectionPreconditioner.h"
-#include "ibamr/ibamr_enums.h"
-#include "ibamr/ibamr_utilities.h"
-#include "ibamr/namespaces.h" // IWYU pragma: keep
-#include "ibtk/CCPoissonSolverManager.h"
-#include "ibtk/CartGridFunction.h"
-#include "ibtk/CartSideDoubleDivPreservingRefine.h"
-#include "ibtk/CartSideDoubleSpecializedConstantRefine.h"
-#include "ibtk/CartSideDoubleSpecializedLinearRefine.h"
-#include "ibtk/CartSideRobinPhysBdryOp.h"
-#include "ibtk/CellNoCornersFillPattern.h"
-#include "ibtk/HierarchyGhostCellInterpolation.h"
-#include "ibtk/HierarchyIntegrator.h"
-#include "ibtk/HierarchyMathOps.h"
-#include "ibtk/KrylovLinearSolver.h"
-#include "ibtk/LinearSolver.h"
-#include "ibtk/NewtonKrylovSolver.h"
-#include "ibtk/PETScKrylovPoissonSolver.h"
-#include "ibtk/PoissonSolver.h"
-#include "ibtk/SCPoissonSolverManager.h"
-#include "ibtk/SideDataSynchronization.h"
-#include "ibtk/VCSCViscousOpPointRelaxationFACOperator.h"
-#include "ibtk/VCSCViscousOperator.h"
-#include "ibtk/VCSCViscousPETScLevelSolver.h"
-#include "ibtk/ibtk_enums.h"
-=======
->>>>>>> be771f42
 #include "tbox/Array.h"
 #include "tbox/Database.h"
 #include "tbox/MathUtilities.h"
@@ -299,19 +254,6 @@
         }
     }
 
-<<<<<<< HEAD
-=======
-    // The old velocity variable, required for conservative convective operator
-    registerVariable(d_U_old_current_idx,
-                     d_U_old_new_idx,
-                     d_U_old_scratch_idx,
-                     d_U_old_var,
-                     side_ghosts,
-                     d_U_coarsen_type,
-                     d_U_refine_type,
-                     d_U_init);
-
->>>>>>> be771f42
     // Set various objects with conservative time integrator.
     d_rho_p_integrator->setSideCenteredVelocityBoundaryConditions(d_U_bc_coefs);
     d_rho_p_integrator->setSideCenteredDensityBoundaryConditions(d_rho_sc_bc_coefs);
